--- conflicted
+++ resolved
@@ -457,10 +457,6 @@
 
   return checksumCommandToUse;
 }
-<<<<<<< HEAD
-
-=======
->>>>>>> 099b57e2
 
 export const vUnitIncludeSuffix = "/vunit/include";
 
