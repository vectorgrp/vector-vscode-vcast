import * as vscode from "vscode";
import * as jsonc from "jsonc-parser";

import { sendVPythonCommandToServer, updateVMockStatus } from "./client";

import { openMessagePane, vectorMessage } from "./messagePane";

import {
  exeFilename,
  jsoncParseErrors,
  jsoncParseOptions,
  showSettings,
} from "./utilities";

import { vcastLicenseOK } from "./vcastAdapter";

import { executeCommandSync, executeVPythonScript } from "./vcastCommandRunner";

const fs = require("fs");
const path = require("path");
const which = require("which");

export let vcastInstallationDirectory: string = "";
export let vcastInstallationVersion: toolVersionType = {
  version: 0,
  servicePack: 0,
};

export const clicastName = "clicast";
export let clicastCommandToUse: string;

const vPythonName = "vpython";
const vpythonFromPath = which.sync(vPythonName, { nothrow: true });
export let vPythonCommandToUse: string;

const vcastqtName = "vcastqt";
export let vcastCommandToUse: string;

export let checksumCommandToUse: string | undefined = undefined;
let crc32Name = "crc32-win32.exe";
if (process.platform == "linux") {
  crc32Name = "crc32-linux";
}

export let globalTestInterfacePath: string | undefined = undefined;
<<<<<<< HEAD
export let globalEnviroDataServerPath: string;
=======
let globalEnviroDataServerPath: string;

export function getGlobalEnviroDataServerPath() {
  return globalEnviroDataServerPath;
}

>>>>>>> 6d118f3b
let globalCrc32Path: string | undefined = undefined;

export let globalPathToSupportFiles: string;

export let globalIncludePath: string | undefined = undefined;

const atgName = "atg";
export let atgCommandToUse: string | undefined = undefined;
export let atgAvailable: boolean = false;

// this is set to true if the clicast version supports server mode
<<<<<<< HEAD
export let enviroDataServerAvailable: boolean = false;
=======
let enviroDataServerAvailable: boolean = false;

export function isEnviroDataServerAvailable() {
  return enviroDataServerAvailable;
}
>>>>>>> 6d118f3b

export const configurationFile = "c_cpp_properties.json";
export const launchFile = "launch.json";

// ---------------------------------------------------------------------------------------
// ---------------------------------------------------------------------------------------
export function initializeInstallerFiles(context: vscode.ExtensionContext) {
  const pathToTestInterface = context.asAbsolutePath(
    "./python/vTestInterface.py"
  );
  if (fs.existsSync(pathToTestInterface)) {
    vectorMessage("Found vTestInterface here: " + pathToTestInterface);
    globalTestInterfacePath = `${pathToTestInterface}`;
  }

  const pathToEnviroDataServer = context.asAbsolutePath(
    "./python/vcastDataServer.py"
  );
  if (fs.existsSync(pathToEnviroDataServer)) {
    vectorMessage("Found vcastDataServer here: " + pathToEnviroDataServer);
    globalEnviroDataServerPath = `${pathToEnviroDataServer}`;
  }

  const crc32Path = context.asAbsolutePath("./python/crc32.py");
  if (fs.existsSync(crc32Path)) {
    vectorMessage("Found the crc32 python wrapper here: " + crc32Path);
    globalCrc32Path = `${crc32Path}`;
  }

  const pathToSupportFiles = context.asAbsolutePath("./supportFiles");
  if (fs.existsSync(pathToSupportFiles)) {
    vectorMessage("Found extension support files here: " + pathToSupportFiles);
    globalPathToSupportFiles = `${pathToSupportFiles}`;
  }
}

export interface toolVersionType {
  version: number;
  servicePack: number;
}

export function getToolVersionFromPath(
  installationPath: string
): toolVersionType {
  // This function takes a path to a VectorCAST installation
  // and returns the version string from the tool version file
  //
  // Example version strings
  //    Normal releases:    23.sp2 (07/19/23)
  //    Development builds: 24 revision 37f59ce (08/20/24)
  //
  // To make is possible to work with development builds
  // we set the service pack to 99.

  const toolVersionPath = path.join(
    installationPath,
    "DATA",
    "tool_version.txt"
  );

  const toolVersionString = fs.readFileSync(toolVersionPath).toString().trim();

  let whatToReturn: toolVersionType = { version: 0, servicePack: 0 };
  // if this is a development build
  if (toolVersionString.includes(" revision ")) {
    const version = parseInt(toolVersionString.split(" ")[0]);
    whatToReturn = { version: version, servicePack: 99 };
  } else {
    // extract version and service pack from toolVersion
    // The string can be in two foramts: "21 date" or "23.sp2 date"
    // first theck for "24.sp2 date" format ...
    const matched = toolVersionString.match(/(\d+)\.sp(\d+).*/);
    if (matched) {
      // if the format matches, return the values as numbers
      whatToReturn = {
        version: parseInt(matched[1]),
        servicePack: parseInt(matched[2]),
      };
    } else {
      // if the format does not match, split on the first space
      // and return that (if it's an int) and sp 0
      const version = toolVersionString.split(" ")[0];
      if (version.match(/\d+/g) != null) {
        whatToReturn.version = parseInt(version);
      }
    }
  }
  return whatToReturn;
}

function vcastVersionGreaterThan(versionToCheck: toolVersionType): boolean {
  // A general purpose version checker ...

  // check if the version the user has asked us to check is
  // "smaller" than the version we found on the installationPath
  let returnValue: boolean =
    vcastInstallationVersion.version > versionToCheck.version ||
    (vcastInstallationVersion.version == versionToCheck.version &&
      vcastInstallationVersion.servicePack >= versionToCheck.servicePack);

  return returnValue;
}

function initializeServerMode(vcastInstallationPath: string) {
  // The clicast server mode is only available in vc24sp2 and later
  enviroDataServerAvailable = vcastVersionGreaterThan({
    version: 24,
    servicePack: 5,
  });
  if (enviroDataServerAvailable) {
    vectorMessage(`   clicast server is available in this release`);
  }
}

function vectorCASTSupportsVMock(vcastInstallationPath: string): boolean {
  // The vmock features is only available in vc24sp2 and later
  return vcastVersionGreaterThan({ version: 24, servicePack: 4 });
}

function vectorCASTSupportsATG(vcastInstallationPath: string): boolean {
  // Versions of VectorCAST between 23sp0 and 23sp4 had ATG but since
  // we changed the ATG command line interface with 23sp5, we have decided
  // to only support versions greater than that.
  return vcastVersionGreaterThan({ version: 23, servicePack: 5 });
}

function checkForATG(vcastInstallationPath: string) {
  // we only set atgCommandToUse if we find atg and it's licensed
  const atgCommand = path.join(vcastInstallationPath, exeFilename(atgName));
  let statusMessageText = "";
  if (fs.existsSync(atgCommand)) {
    statusMessageText = `   found '${atgName}' here: ${vcastInstallationPath}`;
    const candidateCommand = atgCommand;

    // now check if its licensed ... just atg --help and check the exit code
    const commandToRun: string = `${candidateCommand} --help`;

    // cwd=working dir for this process /  printErrorDetails=false
    const commandStatus = executeCommandSync(
      commandToRun,
      process.cwd(),
      false
    );
    if (commandStatus.errorCode == 0) {
      statusMessageText += ", license is available";
      atgCommandToUse = candidateCommand;
    } else {
      statusMessageText += ", license is NOT available";
    }
    vectorMessage(statusMessageText);
    atgAvailable =
      atgCommandToUse != undefined &&
      vectorCASTSupportsATG(vcastInstallationPath);

    // atgAvailable is used by package.json to control the existence of the atg command in the context menus
    vscode.commands.executeCommand(
      "setContext",
      "vectorcastTestExplorer.atgAvailable",
      atgAvailable
    );
  } else {
    vectorMessage(
      `   could NOT find '${atgName}' here: ${vcastInstallationPath}`
    );
  }
}

function findVcastTools(): boolean {
  // This function will set global paths to vpython, clicast and vcastqt
  // by sequentially looking for vpython in the directory set via the
  // 1. extension option: "vectorcastInstallationLocation"
  // 2. VECTORCAST_DIR
  // 3. system PATH variable

  // return value
  let foundAllvcastTools = false;

  // value of the extension option
  const settings = vscode.workspace.getConfiguration("vectorcastTestExplorer");
  const installationOptionString = settings.get(
    "vectorcastInstallationLocation",
    ""
  );

  // value of VECTORCAST_DIR
  const VECTORCAST_DIR = process.env["VECTORCAST_DIR"];

  // VectorCAST installation location
  let vcastInstallationPath: string | undefined = undefined;

  // priority 1 is the option value, since this lets the user over-ride PATH or VECTORCAST_DIR
  if (installationOptionString.length > 0) {
    const candidatePath = path.join(
      installationOptionString,
      exeFilename(vPythonName)
    );
    if (fs.existsSync(candidatePath)) {
      vcastInstallationPath = installationOptionString;
      vPythonCommandToUse = candidatePath;
      sendVPythonCommandToServer(candidatePath);
      vectorMessage(
        `   found '${vPythonName}' using the 'Vectorcast Installation Location' option [${installationOptionString}].`
      );
    } else {
      vectorMessage(
        `   the installation path provided: '${installationOptionString}' does not contain ${vPythonName}`
      );
      vectorMessage(
        "   use the extension options to provide a valid VectorCAST installation directory."
      );
      showSettings();
    }
  }

  // priority 2 is VECTORCAST_DIR, while this is no longer required, it is still widely used
  else if (VECTORCAST_DIR) {
    const candidatePath = path.join(VECTORCAST_DIR, exeFilename(vPythonName));
    if (fs.existsSync(candidatePath)) {
      vcastInstallationPath = VECTORCAST_DIR;
      vPythonCommandToUse = candidatePath;
      vectorMessage(
        `   found '${vPythonName}' using VECTORCAST_DIR [${VECTORCAST_DIR}]`
      );
    } else {
      vectorMessage(
        `   the installation path provided via VECTORCAST_DIR does not contain ${vPythonName}`
      );
      vectorMessage(
        "   use the extension options to provide a valid VectorCAST installation directory."
      );
      showSettings();
    }
  }

  // priority 3 is the system path
  else if (vpythonFromPath) {
    vcastInstallationPath = path.dirname(vpythonFromPath);
    vPythonCommandToUse = vpythonFromPath;
    vectorMessage(
      `   found '${vPythonName}' on the system path [${vcastInstallationPath}]`
    );
  } else {
    vectorMessage(
      `   '${vPythonName}' is not on the system PATH, and VECTORCAST_DIR is not set`
    );
    vectorMessage(
      "   use the extension options to provide a valid VectorCAST Installation Location."
    );
    showSettings();
  }

  // if we found a vpython somewhere ...
  // we assume the other executables are there too,  but we check anyway :)
  if (vcastInstallationPath) {
    // first check if vcast is newer than 21 - minium version for this extension
    const toolVersion: toolVersionType = getToolVersionFromPath(
      vcastInstallationPath
    );
    if (toolVersion.version >= 21) {
      // do all of the setup required to use clicast
      foundAllvcastTools = initializeVcastUtilities(vcastInstallationPath);

      // check if we have access to a valid crc32 command - this is not fatal
      // must be called after initializeInstallerFiles()

      if (!initializeChecksumCommand(vcastInstallationPath)) {
        vscode.window.showWarningMessage(
          "The VectorCAST Test Explorer could not find the required VectorCAST CRC-32 module, " +
            "so the code coverage feature will not be available.  For details on how to resolve " +
            "this issue, please refer to the 'Prerequisites' section of the README.md file."
        );
      }
    } else {
      // we show also show this in the message pane for completeness
      vectorMessage(
        "   VectorCAST version is too old, minimum supported version is: 21"
      );
      const messageText =
        "The VectorCAST Test Explorer requires a VectorCAST version >= 21, " +
        "use the extension options to provide a valid VectorCAST Installation Location.";
      vscode.window.showWarningMessage(messageText);
      showSettings();
    }
  }

  return foundAllvcastTools;
}

export async function checkIfInstallationIsOK() {
  // Check if the installation is ok by verifying that:
  //   - we can find vpython and clicast
  //   - we have a valid license

  // default this to false, it only gets to true if we find
  // vpython and clicast and we have a license
  let installationIsOK = false;

  vectorMessage("-".repeat(100));
  vectorMessage("Checking that a VectorCAST installation is available ... ");

  if (findVcastTools()) {
    // check if we have a valid license
    if (vcastLicenseOK()) {
      vectorMessage("   VectorCAST license is available ...");
      installationIsOK = true;
    } else {
      vectorMessage("   no VectorCAST license is available");
      installationIsOK = false;
    }
  }

  vectorMessage("-".repeat(100) + "\n");

  if (!installationIsOK) {
    vectorMessage(
      "Please refer to the installation and configuration instructions for details on resolving these issues"
    );
    enviroDataServerAvailable = false;
    openMessagePane();
  }
  return installationIsOK;
}

function initializeVcastUtilities(vcastInstallationPath: string) {
  let toolsFound = false;
  clicastCommandToUse = path.join(
    vcastInstallationPath,
    exeFilename(clicastName)
  );

  if (fs.existsSync(clicastCommandToUse)) {
    vectorMessage(`   found '${clicastName}' here: ${vcastInstallationPath}`);
    vcastCommandToUse = path.join(
      vcastInstallationPath,
      exeFilename(vcastqtName)
    );

    // compute the installation version once ...
    vcastInstallationDirectory = vcastInstallationPath;
    vcastInstallationVersion = getToolVersionFromPath(vcastInstallationPath);

    if (fs.existsSync(vcastCommandToUse)) {
      vectorMessage(`   found '${vcastqtName}' here: ${vcastInstallationPath}`);

      // we only set toolsFound if we find clicast AND vcastqt
      toolsFound = true;

      // check if atg is available and licensed
      checkForATG(vcastInstallationPath);

      // check if coded tests are available ...
      initializeCodedTestSupport(vcastInstallationPath);

      // check if the server mode is available ...
      initializeServerMode(vcastInstallationPath);

      // check if coded mocks are available ...
      // vMock available affects how we do completions in the language server
      // and allows us to issue nice error messages when the user tries to use vMock
      const vMockAvailable = vectorCASTSupportsVMock(vcastInstallationPath);
      if (vMockAvailable) {
        vectorMessage(`   vMock is available in this release`);
      }
      updateVMockStatus(vMockAvailable);
      //
    } else {
      vectorMessage(
        `   could NOT find '${vcastqtName}' here: ${vcastInstallationPath}`
      );
    }
  } else {
    vectorMessage(
      `   could NOT find '${clicastName}' here: ${vcastInstallationPath}`
    );
  }
  return toolsFound;
}

function pyCrc32IsAvailable(): boolean {
  // Although crc32.py simply puts out AVAILABLE or NOT-AVAILABLE,
  // vpython prints this annoying message if VECTORCAST_DIR does not match the executable
  // so we need this logic to handle that case.

  // I'm doing this in multiple steps for clarity
  const commandOutputText = executeVPythonScript(
    `${vPythonCommandToUse} ${globalCrc32Path}`,
    process.cwd()
  ).stdout;
  const outputLinesAsArray = commandOutputText.split("\n");
  const lastOutputLine = outputLinesAsArray[outputLinesAsArray.length - 1];
  return lastOutputLine == "AVAILABLE";
}

function getCRCutilityPath(vcastInstallationPath: string) {
  // check if the crc32 utility has been added to the the VectorCAST installation

  let returnValue: string | undefined = undefined;
  if (vcastInstallationPath) {
    let candidatePath = path.join(vcastInstallationPath, crc32Name);
    if (fs.existsSync(candidatePath)) {
      vectorMessage(`   found '${crc32Name}' here: ${vcastInstallationPath}`);
      returnValue = candidatePath;
    } else {
      vectorMessage(
        `   could NOT find '${crc32Name}' here: ${vcastInstallationPath}, coverage annotations will not be available`
      );
    }
  }
  return returnValue;
}

function initializeChecksumCommand(
  vcastInstallationPath: string
): string | undefined {
  // checks if this vcast distro has python checksum support built-in
  if (globalCrc32Path && pyCrc32IsAvailable()) {
    checksumCommandToUse = `${vPythonCommandToUse} ${globalCrc32Path}`;
  } else {
    // check if the user has patched the distro with the crc32 utility
    checksumCommandToUse = getCRCutilityPath(vcastInstallationPath);
  }

  return checksumCommandToUse;
}

export const vUnitIncludeSuffix = "/vunit/include";

export function configFileContainsCorrectInclude(filePath: string): boolean {
  // This function will check if the include path for coded testing is in the
  // c_cpp_properties.json file passed in.  There are two cases to check for:
  //   1. The path to the current VectorCAST /vUnit/include directory exists
  //   2. A path with an environment variable, ending in /vunit/include exists

  let returnValue: boolean = false;
  let existingJSONasString: string;
  let existingJSON: any;

  // Requires json-c parsing to handle comments etc.
  existingJSONasString = fs.readFileSync(filePath).toString();
  // note that jsonc.parse returns "real json" without the comments
  existingJSON = jsonc.parse(
    existingJSONasString,
    jsoncParseErrors,
    jsoncParseOptions
  );

  if (
    existingJSON &&
    existingJSON.configurations &&
    existingJSON.configurations.length > 0
  ) {
    for (const configuration of existingJSON.configurations) {
      if (configuration.includePath) {
        for (const includePath of configuration.includePath) {
          if (includePath == globalIncludePath) {
            returnValue = true;
            break;
          }
          // allow the use of _any_ environment variable, not just VECTORCAST_DIR
          // could have used a regex but this is more clear
          if (
            includePath.startsWith("${env:") &&
            includePath.endsWith(vUnitIncludeSuffix)
          ) {
            returnValue = true;
            break;
          }
        }
      }
    }
  }
  return returnValue;
}

function includePathExistsInWorkspace(): boolean {
  // We'd like to make it easy for the user to add the include path
  // for the coded test files.  We check if the /vunit/include path
  // exists in any of the c_cpp_properties.json files and prompt the
  // user to add the path it doesn't
  //
  let returnValue: boolean = false;

  for (const workspace of vscode.workspace.workspaceFolders || []) {
    const workspaceRoot = workspace.uri.fsPath;
    const c_cpp_properties = path.join(
      workspaceRoot,
      ".vscode",
      configurationFile
    );
    if (fs.existsSync(c_cpp_properties)) {
      if (configFileContainsCorrectInclude(c_cpp_properties)) {
        returnValue = true;
        break;
      }
    }
  }
  return returnValue;
}

function initializeCodedTestSupport(vcastInstallationPath: string) {
  // When we get here vcastInstallationPath will point to a
  // valid VectorCAST installation but we don't know if
  // this version has coded test support, so check for that
  // and initialize global variables to support coded testing

  let candidatePath = path.join(vcastInstallationPath, "vunit", "include");
  // swap backslashes to make paths consistent for windows users and
  globalIncludePath = candidatePath.replace(/\\/g, "/");

  let codedTestingAvailable: boolean = false;
  if (fs.existsSync(candidatePath)) {
    vectorMessage(`   found coded-test support, initializing ...`);
    codedTestingAvailable = true;
    if (!includePathExistsInWorkspace()) {
      vscode.window.showInformationMessage(
        "The include path for VectorCAST Coded Testing was not found in your workspace, you should add the " +
          `include path by right clicking on the appropriate ${configurationFile} file, ` +
          "and choosing 'VectorCAST: Add Coded Test Include Path`  "
      );
    }
  }

  vscode.commands.executeCommand(
    "setContext",
    "vectorcastTestExplorer.codedTestingAvailable",
    codedTestingAvailable
  );
}<|MERGE_RESOLUTION|>--- conflicted
+++ resolved
@@ -43,16 +43,12 @@
 }
 
 export let globalTestInterfacePath: string | undefined = undefined;
-<<<<<<< HEAD
-export let globalEnviroDataServerPath: string;
-=======
 let globalEnviroDataServerPath: string;
 
 export function getGlobalEnviroDataServerPath() {
   return globalEnviroDataServerPath;
 }
 
->>>>>>> 6d118f3b
 let globalCrc32Path: string | undefined = undefined;
 
 export let globalPathToSupportFiles: string;
@@ -64,15 +60,11 @@
 export let atgAvailable: boolean = false;
 
 // this is set to true if the clicast version supports server mode
-<<<<<<< HEAD
-export let enviroDataServerAvailable: boolean = false;
-=======
 let enviroDataServerAvailable: boolean = false;
 
 export function isEnviroDataServerAvailable() {
   return enviroDataServerAvailable;
 }
->>>>>>> 6d118f3b
 
 export const configurationFile = "c_cpp_properties.json";
 export const launchFile = "launch.json";
