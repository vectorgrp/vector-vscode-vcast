import * as vscode from "vscode";
import { Uri } from "vscode";

import { rebuildEnvironmentCallback } from "./callbacks";

import {
  activateLanguageServerClient,
  deactivateLanguageServerClient,
} from "./client";

import {
<<<<<<< HEAD
  updateConfigurationOption
} from "./configuration"
=======
  updateConfigurationOption,
  updateUnitTestLocationOption,
} from "./configuration";
>>>>>>> f7b54bee

import {
  initializeCodeCoverageFeatures,
  createCoverageStatusBar,
  toggleCoverageAction,
  updateDisplayedCoverage,
  updateCOVdecorations,
} from "./coverage";

import {
  buildTestNodeForFunction,
  initializeTestDecorator,
  updateTestDecorator,
} from "./editorDecorator";

import {
  openMessagePane,
  toggleMessageLog,
  adjustVerboseSetting,
  vectorMessage,
} from "./messagePane";

import { viewResultsReport } from "./reporting";

import { getEnviroPathFromID, getTestNode, testNodeType } from "./testData";

import {
  activateTestPane,
  buildTestPaneContents,
  deleteTests,
  insertBasisPathTests,
  insertATGTests,
  loadTestScript,
  pathToEnviroBeingDebugged,
<<<<<<< HEAD
=======
  pathToProgramBeingDebugged,
  updateCodedTestCases,
  updateDataForEnvironment,
>>>>>>> f7b54bee
} from "./testPane";

import {
  addLaunchConfiguration,
  addSettingsFileFilter,
  showSettings,
} from "./utilities";

import {
  buildEnvironmentFromScript,
<<<<<<< HEAD
=======
  deleteEnvironment,
  setCodedTestOption,
  openVcastFromEnviroNode,
  openVcastFromVCEfile,
} from "./vcastAdapter";

import { executeWithRealTimeEcho } from "./vcastCommandRunner";

import {
  checkIfInstallationIsOK,
  configurationFile,
  launchFile,
  globalPathToSupportFiles,
  initializeInstallerFiles,
} from "./vcastInstallation";

import {
  generateNewCodedTestFile,
  addExistingCodedTestFile,
>>>>>>> f7b54bee
  newEnvironment,
  newTestScript,
  resetCoverageData,
} from "./vcastTestInterface";

import {
<<<<<<< HEAD
  executeClicastCommand,
=======
  addIncludePath,
  getEnviroNameFromFile,
>>>>>>> f7b54bee
  openTestScript,
  rebuildEnvironmentCommand,
} from "./vcastUtilities";

import { updateExploreDecorations } from "./fileDecorator";

<<<<<<< HEAD
const spawn = require("child_process").spawn;
=======
import fs = require("fs");
>>>>>>> f7b54bee
const path = require("path");
let messagePane: vscode.OutputChannel = vscode.window.createOutputChannel(
  "VectorCAST Test Explorer"
);

export function getMessagePane(): vscode.OutputChannel {
  return messagePane;
}
export async function activate(context: vscode.ExtensionContext) {
  // activation gets called when vectorcastTestExplorer.configure is called
  // currently from the ctrl-p menu,

  // dummy command to be used for activation
  vscode.commands.registerCommand("vectorcastTestExplorer.configure", () => {
    checkPrerequisites(context);
  });
  vscode.commands.registerCommand("vectorcastTestExplorer.toggleLog", () =>
    toggleMessageLog()
  );
<<<<<<< HEAD
  checkPrerequisites(context);
}

let alreadyConfigured: boolean = false;
export function checkPrerequisites(context: vscode.ExtensionContext) {
=======

  // we need to install some event handlers so that the user can "fix"
  // a "bad" vcast installation by providing a valid path see logic
  // and comments in this function
  installPreActivationEventHandlers(context);

  // this checks the vcast installation,
  // and if its ok will proceed with full activation
  checkPrerequisites(context);
}

export function configureCommandCalled(context: vscode.ExtensionContext) {
  // open the extension settings if the user has explicitly called configure
  showSettings();
}

let alreadyConfigured: boolean = false;
let installationFilesInitialized: boolean = false;
function checkPrerequisites(context: vscode.ExtensionContext) {
  // this function is called from the activate function, and also from the
  // event handler for changes to the vcast installation location.  So in the
  // case that the VectorCAST installation is not found initially, we will get
  // here multiple times

>>>>>>> f7b54bee
  if (!alreadyConfigured) {
    // setup the location of vTestInterface.py and other utilities
    initializeInstallerFiles(context);

    if (checkIfInstallationIsOK()) {
      activationLogic(context);
      alreadyConfigured = true;
      vscode.commands.executeCommand(
        "setContext",
        "vectorcastTestExplorer.configured",
        true
      );
      // default to coverage ON
      toggleCoverageAction();
      // initialize the verbose setting
      adjustVerboseSetting();
    } else {
      openMessagePane();
    }
  }
}

function activationLogic(context: vscode.ExtensionContext) {
  // adds all of the command handlers
  configureExtension(context);

  // setup the decorations for coverage
  initializeCodeCoverageFeatures(context);

  // initialize the gutter decorator for testable functions
  initializeTestDecorator(context);

  // initialize the test pane
  activateTestPane(context);

  // start the language server
  activateLanguageServerClient(context);
}

function configureExtension(context: vscode.ExtensionContext) {
  // this sets up the file explorer decorations for code coverage
  updateExploreDecorations();

  // Command: vectorcastTestExplorer.coverage /////////////////////////////////////////////////////////
  // We create the status bar here, but the showing and updating is done in updateCOVdecorations
  const coverStatusBar: vscode.StatusBarItem = createCoverageStatusBar();
  context.subscriptions.push(coverStatusBar);
  let toggleCoverageCommand = vscode.commands.registerCommand(
    "vectorcastTestExplorer.coverage",
    () => {
      toggleCoverageAction();
    }
  );
  context.subscriptions.push(toggleCoverageCommand);

  // Command: vectorcastTestExplorer.viewResults////////////////////////////////////////////////////////
  let viewResultsCommand = vscode.commands.registerCommand(
    "vectorcastTestExplorer.viewResults",
    (args: any) => {
      if (args) {
        viewResultsReport(args.id);
      }
    }
  );
  context.subscriptions.push(viewResultsCommand);

  // Command: vectorcastTestExplorer.createTestScript////////////////////////////////////////////////////////
  // This is the callback for the right clicks in the test explorer tree
  let createTestScriptCommand = vscode.commands.registerCommand(
    "vectorcastTestExplorer.createTestScript",
    (args: any) => {
      if (args) {
        const testNode: testNodeType = getTestNode(args.id);
        newTestScript(testNode);
      }
    }
  );
  context.subscriptions.push(createTestScriptCommand);

<<<<<<< HEAD
=======
  // Command: vectorcastTestExplorer.addCodedTests////////////////////////////////////////////////////////
  // This is the callback for the right clicks in the test explorer tree
  let addCodedTestsCommand = vscode.commands.registerCommand(
    "vectorcastTestExplorer.addCodedTests",
    (args: any) => {
      if (args) {
        addExistingCodedTestFile(args.id);
      }
    }
  );
  context.subscriptions.push(addCodedTestsCommand);

  // Command: vectorcastTestExplorer.generateCodedTests////////////////////////////////////////////////////////
  // This is the callback for the right clicks in the test explorer tree
  let generateCodedTestsCommand = vscode.commands.registerCommand(
    "vectorcastTestExplorer.generateCodedTests",
    (args: any) => {
      if (args) {
        generateNewCodedTestFile(args.id);
      }
    }
  );
  context.subscriptions.push(generateCodedTestsCommand);

  // Command: vectorcastTestExplorer.removeCodedTests////////////////////////////////////////////////////////
  // This is the callback for the right clicks in the test explorer tree

  // adding the ... to nodeList, results in us getting a list of selected tests!
  let removeCodedTestsCommand = vscode.commands.registerCommand(
    "vectorcastTestExplorer.removeCodedTests",
    (...nodeList: any) => {
      if (nodeList) {
        deleteTests(nodeList);
      }
    }
  );
  context.subscriptions.push(removeCodedTestsCommand);

>>>>>>> f7b54bee
  // Command: vectorcastTestExplorer.insertBasisPathTests////////////////////////////////////////////////////////
  let insertBasisPathTestsCommand = vscode.commands.registerCommand(
    "vectorcastTestExplorer.insertBasisPathTests",
    (args: any) => {
      if (args) {
        const testNode: testNodeType = getTestNode(args.id);
        insertBasisPathTests(testNode);
      }
    }
  );
  context.subscriptions.push(insertBasisPathTestsCommand);

  // Command: vectorcastTestExplorer.insertBasisPathTestsFromEditor////////////////////////////////////////////////////////
  let insertBasisPathTestsFromEditorCommand = vscode.commands.registerCommand(
    "vectorcastTestExplorer.insertBasisPathTestsFromEditor",
    (args: any) => {
      if (args) {
        const testNode = buildTestNodeForFunction(args);
        if (testNode) insertBasisPathTests(testNode);
        else
          vscode.window.showErrorMessage(
            `Unable to create Basis Path Tests for function at line ${args.lineNumber}`
          );
      }
    }
  );
  context.subscriptions.push(insertBasisPathTestsFromEditorCommand);

  // Command: vectorcastTestExplorer.insertATGTests////////////////////////////////////////////////////////
  let insertATGTestsCommand = vscode.commands.registerCommand(
    "vectorcastTestExplorer.insertATGTests",
    (args: any) => {
      if (args) {
        const testNode: testNodeType = getTestNode(args.id);
        insertATGTests(testNode);
      }
    }
  );
  context.subscriptions.push(insertATGTestsCommand);

  // Command: vectorcastTestExplorer.insertATGTestsFromEditor////////////////////////////////////////////////////////
  let insertATGTestsFromEditorCommand = vscode.commands.registerCommand(
    "vectorcastTestExplorer.insertATGTestsFromEditor",
    (args: any) => {
      if (args) {
        const testNode = buildTestNodeForFunction(args);
        if (testNode) insertATGTests(testNode);
        else
          vscode.window.showErrorMessage(
            `Unable to create ATG Tests for function at line ${args.lineNumber}`
          );
      }
    }
  );
  context.subscriptions.push(insertATGTestsFromEditorCommand);

  // Command: vectorcastTestExplorer.createTestScriptFromEditor////////////////////////////////////////////////////////
  // This is the callback for right clicks of the source editor flask+ icon
  let createTestScriptFromEditorCommand = vscode.commands.registerCommand(
    "vectorcastTestExplorer.createTestScriptFromEditor",
    (args: any) => {
      if (args) {
        const testNode = buildTestNodeForFunction(args);
        if (testNode) newTestScript(testNode);
        else
          vscode.window.showErrorMessage(
            `Unable to create test script for function at line ${args.lineNumber}`
          );
      }
    }
  );
  context.subscriptions.push(createTestScriptFromEditorCommand);

  // Command: vectorcastTestExplorer.deleteTest ////////////////////////////////////////////////////////
  let deleteTestCommand = vscode.commands.registerCommand(
    "vectorcastTestExplorer.deleteTest",
    (...nodeList: any) => {
      // adding the ... to nodeList, results in us getting a list of selected tests!
      if (nodeList) {
        // add a confirmation step if the user has selected multiple tests, or
        // has selected a container node, like an environment, unit, or subprogram
        if (nodeList.length > 1 || nodeList[0].children.size > 0) {
          const message =
            "The selected tests will be deleted, and this action cannot be undone.";
          vscode.window
            .showWarningMessage(message, "Delete", "Cancel")
            .then((answer) => {
              if (answer === "Delete") {
                deleteTests(nodeList);
              }
            });
        } else {
          deleteTests(nodeList);
        }
      }
    }
  );
  context.subscriptions.push(deleteTestCommand);

  // Command: vectorcastTestExplorer.editTestScript////////////////////////////////////////////////////////
  let editTestScriptCommand = vscode.commands.registerCommand(
    "vectorcastTestExplorer.editTestScript",
    (args: any) => {
      if (args) {
        openTestScript(args.id);
      }
    }
  );
  context.subscriptions.push(editTestScriptCommand);

  // Command: vectorcastTestExplorer.loadTestScript////////////////////////////////////////////////////////
  let loadTestScriptCommand = vscode.commands.registerCommand(
    "vectorcastTestExplorer.loadTestScript",
    () => {
      loadTestScript();
    }
  );
  context.subscriptions.push(loadTestScriptCommand);

  // Command: vectorcastTestExplorer.debugEnviroPath ////////////////////////////////////////////////////////
  // this command is used to return the path to the environment being debugged via
  // the variable: vectorcastTestExplorer.debugEnviroPath that is used in launch.json
  let debugEnviroPathCommand = vscode.commands.registerCommand(
    "vectorcastTestExplorer.debugEnviroPath",
    () => {
      return pathToEnviroBeingDebugged;
    }
  );
  context.subscriptions.push(debugEnviroPathCommand);

  // Command: vectorcastTestExplorer.showSettings
  vscode.commands.registerCommand("vectorcastTestExplorer.showSettings", () =>
    showSettings()
  );

  // Command: vectorcastTestExplorer.addLaunchConfiguration ////////////////////////////////////////////////////////
  let addLaunchConfigurationCommand = vscode.commands.registerCommand(
    "vectorcastTestExplorer.addLaunchConfiguration",
    (args: Uri, argList: Uri[]) => {
      // arg is the actual item that the right click happened on, argList is the list
      // of all items if this is a multi-select.  Since argList is always valid, even for a single
      // selection, we just use this here.
      if (argList) {
<<<<<<< HEAD
        addLaunchConfiguration(argList[0]);
=======
        // find the list item that contains launch.json
        for (let i = 0; i < argList.length; i++) {
          if (argList[i].fsPath.includes(launchFile)) {
            addLaunchConfiguration(argList[i], globalPathToSupportFiles);
          }
        }
      } else {
        // if the arglist is undefined, this might be a right click action in the editor
        let activeEditor = vscode.window.activeTextEditor;
        if (activeEditor) {
          const filePath = activeEditor.document.uri.toString();
          if (filePath.endsWith(launchFile)) {
            addLaunchConfiguration(
              activeEditor.document.uri,
              globalPathToSupportFiles
            );
          }
        }
>>>>>>> f7b54bee
      }
    }
  );
  context.subscriptions.push(addLaunchConfigurationCommand);
<<<<<<< HEAD
=======

  // Command: vectorcastTestExplorer.addIncludePath ////////////////////////////////////////////////////////
  let addIncludePathCommand = vscode.commands.registerCommand(
    "vectorcastTestExplorer.addIncludePath",
    (args: Uri, argList: Uri[]) => {
      // arg is the actual item that the right click happened on, argList is the list
      // of all items if this is a multi-select.  Since argList is always valid, even for a single
      // selection, we just use this here.
      if (argList) {
        // find the list item that contains c_cpp_properties.json
        for (let i = 0; i < argList.length; i++) {
          if (argList[i].fsPath.includes(configurationFile)) {
            addIncludePath(argList[i]);
          }
        }
      } else {
        // if the arglist is undefined, this might be a right click action in the editor
        let activeEditor = vscode.window.activeTextEditor;
        if (activeEditor) {
          const filePath = activeEditor.document.uri.toString();
          if (filePath.endsWith(configurationFile)) {
            addIncludePath(activeEditor.document.uri);
          }
        }
      }
    }
  );
  context.subscriptions.push(addIncludePathCommand);
>>>>>>> f7b54bee

  // Command: vectorcastTestExplorer.addSettingsFileFilter ////////////////////////////////////////////////////////
  let addSettingsTFileFilterCommand = vscode.commands.registerCommand(
    "vectorcastTestExplorer.addSettingsFileFilter",
    (args: Uri, argList: Uri[]) => {
      // arg is the actual item that the right click happened on, argList is the list
      // of all items if this is a multi-select.  Since argList is always valid, even for a single
      // selection, we just use this here.
      if (argList) {
        addSettingsFileFilter(argList[0], globalPathToSupportFiles);
      }
    }
  );
  context.subscriptions.push(addSettingsTFileFilterCommand);

  // Command: vectorcastTestExplorer.openVCAST  ////////////////////////////////////////////////////////
  let openVCAST = vscode.commands.registerCommand(
    "vectorcastTestExplorer.openVCAST",
    (enviroNode: any) => {
      vectorMessage("Starting VectorCAST ...");
      openVcastFromEnviroNode(enviroNode.id, updateDataForEnvironment);
    }
  );
  context.subscriptions.push(openVCAST);

<<<<<<< HEAD

    // Command: vectorcastTestExplorer.openVCASTFromVce  ////////////////////////////////////////////////////////
    let openVCASTFromVce = vscode.commands.registerCommand(
      "vectorcastTestExplorer.openVCASTFromVce",
      (arg: any) => {
        // split vceFile path into the CWD and the Environame
        const vcePath = arg.fsPath;
        const cwd = path.dirname (vcePath);
        const enviroName = path.basename (vcePath);
        let vcastArgs: string[] = ["-e " + enviroName];
  
        vectorMessage("Starting VectorCAST ...");
  
        const commandToRun = vcastCommandtoUse;
        // we use spawn directly to control the detached and shell args
        let vcast = spawn(commandToRun, vcastArgs, {
          cwd: cwd,
          detached: true,
          shell: true,
          windowsHide: true,
        });
        vcast.on("exit", function (code: any) {
          updateDataForEnvironment(vcePath.split (".")[0]);
        });
      }
    );
    context.subscriptions.push(openVCASTFromVce);
=======
  // Command: vectorcastTestExplorer.openVCASTFromVce  ////////////////////////////////////////////////////////
  let openVCASTFromVce = vscode.commands.registerCommand(
    "vectorcastTestExplorer.openVCASTFromVce",
    (arg: any) => {
      vectorMessage("Starting VectorCAST ...");
      openVcastFromVCEfile(arg.fsPath, updateDataForEnvironment);
    }
  );
  context.subscriptions.push(openVCASTFromVce);
>>>>>>> f7b54bee

  // Command: vectorcastTestExplorer.newEnviroVCAST ////////////////////////////////////////////////////////
  let newEnviroVCASTCommand = vscode.commands.registerCommand(
    "vectorcastTestExplorer.newEnviroVCAST",
    (args: Uri, argList: Uri[]) => {
      // arg is the actual item that the right click happened on, argList is the list
      // of all items if this is a multi-select.  Since argList is always valid, even for a single
      // selection, we just use this here.
      if (argList) {
        newEnvironment(argList);
      }
    }
  );
  context.subscriptions.push(newEnviroVCASTCommand);

  // Command: vectorcastTestExplorer.buildEnviroFromEnv ////////////////////////////////////////////////////////
  let buildEnviroVCASTCommand = vscode.commands.registerCommand(
    "vectorcastTestExplorer.buildEnviroFromEnv",
    (arg: Uri) => {
      // arg is the URI of the .env file that was clicked
      if (arg) {
        const envFilepath = arg.fsPath;
<<<<<<< HEAD
        const directory = path.dirname(envFilepath);
        const enviroName = path.basename(envFilepath);
        buildEnvironmentFromScript (directory, enviroName.split (".")[0]);
=======
        const buildDirectory = path.dirname(envFilepath);
        const enviroFilename = path.basename(envFilepath);
        const enviroName = getEnviroNameFromFile(envFilepath);
        if (enviroName) {
          if (!fs.existsSync(path.join(buildDirectory, enviroName))) {
            buildEnvironmentFromScript(
              buildDirectory,
              enviroFilename.split(".")[0]
            );
          } else {
            vscode.window.showErrorMessage(
              `Environment: ${enviroName} already exists`
            );
          }
        } else {
          vscode.window.showErrorMessage(
            `Unable to determine environment name from file: ${envFilepath}`
          );
        }
>>>>>>> f7b54bee
      }
    }
  );
  context.subscriptions.push(buildEnviroVCASTCommand);

  // Command: vectorcastTestExplorer.rebuildEnviro  ////////////////////////////////////////////////////////
  let rebuildEnviro = vscode.commands.registerCommand(
    "vectorcastTestExplorer.rebuildEnviro",
    (enviroNode: any) => {
      // this returns the full path to the environment directory
      const enviroPath = getEnviroPathFromID(enviroNode.id);

      const fullCommand = rebuildEnvironmentCommand(enviroPath);
      let commandPieces = fullCommand.split(" ");
      const commandVerb = commandPieces[0];
      commandPieces.shift();

      const unitTestLocation = path.dirname(enviroPath);
      setCodedTestOption(unitTestLocation);

      // This uses the python binding to clicast to do the rebuild
      // We open the message pane to give the user a sense of what's going on
      openMessagePane();
      executeWithRealTimeEcho(
        commandVerb,
        commandPieces,
        unitTestLocation,
        rebuildEnvironmentCallback,
        enviroPath
      );
    }
  );
  context.subscriptions.push(rebuildEnviro);

  // Command: vectorcastTestExplorer.deleteEnviro  ////////////////////////////////////////////////////////
  let deleteEnviro = vscode.commands.registerCommand(
    "vectorcastTestExplorer.deleteEnviro",
    (enviroNode: any) => {
      // this returns the full path to the environment directory
      const enviroPath = getEnviroPathFromID(enviroNode.id);

      // always ask for confirmation before deleting an environment
      const message =
        "Environment: " +
        enviroPath +
        " will be deleted, and this action cannot be undone.";
      vscode.window
        .showInformationMessage(message, "Delete", "Cancel")
        .then((answer) => {
          if (answer === "Delete") {
            // execute a clicast call to delete the test
            deleteEnvironment(enviroPath, enviroNode.id);
          }
        });
    }
  );
  context.subscriptions.push(deleteEnviro);

  // Command: vectorcastTestExplorer.setDefaultConfigFile////////////////////////////////////////////////////////
  let selectDefaultConfigFile = vscode.commands.registerCommand(
    "vectorcastTestExplorer.setDefaultConfigFile",
    (fileURI: any) => {
      // we will only get here if the user has selected a CCAST_.CFG file
      // all we do is replace the current value of the configurationLocation option
      // no validity checking is needed.
      if (fileURI) {
        const settings = vscode.workspace.getConfiguration(
          "vectorcastTestExplorer"
        );
        settings.update(
          "configurationLocation",
          fileURI.fsPath,
          vscode.ConfigurationTarget.Workspace
        );
      }
    }
  );
  context.subscriptions.push(selectDefaultConfigFile);

  vscode.workspace.onDidChangeWorkspaceFolders(
    (e) => {
      resetCoverageData();
      buildTestPaneContents();
      updateCOVdecorations();
    },
    null,
    context.subscriptions
  );

  vscode.window.onDidChangeActiveTextEditor(
    (editor) => {
      if (editor) {
        updateDisplayedCoverage();
        updateTestDecorator();
      }
    },
    null,
    context.subscriptions
  );

  // This works nicely to remove the decorations when
  // the user has auto-save ON, but not if they don't.
  // There is another event called onDidChangeTextDocument
  // that gets invoked when the user edits, but to determine
  // if the file has changed we compute the checksum of the file
  // and since the file on disk has not changed, we would keep the
  // decorations anyway.
  vscode.workspace.onDidSaveTextDocument(
    (editor) => {
      // changing the file will invalidate the
      // coverage and editor annotations
      if (editor) {
<<<<<<< HEAD
=======
        updateCodedTestCases(editor);
>>>>>>> f7b54bee
        updateCOVdecorations();
        updateTestDecorator();
      }
    },
    null,
    context.subscriptions
  );
<<<<<<< HEAD


  vscode.workspace.onDidChangeConfiguration((event) => {
    // This function gets triggered when any option at any level (user, workspace, etc.)
    // gets changed.  The event parameter does not indicate what level has been
    // edited but you can use the 

    if (event.affectsConfiguration("vectorcastTestExplorer.decorateExplorer")) {
      updateExploreDecorations();
    }
    else if (event.affectsConfiguration("vectorcastTestExplorer.verboseLogging")) {
      adjustVerboseSetting();
    }
    else if (event.affectsConfiguration("vectorcastTestExplorer.configurationLocation")){
      updateConfigurationOption (event);
    }
    else if (
      event.affectsConfiguration(
        "vectorcastTestExplorer.vectorcastInstallationLocation"
      )
    ) {
      // if the user changes the path to vcast, we need to reset the values
      // for clicast and vpython path etc.
      if (checkIfInstallationIsOK()) {
        resetCoverageData();
        buildTestPaneContents();
        updateCOVdecorations();
      }
    }
  });
=======
}

function installPreActivationEventHandlers(context: vscode.ExtensionContext) {
  // this is separate from configureExtension() because we want to
  // handle some actions before the configuration of the extension is complete
  // Specifically for the case where the user does a create environment action
  // and vcast installation is invalid.

  // Note: there is no existing API to do variable subsctitution for configuration
  // values that could contain things like ${workspaceFolder} so we don't provide support.
  // Here is a starting point for research: https://github.com/microsoft/vscode/issues/46471

  vscode.workspace.onDidChangeConfiguration((event) => {
    // post configuration, we handle changes to all options ...
    if (alreadyConfigured) {
      // This function gets triggered when any option at any level (user, workspace, etc.)
      // gets changed.  The event parameter does not indicate what level has been
      // edited but you can use the

      if (
        event.affectsConfiguration("vectorcastTestExplorer.decorateExplorer")
      ) {
        updateExploreDecorations();
      } else if (
        event.affectsConfiguration("vectorcastTestExplorer.verboseLogging")
      ) {
        adjustVerboseSetting();
      } else if (
        event.affectsConfiguration(
          "vectorcastTestExplorer.configurationLocation"
        )
      ) {
        updateConfigurationOption();
      } else if (
        event.affectsConfiguration("vectorcastTestExplorer.unitTestLocation")
      ) {
        updateUnitTestLocationOption();
      } else if (
        event.affectsConfiguration(
          "vectorcastTestExplorer.vectorcastInstallationLocation"
        )
      ) {
        // if the user changes the path to vcast, we need to reset the values
        // for clicast and vpython path etc.
        if (checkIfInstallationIsOK()) {
          resetCoverageData();
          buildTestPaneContents();
          updateCOVdecorations();
        }
      }
    }
    // pre-configuration, we only handle changes to the vcast installation location
    else if (
      event.affectsConfiguration(
        "vectorcastTestExplorer.vectorcastInstallationLocation"
      )
    ) {
      // this call will check if the new value is valid,
      // and if so, perform extension activation
      checkPrerequisites(context);
    }
  });

  // Command: vectorcastTestExplorer.newEnviroVCAST ////////////////////////////////////////////////////////
  let newEnviroVCASTCommand = vscode.commands.registerCommand(
    "vectorcastTestExplorer.newEnviroVCAST",
    (args: Uri, argList: Uri[]) => {
      // contains a check for already configured, so no work will be done in that case
      checkPrerequisites(context);
      if (alreadyConfigured) {
        // arg is the actual item that the right click happened on, argList is the list
        // of all items if this is a multi-select.  Since argList is always valid, even for a single
        // selection, we just use this here.
        if (argList) {
          newEnvironment(argList);
        }
      }
    }
  );
  context.subscriptions.push(newEnviroVCASTCommand);
>>>>>>> f7b54bee
}

// this method is called when your extension is deactivated
export function deactivate() {
  console.log("The VectorCAST Test Explorer has been de-activated");
  return deactivateLanguageServerClient();
}<|MERGE_RESOLUTION|>--- conflicted
+++ resolved
@@ -9,14 +9,9 @@
 } from "./client";
 
 import {
-<<<<<<< HEAD
-  updateConfigurationOption
-} from "./configuration"
-=======
   updateConfigurationOption,
   updateUnitTestLocationOption,
 } from "./configuration";
->>>>>>> f7b54bee
 
 import {
   initializeCodeCoverageFeatures,
@@ -51,12 +46,9 @@
   insertATGTests,
   loadTestScript,
   pathToEnviroBeingDebugged,
-<<<<<<< HEAD
-=======
   pathToProgramBeingDebugged,
   updateCodedTestCases,
   updateDataForEnvironment,
->>>>>>> f7b54bee
 } from "./testPane";
 
 import {
@@ -67,8 +59,6 @@
 
 import {
   buildEnvironmentFromScript,
-<<<<<<< HEAD
-=======
   deleteEnvironment,
   setCodedTestOption,
   openVcastFromEnviroNode,
@@ -88,30 +78,21 @@
 import {
   generateNewCodedTestFile,
   addExistingCodedTestFile,
->>>>>>> f7b54bee
   newEnvironment,
   newTestScript,
   resetCoverageData,
 } from "./vcastTestInterface";
 
 import {
-<<<<<<< HEAD
-  executeClicastCommand,
-=======
   addIncludePath,
   getEnviroNameFromFile,
->>>>>>> f7b54bee
   openTestScript,
   rebuildEnvironmentCommand,
 } from "./vcastUtilities";
 
 import { updateExploreDecorations } from "./fileDecorator";
 
-<<<<<<< HEAD
-const spawn = require("child_process").spawn;
-=======
 import fs = require("fs");
->>>>>>> f7b54bee
 const path = require("path");
 let messagePane: vscode.OutputChannel = vscode.window.createOutputChannel(
   "VectorCAST Test Explorer"
@@ -131,13 +112,6 @@
   vscode.commands.registerCommand("vectorcastTestExplorer.toggleLog", () =>
     toggleMessageLog()
   );
-<<<<<<< HEAD
-  checkPrerequisites(context);
-}
-
-let alreadyConfigured: boolean = false;
-export function checkPrerequisites(context: vscode.ExtensionContext) {
-=======
 
   // we need to install some event handlers so that the user can "fix"
   // a "bad" vcast installation by providing a valid path see logic
@@ -162,7 +136,6 @@
   // case that the VectorCAST installation is not found initially, we will get
   // here multiple times
 
->>>>>>> f7b54bee
   if (!alreadyConfigured) {
     // setup the location of vTestInterface.py and other utilities
     initializeInstallerFiles(context);
@@ -242,8 +215,6 @@
   );
   context.subscriptions.push(createTestScriptCommand);
 
-<<<<<<< HEAD
-=======
   // Command: vectorcastTestExplorer.addCodedTests////////////////////////////////////////////////////////
   // This is the callback for the right clicks in the test explorer tree
   let addCodedTestsCommand = vscode.commands.registerCommand(
@@ -282,7 +253,6 @@
   );
   context.subscriptions.push(removeCodedTestsCommand);
 
->>>>>>> f7b54bee
   // Command: vectorcastTestExplorer.insertBasisPathTests////////////////////////////////////////////////////////
   let insertBasisPathTestsCommand = vscode.commands.registerCommand(
     "vectorcastTestExplorer.insertBasisPathTests",
@@ -426,9 +396,6 @@
       // of all items if this is a multi-select.  Since argList is always valid, even for a single
       // selection, we just use this here.
       if (argList) {
-<<<<<<< HEAD
-        addLaunchConfiguration(argList[0]);
-=======
         // find the list item that contains launch.json
         for (let i = 0; i < argList.length; i++) {
           if (argList[i].fsPath.includes(launchFile)) {
@@ -447,13 +414,10 @@
             );
           }
         }
->>>>>>> f7b54bee
       }
     }
   );
   context.subscriptions.push(addLaunchConfigurationCommand);
-<<<<<<< HEAD
-=======
 
   // Command: vectorcastTestExplorer.addIncludePath ////////////////////////////////////////////////////////
   let addIncludePathCommand = vscode.commands.registerCommand(
@@ -482,7 +446,6 @@
     }
   );
   context.subscriptions.push(addIncludePathCommand);
->>>>>>> f7b54bee
 
   // Command: vectorcastTestExplorer.addSettingsFileFilter ////////////////////////////////////////////////////////
   let addSettingsTFileFilterCommand = vscode.commands.registerCommand(
@@ -508,35 +471,6 @@
   );
   context.subscriptions.push(openVCAST);
 
-<<<<<<< HEAD
-
-    // Command: vectorcastTestExplorer.openVCASTFromVce  ////////////////////////////////////////////////////////
-    let openVCASTFromVce = vscode.commands.registerCommand(
-      "vectorcastTestExplorer.openVCASTFromVce",
-      (arg: any) => {
-        // split vceFile path into the CWD and the Environame
-        const vcePath = arg.fsPath;
-        const cwd = path.dirname (vcePath);
-        const enviroName = path.basename (vcePath);
-        let vcastArgs: string[] = ["-e " + enviroName];
-  
-        vectorMessage("Starting VectorCAST ...");
-  
-        const commandToRun = vcastCommandtoUse;
-        // we use spawn directly to control the detached and shell args
-        let vcast = spawn(commandToRun, vcastArgs, {
-          cwd: cwd,
-          detached: true,
-          shell: true,
-          windowsHide: true,
-        });
-        vcast.on("exit", function (code: any) {
-          updateDataForEnvironment(vcePath.split (".")[0]);
-        });
-      }
-    );
-    context.subscriptions.push(openVCASTFromVce);
-=======
   // Command: vectorcastTestExplorer.openVCASTFromVce  ////////////////////////////////////////////////////////
   let openVCASTFromVce = vscode.commands.registerCommand(
     "vectorcastTestExplorer.openVCASTFromVce",
@@ -546,7 +480,6 @@
     }
   );
   context.subscriptions.push(openVCASTFromVce);
->>>>>>> f7b54bee
 
   // Command: vectorcastTestExplorer.newEnviroVCAST ////////////////////////////////////////////////////////
   let newEnviroVCASTCommand = vscode.commands.registerCommand(
@@ -569,11 +502,6 @@
       // arg is the URI of the .env file that was clicked
       if (arg) {
         const envFilepath = arg.fsPath;
-<<<<<<< HEAD
-        const directory = path.dirname(envFilepath);
-        const enviroName = path.basename(envFilepath);
-        buildEnvironmentFromScript (directory, enviroName.split (".")[0]);
-=======
         const buildDirectory = path.dirname(envFilepath);
         const enviroFilename = path.basename(envFilepath);
         const enviroName = getEnviroNameFromFile(envFilepath);
@@ -593,7 +521,6 @@
             `Unable to determine environment name from file: ${envFilepath}`
           );
         }
->>>>>>> f7b54bee
       }
     }
   );
@@ -706,10 +633,7 @@
       // changing the file will invalidate the
       // coverage and editor annotations
       if (editor) {
-<<<<<<< HEAD
-=======
         updateCodedTestCases(editor);
->>>>>>> f7b54bee
         updateCOVdecorations();
         updateTestDecorator();
       }
@@ -717,38 +641,6 @@
     null,
     context.subscriptions
   );
-<<<<<<< HEAD
-
-
-  vscode.workspace.onDidChangeConfiguration((event) => {
-    // This function gets triggered when any option at any level (user, workspace, etc.)
-    // gets changed.  The event parameter does not indicate what level has been
-    // edited but you can use the 
-
-    if (event.affectsConfiguration("vectorcastTestExplorer.decorateExplorer")) {
-      updateExploreDecorations();
-    }
-    else if (event.affectsConfiguration("vectorcastTestExplorer.verboseLogging")) {
-      adjustVerboseSetting();
-    }
-    else if (event.affectsConfiguration("vectorcastTestExplorer.configurationLocation")){
-      updateConfigurationOption (event);
-    }
-    else if (
-      event.affectsConfiguration(
-        "vectorcastTestExplorer.vectorcastInstallationLocation"
-      )
-    ) {
-      // if the user changes the path to vcast, we need to reset the values
-      // for clicast and vpython path etc.
-      if (checkIfInstallationIsOK()) {
-        resetCoverageData();
-        buildTestPaneContents();
-        updateCOVdecorations();
-      }
-    }
-  });
-=======
 }
 
 function installPreActivationEventHandlers(context: vscode.ExtensionContext) {
@@ -829,7 +721,6 @@
     }
   );
   context.subscriptions.push(newEnviroVCASTCommand);
->>>>>>> f7b54bee
 }
 
 // this method is called when your extension is deactivated
