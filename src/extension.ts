--- conflicted
+++ resolved
@@ -59,11 +59,8 @@
   addSettingsFileFilter,
   getEnvPathForFilePath,
   showSettings,
-<<<<<<< HEAD
+  updateCoverageAndRebuildEnv,
   forceLowerCaseDriveLetter,
-=======
-  updateCoverageAndRebuildEnv,
->>>>>>> df5fc7c3
 } from "./utilities";
 
 import {
