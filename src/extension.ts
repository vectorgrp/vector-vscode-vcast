import * as vscode from "vscode";
import { Uri, workspace } from "vscode";

import { rebuildEnvironmentCallback } from "./callbacks";

import {
  activateLanguageServerClient,
  deactivateLanguageServerClient,
} from "./client";

import {
  updateConfigurationOption,
  updateUnitTestLocationOption,
} from "./configuration";

import {
  createCoverageStatusBar,
  hideStatusBarCoverage,
  initializeCodeCoverageFeatures,
  toggleCoverageAction,
  updateDisplayedCoverage,
  updateCOVdecorations,
} from "./coverage";

import {
  buildTestNodeForFunction,
  initializeTestDecorator,
  updateTestDecorator,
} from "./editorDecorator";

import { updateExploreDecorations } from "./fileDecorator";

import {
  openMessagePane,
  toggleMessageLog,
  adjustVerboseSetting,
  vectorMessage,
} from "./messagePane";

import {
  viewMCDCReport,
  viewResultsReport,
  viewResultsReportVC,
} from "./reporting";

import {
  environmentDataCache,
  environmentNodeDataType,
  getEnviroNodeData,
  getEnviroPathFromID,
  getTestNode,
  testNodeType,
} from "./testData";

import {
  activateTestPane,
  deleteTests,
  insertBasisPathTests,
  insertATGTests,
  loadTestScript,
  pathToEnviroBeingDebugged,
  pathToProgramBeingDebugged,
  refreshAllExtensionData,
  updateCodedTestCases,
  updateDataForEnvironment,
  vcastUnbuiltEnviroList,
  globalProjectWebviewComboboxItems,
  setGlobalProjectIsOpenedChecker,
  setGlobalCompilerAndTestsuites,
  loadTestScriptButton,
} from "./testPane";

import {
  addLaunchConfiguration,
  addSettingsFileFilter,
  getEnvPathForFilePath,
  showSettings,
  updateCoverageAndRebuildEnv,
  forceLowerCaseDriveLetter,
  decodeVar,
  getFullEnvReport,
  normalizePath,
} from "./utilities";

import {
  buildEnvironmentFromScript,
  deleteEnvironment,
  openVcastFromEnviroNode,
  openVcastFromVCEfile,
  rebuildEnvironment,
  openProjectInVcast,
  deleteLevel,
} from "./vcastAdapter";

import {
  buildProjectEnvironment,
  removeTestsuiteFromProject,
  importEnvToTestsuite,
  createTestsuiteInCompiler,
  addCompilerToProject,
  updateProjectData,
  buildExecuteIncremental,
  cleanProjectEnvironment,
  addEnvToTestsuite,
  deleteEnvironmentFromProject,
  createNewCompilerInProject,
  createNewProject,
} from "./manage/manageSrc/manageCommands";

import {
  deleteServerLog,
  displayServerLog,
  initializeVcastDataServer,
  initializeServerState,
  serverProcessController,
  serverStateType,
  toggleDataServerState,
} from "./vcastDataServer";

import {
  checkIfInstallationIsOK,
  configurationFile,
  launchFile,
  globalPathToSupportFiles,
  initializeInstallerFiles,
} from "./vcastInstallation";

import {
  findRelevantRequirementGateway,
  generateRequirementsHtml,
  parseRequirementsFromFile,
  performLLMProviderUsableCheck,
  requirementsFileWatcher,
  updateRequirementsAvailability,
} from "./requirements/requirementsUtils";

import {
  GENERATE_REQUIREMENTS_ENABLED,
  generateRequirements,
  generateTestsFromRequirements,
  importRequirementsFromGateway,
  initializeReqs2X,
  populateRequirementsGateway,
} from "./requirements/requirementsOperations";

import {
  generateNewCodedTestFile,
  addExistingCodedTestFile,
  newEnvironment,
  newTestScript,
  openCodedTest,
  ProjectEnvParameters,
<<<<<<< HEAD
  updateVCShellDatabase,
  updateCFGWithVCShellDatabase,
=======
  createNewCFGFile,
  ConfigurationOptions,
>>>>>>> 3f68883d
} from "./vcastTestInterface";

import {
  addIncludePath,
  envIsEmbeddedInProject,
  getEnviroNameFromFile,
  getLevelFromNodeId,
  getVcmRoot,
  openProjectFromEnviroPath,
  openTestScript,
} from "./vcastUtilities";

import fs = require("fs");
import {
  compilerTagList,
  getNonce,
  resolveWebviewBase,
  setCompilerList,
} from "./manage/manageSrc/manageUtils";

const path = require("path");

/**
 * Decodes a Base64-encoded variable name.
 */
function decodeAndRemoveDeveloperEnvs() {
  // Base64-encoded variable names
  const encodedVars: string[] = [
    "VkNBU1RfVVNJTkdfSEVBRExFU1NfTU9ERQ",
    "VkNBU1RfVVNFX0NJX0xJQ0VOU0VT",
  ];

  for (const encoded of encodedVars) {
    const varName = decodeVar(encoded);
    delete process.env[varName];
  }
}

let messagePane: vscode.OutputChannel = vscode.window.createOutputChannel(
  "VectorCAST Test Explorer"
);

export function getMessagePane(): vscode.OutputChannel {
  return messagePane;
}

export async function activate(context: vscode.ExtensionContext) {
  // activation gets called when:
  //  -- VectorCAST environment exists in the workspace
  //  -- "Create VectorCAST Environment" is selected from the Explorer context menu
  //  -- "VectorCAST Test Explorer: Configure" is selected from the command palette (ctrl-shift-p)

  // Handler for "VectorCAST Test Explorer: Configure"
  // The first use of configure will trigger this activate function
  // subsequent uses will trigger configureCommandCalled()
  vscode.commands.registerCommand("vectorcastTestExplorer.configure", () => {
    configureCommandCalled(context);
  });
  vscode.commands.registerCommand("vectorcastTestExplorer.toggleLog", () =>
    toggleMessageLog()
  );

  // we need to install some event handlers so that the user can "fix"
  // a "bad" vcast installation by providing a valid path see logic
  // and comments in this function
  await installPreActivationEventHandlers(context);

  // this checks the vcast installation,
  // and if its ok will proceed with full activation
  await checkPrerequisites(context);
}

export function configureCommandCalled(context: vscode.ExtensionContext) {
  // open the extension settings if the user has explicitly called configure
  showSettings();
}

let alreadyConfigured: boolean = false;
let installationFilesInitialized: boolean = false;
async function checkPrerequisites(context: vscode.ExtensionContext) {
  // this function is called from the activate function, and also from the
  // event handler for changes to the vcast installation location.  So in the
  // case that the VectorCAST installation is not found initially, we will get
  // here multiple times

  if (!alreadyConfigured) {
    // setup the location of vTestInterface.py and other utilities
    if (!installationFilesInitialized) {
      initializeInstallerFiles(context);
      installationFilesInitialized = true;
    }

    if (await checkIfInstallationIsOK()) {
      activationLogic(context);
      alreadyConfigured = true;
      vscode.commands.executeCommand(
        "setContext",
        "vectorcastTestExplorer.configured",
        true
      );
      // default to coverage ON
      await toggleCoverageAction();
      // initialize the verbose setting
      adjustVerboseSetting();

      // Sets the list for all available compilers
      await setCompilerList();
    } else {
      openMessagePane();
    }
  }
}

async function getEnvironmentListIncludingUnbuilt(
  workspacePath: string
): Promise<string[]> {
  return new Promise<string[]>((resolve, reject) => {
    // Use glob to find all .env files in the workspace
    const glob = require("glob");
    glob(
      "**/*.env",
      { cwd: workspacePath, nodir: true },
      (err: Error, envFiles: string[]) => {
        if (err) {
          reject(err);
          return;
        }

        // Convert each .env file to its corresponding environment path
        const envPaths = envFiles.map((envFile) => {
          const fullPath = path.join(workspacePath, envFile);
          const dirPath = path.dirname(fullPath);
          const baseName = path.basename(envFile, ".env");
          return path.join(dirPath, baseName);
        });

        resolve(envPaths);
      }
    );
  });
}

async function activationLogic(context: vscode.ExtensionContext) {
  // remove developer env variables
  decodeAndRemoveDeveloperEnvs();

  // adds all of the command handlers
  configureExtension(context);

  // setup the decorations for coverage
  initializeCodeCoverageFeatures(context);

  // initialize the gutter decorator for testable functions
  initializeTestDecorator(context);

  await initializeVcastDataServer();

  // initialize the test pane
  activateTestPane(context);

  // start the language server
  activateLanguageServerClient(context);

  // Enable/disable the requirement generation component of the extension
  vscode.commands.executeCommand(
    "setContext",
    "vectorcastTestExplorer.generateRequirementsEnabled",
    GENERATE_REQUIREMENTS_ENABLED
  );

  // Initialize requirements availability for all environments
  if (workspace.workspaceFolders && workspace.workspaceFolders.length > 0) {
    const envPaths = await getEnvironmentListIncludingUnbuilt(
      workspace.workspaceFolders[0].uri.fsPath
    );
    for (const envPath of envPaths) {
      updateRequirementsAvailability(envPath);
    }
  }

  initializeReqs2X(context);
}

function configureExtension(context: vscode.ExtensionContext) {
  // this sets up the file explorer decorations for code coverage
  updateExploreDecorations();

  // Command: vectorcastTestExplorer.coverage /////////////////////////////////////////////////////////
  // We create the status bar here, but the showing and updating is done in updateCOVdecorations
  const coverStatusBar: vscode.StatusBarItem = createCoverageStatusBar();
  context.subscriptions.push(coverStatusBar);
  let toggleCoverageCommand = vscode.commands.registerCommand(
    "vectorcastTestExplorer.coverage",
    async () => {
      await toggleCoverageAction();
    }
  );
  context.subscriptions.push(toggleCoverageCommand);

  // Command: vectorcastTestExplorer.toggleVcastServerState ////////////////////////////////////////////////
  let toggleDataServerCommand = vscode.commands.registerCommand(
    "vectorcastTestExplorer.toggleVcastServerState",
    async () => {
      await toggleDataServerState();
    }
  );
  context.subscriptions.push(toggleDataServerCommand);

  // Command: vectorcastTestExplorer.displayServerLog ////////////////////////////////////////////////
  let displayServerLogCommand = vscode.commands.registerCommand(
    "vectorcastTestExplorer.displayServerLog",
    () => {
      displayServerLog();
    }
  );
  context.subscriptions.push(displayServerLogCommand);

  // Command: vectorcastTestExplorer.viewResults////////////////////////////////////////////////////////
  let viewResultsCommand = vscode.commands.registerCommand(
    "vectorcastTestExplorer.viewResults",
    (args: any) => {
      if (args) {
        viewResultsReport(args.id);
      }
    }
  );
  context.subscriptions.push(viewResultsCommand);

  // Command: vectorcastTestExplorer.createTestScript////////////////////////////////////////////////////////
  // This is the callback for the right clicks in the test explorer tree
  let createTestScriptCommand = vscode.commands.registerCommand(
    "vectorcastTestExplorer.createTestScript",
    (args: any) => {
      if (args) {
        const testNode: testNodeType = getTestNode(args.id);
        newTestScript(testNode);
      }
    }
  );
  context.subscriptions.push(createTestScriptCommand);

  // Command: vectorcastTestExplorer.addCodedTests////////////////////////////////////////////////////////
  // This is the callback for the right clicks in the test explorer tree
  let addCodedTestsCommand = vscode.commands.registerCommand(
    "vectorcastTestExplorer.addCodedTests",
    (args: any) => {
      if (args) {
        addExistingCodedTestFile(args.id);
      }
    }
  );
  context.subscriptions.push(addCodedTestsCommand);

  // Command: vectorcastTestExplorer.generateCodedTests////////////////////////////////////////////////////////
  // This is the callback for the right clicks in the test explorer tree
  let generateCodedTestsCommand = vscode.commands.registerCommand(
    "vectorcastTestExplorer.generateCodedTests",
    (args: any) => {
      if (args) {
        generateNewCodedTestFile(args.id);
      }
    }
  );
  context.subscriptions.push(generateCodedTestsCommand);

  // Command: vectorcastTestExplorer.removeCodedTests////////////////////////////////////////////////////////
  // This is the callback for the right clicks in the test explorer tree

  // adding the ... to nodeList, results in us getting a list of selected tests!
  let removeCodedTestsCommand = vscode.commands.registerCommand(
    "vectorcastTestExplorer.removeCodedTests",
    (...nodeList: any) => {
      if (nodeList) {
        deleteTests(nodeList);
      }
    }
  );
  context.subscriptions.push(removeCodedTestsCommand);

  // Command: vectorcastTestExplorer.insertBasisPathTests////////////////////////////////////////////////////////
  let insertBasisPathTestsCommand = vscode.commands.registerCommand(
    "vectorcastTestExplorer.insertBasisPathTests",
    (args: any) => {
      if (args) {
        const testNode: testNodeType = getTestNode(args.id);
        insertBasisPathTests(testNode);
      }
    }
  );
  context.subscriptions.push(insertBasisPathTestsCommand);

  // Command: vectorcastTestExplorer.insertBasisPathTestsFromEditor////////////////////////////////////////////////////////
  let insertBasisPathTestsFromEditorCommand = vscode.commands.registerCommand(
    "vectorcastTestExplorer.insertBasisPathTestsFromEditor",
    (args: any) => {
      if (args) {
        const testNode = buildTestNodeForFunction(args);
        if (testNode) insertBasisPathTests(testNode);
        else
          vscode.window.showErrorMessage(
            `Unable to create Basis Path Tests for function at line ${args.lineNumber}`
          );
      }
    }
  );
  context.subscriptions.push(insertBasisPathTestsFromEditorCommand);

  // Command: vectorcastTestExplorer.insertATGTests////////////////////////////////////////////////////////
  let insertATGTestsCommand = vscode.commands.registerCommand(
    "vectorcastTestExplorer.insertATGTests",
    (args: any) => {
      if (args) {
        const testNode: testNodeType = getTestNode(args.id);
        insertATGTests(testNode);
      }
    }
  );
  context.subscriptions.push(insertATGTestsCommand);

  // Command: vectorcastTestExplorer.insertATGTestsFromEditor////////////////////////////////////////////////////////
  let insertATGTestsFromEditorCommand = vscode.commands.registerCommand(
    "vectorcastTestExplorer.insertATGTestsFromEditor",
    (args: any) => {
      if (args) {
        const testNode = buildTestNodeForFunction(args);
        if (testNode) insertATGTests(testNode);
        else
          vscode.window.showErrorMessage(
            `Unable to create ATG Tests for function at line ${args.lineNumber}`
          );
      }
    }
  );
  context.subscriptions.push(insertATGTestsFromEditorCommand);

  let generateRequirementsCommand = vscode.commands.registerCommand(
    "vectorcastTestExplorer.generateRequirements",
    (args: any) => {
      if (args) {
        const testNode: testNodeType = getTestNode(args.id);
        const enviroPath = testNode.enviroPath;
        generateRequirements(enviroPath);
      }
    }
  );
  context.subscriptions.push(generateRequirementsCommand);

  let generateRequirementsTestsCommand = vscode.commands.registerCommand(
    "vectorcastTestExplorer.generateTestsFromRequirements",
    async (args: any) => {
      if (args) {
        const testNode: testNodeType = getTestNode(args.id);
        const enviroPath = testNode.enviroPath;
        await generateTestsFromRequirements(
          enviroPath,
          testNode.functionName || testNode.unitName || null
        );
      }
    }
  );
  context.subscriptions.push(generateRequirementsTestsCommand);

  let importRequirementsFromGatewayCommand = vscode.commands.registerCommand(
    "vectorcastTestExplorer.importRequirementsFromGateway",
    (args: any) => {
      if (args) {
        const testNode: testNodeType = getTestNode(args.id);
        const enviroPath = testNode.enviroPath;
        importRequirementsFromGateway(enviroPath);
      }
    }
  );
  context.subscriptions.push(importRequirementsFromGatewayCommand);

  let populateRequirementsGatewayCommand = vscode.commands.registerCommand(
    "vectorcastTestExplorer.populateRequirementsGateway",
    async (args: any) => {
      if (args) {
        const testNode: testNodeType = getTestNode(args.id);
        const enviroPath = testNode.enviroPath;
        await populateRequirementsGateway(enviroPath);
      }
    }
  );
  context.subscriptions.push(populateRequirementsGatewayCommand);

  let testLLMConfigurationCommand = vscode.commands.registerCommand(
    "vectorcastTestExplorer.testLLMConfiguration",
    async (args: any) => {
      const checkSuccessful = await performLLMProviderUsableCheck();

      if (checkSuccessful) {
        vscode.window.showInformationMessage(
          "LLM configuration test was successful."
        );
      } else {
        vscode.window.showErrorMessage("LLM configuration test failed.");
      }
    }
  );
  context.subscriptions.push(testLLMConfigurationCommand);

  // Command: vectorcastTestExplorer.createTestScriptFromEditor////////////////////////////////////////////////////////
  // This is the callback for right clicks of the source editor flask+ icon
  let createTestScriptFromEditorCommand = vscode.commands.registerCommand(
    "vectorcastTestExplorer.createTestScriptFromEditor",
    (args: any) => {
      if (args) {
        const testNode = buildTestNodeForFunction(args);
        if (testNode) newTestScript(testNode);
        else
          vscode.window.showErrorMessage(
            `Unable to create test script for function at line ${args.lineNumber}`
          );
      }
    }
  );
  context.subscriptions.push(createTestScriptFromEditorCommand);

  // Command: vectorcastTestExplorer.deleteTest ////////////////////////////////////////////////////////
  let deleteTestCommand = vscode.commands.registerCommand(
    "vectorcastTestExplorer.deleteTest",
    async (...nodeList: any) => {
      if (nodeList) {
        if (nodeList.length > 1 || nodeList[0].children.size > 0) {
          const message =
            "The selected tests will be deleted, and this action cannot be undone.";
          const answer = await vscode.window.showWarningMessage(
            message,
            "Delete",
            "Cancel"
          );

          if (answer === "Delete") {
            await deleteTests(nodeList);
          }
        } else {
          await deleteTests(nodeList);
        }
      }
    }
  );
  context.subscriptions.push(deleteTestCommand);

  // Command: vectorcastTestExplorer.editTestScript////////////////////////////////////////////////////////
  let editTestScriptCommand = vscode.commands.registerCommand(
    "vectorcastTestExplorer.editTestScript",
    (args: any) => {
      if (args) {
        openTestScript(args.id);
      }
    }
  );
  context.subscriptions.push(editTestScriptCommand);

  // Command: vectorcastTestExplorer.editCodedTest////////////////////////////////////////////////////////
  let editCodedTestCommand = vscode.commands.registerCommand(
    "vectorcastTestExplorer.editCodedTest",
    (args: any) => {
      if (args) {
        const testNode: testNodeType = getTestNode(args.id);
        openCodedTest(testNode);
      }
    }
  );
  context.subscriptions.push(editCodedTestCommand);

  // Command: vectorcastTestExplorer.loadTestScript////////////////////////////////////////////////////////
  let loadTestScriptCommand = vscode.commands.registerCommand(
    "vectorcastTestExplorer.loadTestScript",
    async () => {
      await loadTestScriptButton();
    }
  );
  context.subscriptions.push(loadTestScriptCommand);

  // Command: vectorcastTestExplorer.debugEnviroPath ////////////////////////////////////////////////////////
  // this command is used to return the path to the environment being debugged via
  // the variable: vectorcastTestExplorer.debugEnviroPath that is used in launch.json
  let debugEnviroPathCommand = vscode.commands.registerCommand(
    "vectorcastTestExplorer.debugEnviroPath",
    () => {
      return pathToEnviroBeingDebugged;
    }
  );
  context.subscriptions.push(debugEnviroPathCommand);

  // Command: vectorcastTestExplorer.debugProgramPath ////////////////////////////////////////////////////////
  // this command is used to return the path to the environment being debugged via
  // the variable: vectorcastTestExplorer.debugProgramPath that is used in launch.json
  let debugProgramPathCommand = vscode.commands.registerCommand(
    "vectorcastTestExplorer.debugProgramPath",
    () => {
      return pathToProgramBeingDebugged;
    }
  );
  context.subscriptions.push(debugProgramPathCommand);

  // Command: vectorcastTestExplorer.showSettings
  vscode.commands.registerCommand("vectorcastTestExplorer.showSettings", () =>
    showSettings()
  );

  // Command: vectorcastTestExplorer.addLaunchConfiguration ////////////////////////////////////////////////////////
  let addLaunchConfigurationCommand = vscode.commands.registerCommand(
    "vectorcastTestExplorer.addLaunchConfiguration",
    (args: Uri, argList: Uri[]) => {
      // arg is the actual item that the right click happened on, argList is the list
      // of all items if this is a multi-select.  Since argList is always valid, even for a single
      // selection, we just use this here.
      if (argList) {
        // find the list item that contains launch.json
        for (let i = 0; i < argList.length; i++) {
          if (argList[i].fsPath.includes(launchFile)) {
            addLaunchConfiguration(argList[i], globalPathToSupportFiles);
          }
        }
      } else {
        // if the arglist is undefined, this might be a right click action in the editor
        let activeEditor = vscode.window.activeTextEditor;
        if (activeEditor) {
          const filePath = activeEditor.document.uri.toString();
          if (filePath.endsWith(launchFile)) {
            addLaunchConfiguration(
              activeEditor.document.uri,
              globalPathToSupportFiles
            );
          }
        }
      }
    }
  );
  context.subscriptions.push(addLaunchConfigurationCommand);

  // Command: vectorcastTestExplorer.addIncludePath ////////////////////////////////////////////////////////
  let addIncludePathCommand = vscode.commands.registerCommand(
    "vectorcastTestExplorer.addIncludePath",
    (args: Uri, argList: Uri[]) => {
      // arg is the actual item that the right click happened on, argList is the list
      // of all items if this is a multi-select.  Since argList is always valid, even for a single
      // selection, we just use this here.
      if (argList) {
        // find the list item that contains c_cpp_properties.json
        for (let i = 0; i < argList.length; i++) {
          if (argList[i].fsPath.includes(configurationFile)) {
            addIncludePath(argList[i]);
          }
        }
      } else {
        // if the arglist is undefined, this might be a right click action in the editor
        let activeEditor = vscode.window.activeTextEditor;
        if (activeEditor) {
          const filePath = activeEditor.document.uri.toString();
          if (filePath.endsWith(configurationFile)) {
            addIncludePath(activeEditor.document.uri);
          }
        }
      }
    }
  );
  context.subscriptions.push(addIncludePathCommand);

  // Command: vectorcastTestExplorer.addSettingsFileFilter ////////////////////////////////////////////////////////
  let addSettingsTFileFilterCommand = vscode.commands.registerCommand(
    "vectorcastTestExplorer.addSettingsFileFilter",
    (args: Uri, argList: Uri[]) => {
      // arg is the actual item that the right click happened on, argList is the list
      // of all items if this is a multi-select.  Since argList is always valid, even for a single
      // selection, we just use this here.
      if (argList) {
        addSettingsFileFilter(argList[0], globalPathToSupportFiles);
      }
    }
  );
  context.subscriptions.push(addSettingsTFileFilterCommand);

  // Command: vectorcastTestExplorer.openVCAST  ////////////////////////////////////////////////////////
  let openVCAST = vscode.commands.registerCommand(
    "vectorcastTestExplorer.openVCAST",
    async (enviroNode: any) => {
      vectorMessage("Starting VectorCAST ...");
      // If the Env is embedded in a project, we want to open the whole project
      const enviroPath = enviroNode.id.split("vcast:")[1];
      if (envIsEmbeddedInProject(enviroPath)) {
        await openProjectFromEnviroPath(enviroPath);
      } else {
        openVcastFromEnviroNode(enviroNode.id, updateDataForEnvironment);
      }
    }
  );
  context.subscriptions.push(openVCAST);

  // Command: vectorcastTestExplorer.openVCASTFromVce  ////////////////////////////////////////////////////////
  let openVCASTFromVce = vscode.commands.registerCommand(
    "vectorcastTestExplorer.openVCASTFromVce",
    async (arg: any) => {
      vectorMessage("Starting VectorCAST ...");
      const dotIndex = arg.fsPath.lastIndexOf(".");
      const enviroPath = arg.fsPath.slice(0, dotIndex);
      if (envIsEmbeddedInProject(enviroPath)) {
        await openProjectFromEnviroPath(enviroPath);
      } else {
        openVcastFromVCEfile(arg.fsPath, updateDataForEnvironment);
      }
    }
  );
  context.subscriptions.push(openVCASTFromVce);

  // Command: vectorcastTestExplorer.buildEnviroFromEnv ////////////////////////////////////////////////////////
  let buildEnviroVCASTCommand = vscode.commands.registerCommand(
    "vectorcastTestExplorer.buildEnviroFromEnv",
    (arg: Uri) => {
      // arg is the URI of the .env file that was clicked
      if (arg) {
        const envFilepath = arg.fsPath;
        const buildDirectory = path.dirname(envFilepath);
        const enviroFilename = path.basename(envFilepath);
        const enviroName = getEnviroNameFromFile(envFilepath);
        if (enviroName) {
          if (!fs.existsSync(path.join(buildDirectory, enviroName))) {
            buildEnvironmentFromScript(
              buildDirectory,
              enviroFilename.split(".")[0]
            );
          } else {
            vscode.window.showErrorMessage(
              `Environment: ${enviroName} already exists`
            );
          }
        } else {
          vscode.window.showErrorMessage(
            `Unable to determine environment name from file: ${envFilepath}`
          );
        }
      }
    }
  );
  context.subscriptions.push(buildEnviroVCASTCommand);

  // Command: vectorcastTestExplorer.rebuildEnviro  ////////////////////////////////////////////////////////
  let rebuildEnviro = vscode.commands.registerCommand(
    "vectorcastTestExplorer.rebuildEnviro",
    (enviroNode: any) => {
      // this returns the full path to the environment directory
      const enviroPath = getEnviroPathFromID(enviroNode.id);
      rebuildEnvironment(enviroPath, rebuildEnvironmentCallback);
    }
  );
  context.subscriptions.push(rebuildEnviro);

  let updateProjectLevelCommand = vscode.commands.registerCommand(
    "vectorcastTestExplorer.updateProjectEnvironment",
    async (enviroNode: any) => {
      const enviroPath = getEnviroPathFromID(enviroNode.id);
      // Check if the result is valid
      if (enviroPath) {
        await updateProjectData(enviroPath, true);
      } else {
        vectorMessage(`Unable to find Environment ${enviroNode.id}`);
      }
    }
  );
  context.subscriptions.push(updateProjectLevelCommand);

  // Command: vectorcastTestExplorer.buildExecuteIncremental  ////////////////////////////////////////////////////////
  let buildExecuteIncrementalCommand = vscode.commands.registerCommand(
    "vectorcastTestExplorer.buildExecuteIncremental",
    async (enviroNode: any) => {
      const enviroPathList: string[] = [];
      let projectPath = "";
      let displayName = "";

      // In case the Node id starts with vcast:, it is an environment node and the id is the build path
      if (enviroNode.id.includes("vcast:")) {
        const enviroPath = enviroNode.id.split("vcast:")[1];
        enviroPathList.push(enviroPath);
        const enviroData = getEnviroNodeData(enviroPath);
        ({ displayName, projectPath } = enviroData);
      } else {
        // Otherwise it's either a project, compiler or testsuite node
        projectPath = enviroNode.id.split(".vcm")[0] + ".vcm";
        const projectData = getLevelFromNodeId(enviroNode.id);
        displayName = projectData.level;

        // Collect all relevant environment paths
        for (const [envPath, envValue] of environmentDataCache) {
          // If projectPath == enviroNode.id -> Project Node, otherwise we have to check
          // if the current displayName is part of the envValue.displayName (compiler, testsuite)
          if (
            envValue.projectPath === projectPath &&
            (projectPath === enviroNode.id ||
              envValue.displayName.includes(displayName))
          ) {
            enviroPathList.push(envPath);
          }
        }
      }

      await buildExecuteIncremental(
        projectPath,
        displayName,
        enviroPathList,
        enviroNode.id
      );
      await refreshAllExtensionData();
    }
  );

  context.subscriptions.push(buildExecuteIncrementalCommand);

  let openProjectInVectorCAST = vscode.commands.registerCommand(
    "vectorcastTestExplorer.openProjectInVectorCAST",
    async (node: any) => {
      // this returns the full path to the environment directory
      const result = getVcmRoot(node.id);

      // Check if the result is valid
      if (result) {
        const { rootPath, vcmName } = result;
        vectorMessage(`Opening ${vcmName} in VectorCAST...`);
        await openProjectInVcast(rootPath, vcmName);
      } else {
        vectorMessage(`Unable to open project ${node.id}`);
      }
    }
  );
  context.subscriptions.push(openProjectInVectorCAST);

  let addCompilerToProjectCommand = vscode.commands.registerCommand(
    "vectorcastTestExplorer.addCompilerToProject",
    async (args: any) => {
      // Verify that the command was invoked from a node with an 'id' property.
      if (!args?.id) {
        vscode.window.showErrorMessage("No project node provided.");
        return;
      }
      //project file path
      const projectFilePath = args.id;

      // Open a file dialog so the user can select a .CFG file.
      const cfgFiles = await vscode.window.showOpenDialog({
        canSelectMany: false,
        openLabel: "Select VectorCAST Configuration (.CFG) file",
        filters: {
          "CFG Files": ["cfg"],
          "All Files": ["*"],
        },
      });

      if (!cfgFiles || cfgFiles.length === 0) {
        vscode.window.showInformationMessage("No CFG file selected.");
        return;
      }

      // Get the first selected file's path.
      const pathToCFG = cfgFiles[0].fsPath;

      await addCompilerToProject(projectFilePath, pathToCFG);
    }
  );
  context.subscriptions.push(addCompilerToProjectCommand);

  const addTestsuiteToCompiler = vscode.commands.registerCommand(
    "vectorcastTestExplorer.addTestsuiteToCompiler",
    async (node: any) => {
      const manageWebviewSrcDir = resolveWebviewBase(context);
      const panel = vscode.window.createWebviewPanel(
        "addTestsuiteToCompiler",
        "Add Testsuite to Compiler",
        vscode.ViewColumn.Active,
        {
          enableScripts: true,
          retainContextWhenHidden: true,
          localResourceRoots: [vscode.Uri.file(manageWebviewSrcDir)],
        }
      );

      panel.webview.html = await getTestsuiteWebviewContent(context, panel);

      // --- Dispatch Table ---
      const dispatch: Record<string, (msg?: any) => Promise<void> | void> = {
        submit: handleSubmit,
        cancel: () => panel.dispose(),
      };

      panel.webview.onDidReceiveMessage(
        (message) => dispatch[message.command]?.(message),
        undefined,
        context.subscriptions
      );

      // --- Handlers ---
      function handleSubmit(message: { testsuiteName?: string }): void {
        const { testsuiteName } = message;

        if (!testsuiteName) {
          vscode.window.showErrorMessage("Testsuite name is required.");
          return;
        }

        const projectPath = path.dirname(node.id);
        const compilerName = path.basename(node.id);

        createTestsuiteInCompiler(projectPath, compilerName, testsuiteName);
        panel.dispose();
      }
    }
  );

  context.subscriptions.push(addTestsuiteToCompiler);

  // Webview HTML content.
  async function getTestsuiteWebviewContent(
    context: vscode.ExtensionContext,
    panel: vscode.WebviewPanel
  ): Promise<string> {
    const base = resolveWebviewBase(context);

    // on-disk locations
    const cssOnDisk = vscode.Uri.file(
      path.join(base, "css", "addTestsuite.css")
    );
    const scriptOnDisk = vscode.Uri.file(
      path.join(base, "webviewScripts", "addTestsuite.js")
    );
    const htmlPath = path.join(base, "html", "addTestsuite.html");

    // webview URIs
    const cssUri = panel.webview.asWebviewUri(cssOnDisk);
    const scriptUri = panel.webview.asWebviewUri(scriptOnDisk);

    // read template
    let html = fs.readFileSync(htmlPath, "utf8");

    // build CSP + nonce
    const nonce = getNonce();
    const cspMeta = `
      <meta http-equiv="Content-Security-Policy"
            content="default-src 'none';
                     style-src ${panel.webview.cspSource};
                     script-src 'nonce-${nonce}' ${panel.webview.cspSource};">
    `;

    // inject CSP
    html = html.replace(/<head>/, `<head>${cspMeta}`);

    // replace placeholders and add nonce to script tag
    html = html
      .replace(/{{\s*cssUri\s*}}/g, cssUri.toString())
      .replace(
        /<script src="{{\s*scriptUri\s*}}"><\/script>/,
        `<script nonce="${nonce}" src="${scriptUri}"></script>`
      );

    return html;
  }

  // Command: vectorcastTestExplorer.getEnvFullReport  ////////////////////////////////////////////////////////
  let getEnvFullReportCommand = vscode.commands.registerCommand(
    "vectorcastTestExplorer.getEnvFullReport",
    async (enviroNode: any) => {
      const enviroPath = enviroNode.id.split("vcast:")[1];
      const enviroData: environmentNodeDataType = getEnviroNodeData(enviroPath);

      // Execute process
      const reportPathHTML = await getFullEnvReport(
        enviroData.buildDirectory,
        enviroPath
      );

      // View report
      viewResultsReportVC(reportPathHTML);
    }
  );
  context.subscriptions.push(getEnvFullReportCommand);

  // Command: vectorcastTestExplorer.buildProjectEnviro  ////////////////////////////////////////////////////////
  let buildProjectEnviro = vscode.commands.registerCommand(
    "vectorcastTestExplorer.buildProjectEnviro",
    async (enviroNode: any) => {
      // displayName is the what will be passed as the --level arg value
      const enviroPath = enviroNode.id.split("vcast:")[1];
      const enviroData: environmentNodeDataType = getEnviroNodeData(enviroPath);
      const displayName = enviroData.displayName;
      console.log("Building project environment: " + displayName);

      await buildProjectEnvironment(
        enviroData.projectPath,
        displayName,
        enviroPath
      );
    }
  );
  context.subscriptions.push(buildProjectEnviro);

  let deleteTestsuiteCommand = vscode.commands.registerCommand(
    "vectorcastTestExplorer.deleteTestsuite",
    async (node: any) => {
      const nodeParts = node.id.split("/");
      // compiler/testsuite
      // Can't do path.join because on windows the level would be with the wrong "\"
      const testsuiteLevel =
        nodeParts[nodeParts.length - 2] + "/" + nodeParts[nodeParts.length - 1];
      // Join the path without the testsuite level
      const joinedPath = path.join(...nodeParts.slice(0, nodeParts.length - 2));
      // Add a leading slash for non-Windows platforms
      const projectPath =
        process.platform === "win32" ? joinedPath : "/" + joinedPath;
      await deleteLevel(projectPath, testsuiteLevel);
    }
  );
  context.subscriptions.push(deleteTestsuiteCommand);

  // Command: vectorcastTestExplorer.deleteCompiler ////////////////////////////////////////////////////////
  let deleteCompilerCommand = vscode.commands.registerCommand(
    "vectorcastTestExplorer.deleteCompiler",
    async (node: any) => {
      const compiler = node.id;
      const projectPath = path.dirname(compiler);
      const compilerLevel = path.basename(compiler);
      await deleteLevel(projectPath, compilerLevel);
    }
  );
  context.subscriptions.push(deleteCompilerCommand);

  // Command: vectorcastTestExplorer.deleteEnviroFromProject  ////////////////////////////////////////////////////////
  let deleteEnviroFromProject = vscode.commands.registerCommand(
    "vectorcastTestExplorer.deleteEnviroFromProject",
    async (enviroNode: any) => {
      const enviroPath = enviroNode.id.split("vcast:")[1];
      const enviroName = path.basename(enviroPath);
      const enviroData: environmentNodeDataType = getEnviroNodeData(enviroPath);
      // always ask for confirmation before deleting an environment
      const message =
        "Environment: " +
        enviroName +
        " will be deleted from the project, and this action cannot be undone.";
      vscode.window
        .showInformationMessage(message, "Delete", "Cancel")
        .then(async (answer) => {
          if (answer === "Delete") {
            // Delete the env completely from the project
            await deleteEnvironmentFromProject(
              enviroData.projectPath,
              enviroName
            );
          }
        });
    }
  );
  context.subscriptions.push(deleteEnviroFromProject);

  // Command: vectorcastTestExplorer.removeTestsuite  ////////////////////////////////////////////////////////
  let removeTestsuite = vscode.commands.registerCommand(
    "vectorcastTestExplorer.removeTestsuite",
    async (enviroNode: any) => {
      // this returns the full path to the environment directory
      let enviroPath = getEnviroPathFromID(enviroNode.id);
      // In case the env is not built, it will be not present in the cache
      if (!enviroPath) {
        // So we check if it is present in the unbuilt list
        // If so, we take the id and split it after "vcast:" to get the path
        // In case that is not possible, we throw an error message
        if (vcastUnbuiltEnviroList.includes(enviroNode.id)) {
          const parts = enviroNode.id.split(":");
          enviroPath = parts.slice(1).join(":");
        } else {
          vscode.window.showErrorMessage(
            `Unable to determine environment path from node: ${enviroNode.id}`
          );
          return;
        }
      }
      await removeTestsuiteFromProject(enviroPath, enviroNode.id);
    }
  );
  context.subscriptions.push(removeTestsuite);

  // Command: vectorcastTestExplorer.deleteEnviro  ////////////////////////////////////////////////////////
  let deleteEnviro = vscode.commands.registerCommand(
    "vectorcastTestExplorer.deleteEnviro",
    (enviroNode: any) => {
      // this returns the full path to the environment directory
      const enviroPath = getEnviroPathFromID(enviroNode.id);

      // always ask for confirmation before deleting an environment
      const message =
        "Environment: " +
        enviroPath +
        " will be deleted, and this action cannot be undone.";
      vscode.window
        .showInformationMessage(message, "Delete", "Cancel")
        .then((answer) => {
          if (answer === "Delete") {
            // execute a clicast call to delete the test
            deleteEnvironment(enviroPath, enviroNode.id);
          }
        });
    }
  );
  context.subscriptions.push(deleteEnviro);

  // Command: vectorcastTestExplorer.cleanEnviro  ////////////////////////////////////////////////////////
  let cleanEnviro = vscode.commands.registerCommand(
    "vectorcastTestExplorer.cleanEnviro",
    (enviroNode: any) => {
      // this returns the full path to the environment directory
      const enviroPath = getEnviroPathFromID(enviroNode.id);
      const enviroData: environmentNodeDataType = getEnviroNodeData(enviroPath);
      const displayName = enviroData.displayName;
      const projectPath = enviroData.projectPath;

      // always ask for confirmation before deleting an environment
      const message =
        "Environment: " +
        enviroPath +
        " will be cleaned, and this action cannot be undone.";
      vscode.window
        .showInformationMessage(message, "Clean Environment", "Cancel")
        .then(async (answer) => {
          if (answer === "Clean Environment") {
            // execute a manage call to clean the env
            await cleanProjectEnvironment(
              enviroPath,
              enviroNode.id,
              projectPath,
              displayName
            );
          }
        });
    }
  );
  context.subscriptions.push(cleanEnviro);

  // Command: vectorcastTestExplorer.setDefaultConfigFile////////////////////////////////////////////////////////
  let selectDefaultConfigFile = vscode.commands.registerCommand(
    "vectorcastTestExplorer.setDefaultConfigFile",
    (fileURI: any) => {
      // we will only get here if the user has selected a CCAST_.CFG file
      // all we do is replace the current value of the configurationLocation option
      // no validity checking is needed.
      if (fileURI) {
        const settings = vscode.workspace.getConfiguration(
          "vectorcastTestExplorer"
        );
        settings.update(
          "configurationLocation",
          fileURI.fsPath,
          vscode.ConfigurationTarget.Workspace
        );
      }
    }
  );
  context.subscriptions.push(selectDefaultConfigFile);

  // This command appears in the context menu of the vscode gutter (same as Add Breakpoint) and
  // generates the MCDC report.
  let getMCDCReportCommand = vscode.commands.registerCommand(
    "vectorcastTestExplorer.viewMCDCReport",
    async (args) => {
      const activeEditor = vscode.window.activeTextEditor;
      let fileFromUri = forceLowerCaseDriveLetter(args.uri.fsPath);

      if (activeEditor || fileFromUri) {
        // Get the file name and remove the extension --> For the UNIT parameter.
        // Prioritize activeEditor for user convenience—it reflects the file in focus.
        // Fallback to fileFromUri ensures the command works
        // (if the focus is on no file --> activeEditor undefined --> command wont work)
        // But we still can get the file üath from where it s called via the uri
        const filePath = activeEditor
          ? activeEditor.document.uri.fsPath
          : fileFromUri;
        const enviroPath = getEnvPathForFilePath(filePath);
        const fileName = path.parse(filePath).name;
        if (enviroPath) {
          viewMCDCReport(enviroPath, fileName, args.lineNumber);
        } else {
          vscode.window.showErrorMessage(
            `Did not find environment name ${enviroPath} or path for file: ${filePath}`
          );
        }
      }
    }
  );
  context.subscriptions.push(getMCDCReportCommand);

  let showRequirementsCommand = vscode.commands.registerCommand(
    "vectorcastTestExplorer.showRequirements",
    async (args: any) => {
      if (args) {
        const testNode: testNodeType = getTestNode(args.id);
        const enviroPath = testNode.enviroPath;

        const parentDir = path.dirname(enviroPath);
        const enviroNameWithExt = path.basename(enviroPath);
        // remove ".env" if present
        const enviroNameWithoutExt = enviroNameWithExt.replace(/\.env$/, "");
        const envReqsFolderPath = path.join(
          parentDir,
          `reqs-${enviroNameWithoutExt}`
        );

        const csvPath = path.join(envReqsFolderPath, "reqs.csv");
        const xlsxPath = path.join(envReqsFolderPath, "reqs.xlsx");

        let filePath = "";
        let fileType = "";
        if (fs.existsSync(xlsxPath)) {
          filePath = xlsxPath;
          fileType = "Excel";
        } else if (fs.existsSync(csvPath)) {
          filePath = csvPath;
          fileType = "CSV";
        } else {
          vscode.window.showErrorMessage(
            "Requirements file not found. Generate requirements first."
          );
          return;
        }

        try {
          const panel = vscode.window.createWebviewPanel(
            "requirementsReport",
            "Requirements Report",
            vscode.ViewColumn.One,
            { enableScripts: true }
          );

          panel.webview.html = `<html><body><h1>Loading ${fileType} requirements...</h1></body></html>`;
          const requirements = await parseRequirementsFromFile(filePath);
          const htmlContent = generateRequirementsHtml(requirements);
          panel.webview.html = htmlContent;
        } catch (err) {
          vscode.window.showErrorMessage(
            `Error generating requirements report: ${err}`
          );
        }
      }
    }
  );
  context.subscriptions.push(showRequirementsCommand);

  let removeRequirementsCommand = vscode.commands.registerCommand(
    "vectorcastTestExplorer.removeRequirements",
    async (args: any) => {
      if (args) {
        const testNode: testNodeType = getTestNode(args.id);
        const enviroPath = testNode.enviroPath;

        const message =
          "This will remove all generated requirements files. This action cannot be undone.";
        const choice = await vscode.window.showWarningMessage(
          message,
          "Remove",
          "Cancel"
        );

        if (choice === "Remove") {
          const parentDir = path.dirname(enviroPath);
          const enviroNameWithExt = path.basename(enviroPath);
          // remove ".env" if present
          const enviroNameWithoutExt = enviroNameWithExt.replace(/\.env$/, "");
          const envReqsFolderPath = path.join(
            parentDir,
            `reqs-${enviroNameWithoutExt}`
          );

          const filesToRemove = [
            path.join(envReqsFolderPath, "reqs.csv"),
            path.join(envReqsFolderPath, "reqs.xlsx"),
            path.join(envReqsFolderPath, "reqs_converted.csv"),
            path.join(envReqsFolderPath, "reqs.html"),
            path.join(envReqsFolderPath, "reqs2tests.tst"),
          ];

          // Remove files
          for (const file of filesToRemove) {
            if (fs.existsSync(file)) {
              try {
                fs.unlinkSync(file);
              } catch (err) {
                vscode.window.showErrorMessage(
                  `Failed to remove ${file}: ${err}`
                );
              }
            }
          }

          const generatedRepositoryPath = path.join(
            envReqsFolderPath,
            "generated_requirement_repository"
          );
          const actualRepositoryPath =
            findRelevantRequirementGateway(enviroPath);

          // Separately prompt for repository directory removal
          if (
            fs.existsSync(generatedRepositoryPath) &&
            path.relative(generatedRepositoryPath, actualRepositoryPath) === ""
          ) {
            const repoMessage =
              "Would you also like to remove the auto-generated requirements gateway too?";
            const repoChoice = await vscode.window.showWarningMessage(
              repoMessage,
              "Yes",
              "No"
            );

            if (repoChoice === "Yes") {
              try {
                fs.rmdirSync(generatedRepositoryPath, { recursive: true });
              } catch (err) {
                vscode.window.showErrorMessage(
                  `Failed to remove repository directory: ${err}`
                );
              }
            }
          }

          await refreshAllExtensionData();
          updateRequirementsAvailability(enviroPath);
          vscode.window.showInformationMessage(
            "Requirements removed successfully"
          );
        }
      }
    }
  );
  context.subscriptions.push(removeRequirementsCommand);

  vscode.workspace.onDidChangeWorkspaceFolders(
    async (e) => {
      await refreshAllExtensionData();
      setGlobalProjectIsOpenedChecker();
      setGlobalCompilerAndTestsuites();
      // Refresh requirements availability for all environments
      if (workspace.workspaceFolders && workspace.workspaceFolders.length > 0) {
        const envPaths = await getEnvironmentListIncludingUnbuilt(
          workspace.workspaceFolders[0].uri.fsPath
        );
        for (const envPath of envPaths) {
          updateRequirementsAvailability(envPath);
        }
      }
    },
    null,
    context.subscriptions
  );

  vscode.window.onDidChangeActiveTextEditor(
    // this function gets called when the user changes the
    // active editor, including when closing an editor
    // in which case the "editor" parameter will be undefined
    async (editor) => {
      if (editor) {
        await updateDisplayedCoverage();
        updateTestDecorator();
      } else {
        hideStatusBarCoverage();
      }
    },
    null,
    context.subscriptions
  );

  // This works nicely to remove the decorations when
  // the user has auto-save ON, but not if they don't.
  // There is another event called onDidChangeTextDocument
  // that gets invoked when the user edits, but to determine
  // if the file has changed we compute the checksum of the file
  // and since the file on disk has not changed, we would keep the
  // decorations anyway.
  vscode.workspace.onDidSaveTextDocument(
    async (editor) => {
      // changing the file will invalidate the
      // coverage and editor annotations
      if (editor) {
        // Check if file ends with .tst and has "build" in its path
        // We want to load the test script automatically when the user saves
        const filePath = editor.uri.fsPath;
        if (filePath.endsWith(".tst") && alreadyConfigured) {
          await loadTestScript();
        }
        await updateCodedTestCases(editor);
        await updateCOVdecorations();
        updateTestDecorator();
      }
    },
    null,
    context.subscriptions
  );
}

async function installPreActivationEventHandlers(
  context: vscode.ExtensionContext
) {
  // this is separate from configureExtension() because we want to
  // handle some actions before the configuration of the extension is complete
  // Specifically for the case where the user does a create environment action
  // and vcast installation is invalid.

  // Note: there is no existing API to do variable substitution for configuration
  // values that could contain things like ${workspaceFolder} so we don't provide support.
  // Here is a starting point for research: https://github.com/microsoft/vscode/issues/46471

  vscode.workspace.onDidChangeConfiguration(async (event) => {
    // post configuration, we handle changes to all options ...
    if (alreadyConfigured) {
      // This function gets triggered when any option at any level (user, workspace, etc.)
      // gets changed.  The event parameter does not indicate what level has been
      // edited but you can use the

      if (
        event.affectsConfiguration("vectorcastTestExplorer.decorateExplorer")
      ) {
        updateExploreDecorations();
      } else if (
        event.affectsConfiguration("vectorcastTestExplorer.verboseLogging")
      ) {
        adjustVerboseSetting();
      } else if (
        event.affectsConfiguration(
          "vectorcastTestExplorer.configurationLocation"
        )
      ) {
        updateConfigurationOption();
      } else if (
        event.affectsConfiguration("vectorcastTestExplorer.unitTestLocation")
      ) {
        updateUnitTestLocationOption();
      } else if (
        event.affectsConfiguration("vectorcastTestExplorer.useDataServer")
      ) {
        initializeServerState();
      } else if (
        event.affectsConfiguration("vectorcastTestExplorer.build.coverageKind")
      ) {
        await updateCoverageAndRebuildEnv();
      } else if (
        event.affectsConfiguration(
          "vectorcastTestExplorer.vectorcastInstallationLocation"
        )
      ) {
        // if the user changes the path to vcast, we need to reset the values
        // for clicast and vpython path etc.
        if (await checkIfInstallationIsOK()) {
          await initializeServerState();
          await refreshAllExtensionData();
        } else {
          // this will remove the status bar icon and shutdown the server
          // it needs to be in both sides of the if because we want it to run
          // before the "refreshAllExtensionData" call in the TRUE case.
          await initializeServerState();
        }
      } else if (
        event.affectsConfiguration(
          "vectorcastTestExplorer.reqs2x.installationLocation"
        ) ||
        event.affectsConfiguration(
          "vectorcastTestExplorer.reqs2x.enableReqs2xFeature"
        )
      ) {
        // If the user changes the path to reqs2x or tries to enable or disable the feature, we re-initialize
        initializeReqs2X(context);
      }
    }
    // pre-configuration, we only handle changes to the vcast installation location
    else if (
      event.affectsConfiguration(
        "vectorcastTestExplorer.vectorcastInstallationLocation"
      )
    ) {
      // this call will check if the new value is valid,
      // and if so, perform extension activation
      await checkPrerequisites(context);
      await initializeServerState();
    }
  });

  // Command: vectorcastTestExplorer.newEnviroVCAST ////////////////////////////////////////////////////////
  let newEnviroVCASTCommand = vscode.commands.registerCommand(
    "vectorcastTestExplorer.newEnviroVCAST",
    async (args: Uri, argList: Uri[]) => {
      // contains a check for already configured, so no work will be done in that case
      await checkPrerequisites(context);
      if (alreadyConfigured) {
        // arg is the actual item that the right click happened on, argList is the list
        // of all items if this is a multi-select.  Since argList is always valid, even for a single
        // selection, we just use this here.
        if (argList) {
          await newEnvironment(argList);
        }
      }
    }
  );
  context.subscriptions.push(newEnviroVCASTCommand);

  let defaultVCShellCommand = vscode.commands.registerCommand(
    "vectorcastTestExplorer.defaultVCShell",
    async (fileURI: Uri) => {
      await checkPrerequisites(context);

      if (!alreadyConfigured) {
        return;
      }

      if (fileURI) {
        const filePath = fileURI.fsPath;
        const settings = vscode.workspace.getConfiguration(
          "vectorcastTestExplorer"
        );

        const defaultConfigurationPath = settings.get(
          "configurationLocation",
          undefined
        );

        // First update vcshell db setting
        await updateVCShellDatabase(filePath);

        // In case we have a default cfg, ask the user if he wants to update the cfg with the current default vcshell db
        if (defaultConfigurationPath) {
          const choice = await vscode.window.showWarningMessage(
            `You have set a default CFG at ${defaultConfigurationPath}. Do you want to include your database in that configuration?`,
            { modal: false },
            "Yes",
            "No"
          );

          if (choice === "Yes") {
            const normalizedCFGPath = normalizePath(
              path.dirname(defaultConfigurationPath)
            );
            await updateCFGWithVCShellDatabase(filePath, normalizedCFGPath);
          }
        }
      }
    }
  );

  context.subscriptions.push(defaultVCShellCommand);

  const importEnviroToProject = vscode.commands.registerCommand(
    "vectorcastTestExplorer.importEnviroToProject",
    async (_args: vscode.Uri, argList: vscode.Uri[]) => {
      const manageWebviewSrcDir = resolveWebviewBase(context);
      const panel = vscode.window.createWebviewPanel(
        "importEnviroToProject",
        "Import Environment to Project",
        vscode.ViewColumn.Active,
        {
          enableScripts: true,
          retainContextWhenHidden: true,
          localResourceRoots: [vscode.Uri.file(manageWebviewSrcDir)],
        }
      );

      panel.webview.html = await getImportEnvWebviewContent(
        context,
        panel,
        argList
      );

      // --- Dispatch Table ---
      const dispatch: Record<string, (msg?: any) => Promise<void> | void> = {
        importEnvFile: handleImportEnvFile,
        submit: handleSubmit,
        cancel: () => panel.dispose(),
      };

      panel.webview.onDidReceiveMessage(
        (message) => dispatch[message.command]?.(message),
        undefined,
        context.subscriptions
      );

      // --- Handlers ---
      async function handleImportEnvFile(): Promise<void> {
        const files = await vscode.window.showOpenDialog({
          canSelectMany: false,
          filters: { "Env Files": ["env"] },
          openLabel: "Select Env File",
        });

        if (files?.length) {
          panel.webview.postMessage({
            command: "envFileSelected",
            envFile: files[0].fsPath,
          });
        }
      }

      async function handleSubmit(message: {
        projectPath?: string;
        envFiles?: string[];
        testsuiteArgs?: string[];
      }): Promise<void> {
        const { projectPath, envFiles = [], testsuiteArgs = [] } = message;

        if (!projectPath || !envFiles.length || !testsuiteArgs.length) {
          vscode.window.showErrorMessage(
            "Project Path, Env Files, and Testsuite are required."
          );
          return;
        }

        for (const file of envFiles) {
          if (!fs.existsSync(file)) {
            vscode.window.showInformationMessage(
              `Environment file ${file} does not exist.`
            );
            return;
          }

          for (const level of testsuiteArgs) {
            vectorMessage(`Env File: ${file}`);
            await importEnvToTestsuite(projectPath, level, file);
          }
        }

        panel.dispose();
      }
    }
  );

  context.subscriptions.push(importEnviroToProject);

  // Command: vectorcastTestExplorer.addEnviroToProject
  const addEnviroToProject = vscode.commands.registerCommand(
    "vectorcastTestExplorer.addEnviroToProject",
    async (_projectNode: any) => {
      const manageWebviewSrcDir = resolveWebviewBase(context);
      const panel = vscode.window.createWebviewPanel(
        "addEnviroToProject",
        "Add Environment To Project",
        vscode.ViewColumn.Active,
        {
          enableScripts: true,
          retainContextWhenHidden: true,
          localResourceRoots: [vscode.Uri.file(manageWebviewSrcDir)],
        }
      );

      panel.webview.html = await getImportEnvWebviewContent(context, panel, []);

      // --- Command dispatch table ---
      const dispatch: Record<string, (msg?: any) => Promise<void> | void> = {
        importEnvFile: handleImportEnvFile,
        submit: handleSubmit,
        cancel: () => panel.dispose(),
      };

      // --- Message handler ---
      panel.webview.onDidReceiveMessage(
        (message) => dispatch[message.command]?.(message),
        undefined,
        context.subscriptions
      );

      // --- Handlers ---
      async function handleImportEnvFile() {
        const [uri] =
          (await vscode.window.showOpenDialog({
            canSelectMany: false,
            filters: { "Environment Files": ["env"] },
            openLabel: "Select Environment File",
          })) ?? [];

        if (uri) {
          panel.webview.postMessage({
            command: "envFileSelected",
            envFile: uri.fsPath,
          });
        }
      }

      async function handleSubmit(message: {
        projectPath?: string;
        envFiles?: string[];
        testsuiteArgs?: string[];
      }): Promise<void> {
        const { projectPath, envFiles = [], testsuiteArgs = [] } = message;

        if (!projectPath || !envFiles.length || !testsuiteArgs.length) {
          vscode.window.showErrorMessage(
            "Project Path, Env Files, and Testsuite are required."
          );
          return;
        }

        if (envFiles.length > 1) {
          vscode.window.showInformationMessage(
            "Multiple Env Files selected. Only the first one will be used."
          );
        }

        const envFile = envFiles[0];

        // this should not happen as we click on the envs, but in case the user manually changes something
        if (!fs.existsSync(envFile)) {
          vscode.window.showInformationMessage(
            `Environment file ${envFile} does not exist.`
          );
          return;
        }

        for (const [index, level] of testsuiteArgs.entries()) {
          vectorMessage(`Env File: ${envFile}`);

          if (index === 0) {
            await importEnvToTestsuite(projectPath, level, envFile);
          } else {
            const envName = path.basename(envFile, ".env");
            await addEnvToTestsuite(projectPath, level, envName);
          }
        }

        panel.dispose();
      }
    }
  );

  context.subscriptions.push(addEnviroToProject);

  /**
   * Returns the HTML content for the webview.
   * It builds a form that allows the user to select:
   *   - a Project Path (populated from a global combobox map),
   *   - Env Files (with pre-filled values from the argList), and
   *   - a set of Compiler/Testsuite rows.
   *
   * The label "Source Files" is replaced with "Env Files" in this version.
   */
  async function getImportEnvWebviewContent(
    context: vscode.ExtensionContext,
    panel: vscode.WebviewPanel,
    argList: vscode.Uri[]
  ): Promise<string> {
    const base = resolveWebviewBase(context);

    // on-disk resource locations
    const cssOnDisk = vscode.Uri.file(path.join(base, "css", "importEnv.css"));
    const scriptOnDisk = vscode.Uri.file(
      path.join(base, "webviewScripts", "importEnv.js")
    );
    const htmlPath = path.join(base, "html", "importEnv.html");

    // convert to webview URIs
    const cssUri = panel.webview.asWebviewUri(cssOnDisk);
    const scriptUri = panel.webview.asWebviewUri(scriptOnDisk);

    // prepare dynamic data
    const projectData = JSON.stringify(
      Array.from(globalProjectWebviewComboboxItems.entries())
    );
    const initialEnvFile = JSON.stringify(argList[0]?.fsPath ?? "");

    // load the template
    let html = fs.readFileSync(htmlPath, "utf8");

    // inject CSP + nonce
    const nonce = getNonce();
    const cspMeta = `
      <meta http-equiv="Content-Security-Policy"
            content="default-src 'none';
                     style-src ${panel.webview.cspSource};
                     script-src 'nonce-${nonce}' ${panel.webview.cspSource};">
    `;
    html = html.replace(/<head>/, `<head>${cspMeta}`);

    // inject URIs + data
    html = html
      .replace(/{{\s*cssUri\s*}}/g, cssUri.toString())
      .replace(
        /<script src="{{\s*scriptUri\s*}}"><\/script>/,
        `<script nonce="${nonce}" src="${scriptUri}"></script>`
      )
      .replace(
        /<\/head>/,
        `  <script nonce="${nonce}">
         window.projectData = ${projectData};
         window.initialEnvFile = ${initialEnvFile};
        </script>\n</head>`
      );

    return html;
  }

  const newEnviroInProjectVCASTCommand = vscode.commands.registerCommand(
    "vectorcastTestExplorer.newEnviroInProjectVCAST",
    async (_args: vscode.Uri, argList: vscode.Uri[]) => {
      const manageWebviewSrcDir = resolveWebviewBase(context);
      const panel = vscode.window.createWebviewPanel(
        "newEnvProject",
        "Create Environment in Project",
        vscode.ViewColumn.Active,
        {
          enableScripts: true,
          retainContextWhenHidden: true,
          localResourceRoots: [vscode.Uri.file(manageWebviewSrcDir)],
        }
      );

      panel.webview.html = await getNewEnvWebviewContent(
        context,
        panel,
        argList
      );

      // --- Dispatch Table ---
      const dispatch: Record<string, (msg?: any) => Promise<void> | void> = {
        submit: handleSubmit,
        cancel: () => panel.dispose(),
      };

      panel.webview.onDidReceiveMessage(
        (message) => dispatch[message.command]?.(message),
        undefined,
        context.subscriptions
      );

      // --- Handlers ---
      async function handleSubmit(message: {
        projectPath?: string;
        sourceFiles?: string[];
        testsuiteArgs?: string[];
      }): Promise<void> {
        const { projectPath, sourceFiles = [], testsuiteArgs = [] } = message;

        if (!projectPath || !testsuiteArgs.length) {
          vscode.window.showErrorMessage(
            "Compiler Name and Testsuite Name are required."
          );
          return;
        }

        // Validate file existence
        for (const file of sourceFiles) {
          if (!fs.existsSync(file)) {
            vscode.window.showInformationMessage(
              `Source file ${file} does not exist.`
            );
            return;
          }
        }

        const params: ProjectEnvParameters = {
          path: projectPath,
          sourceFiles,
          testsuiteArgs,
        };

        vscode.window.showInformationMessage(
          `Creating environment in ${projectPath} with ${testsuiteArgs.join(
            ", "
          )} and sources ${sourceFiles.join(", ")}`
        );

        await newEnvironment(argList, params);
        panel.dispose();
      }
    }
  );

  context.subscriptions.push(newEnviroInProjectVCASTCommand);

  async function getNewEnvWebviewContent(
    context: vscode.ExtensionContext,
    panel: vscode.WebviewPanel,
    argList: vscode.Uri[]
  ): Promise<string> {
    const base = resolveWebviewBase(context);
    const cssOnDisk = vscode.Uri.file(
      path.join(base, "css", "newEnvProject.css")
    );
    const scriptOnDisk = vscode.Uri.file(
      path.join(base, "webviewScripts", "newEnvProject.js")
    );
    const htmlPath = path.join(base, "html", "newEnvProject.html");

    const cssUri = panel.webview.asWebviewUri(cssOnDisk);
    const scriptUri = panel.webview.asWebviewUri(scriptOnDisk);

    const projectData = JSON.stringify(
      Array.from(globalProjectWebviewComboboxItems.entries())
    );
    const initialSourceFiles = JSON.stringify(argList.map((u) => u.fsPath));

    let html = fs.readFileSync(htmlPath, "utf8");

    const nonce = getNonce();
    const csp = `
      <meta http-equiv="Content-Security-Policy"
            content="default-src 'none';
                     style-src ${panel.webview.cspSource};
                     script-src 'nonce-${nonce}' ${panel.webview.cspSource};">
    `;
    html = html.replace(/<head>/, `<head>${csp}`);

    html = html
      .replace(/{{\s*cssUri\s*}}/g, cssUri.toString())
      .replace(
        /<script src="{{\s*scriptUri\s*}}"><\/script>/,
        `<script nonce="${nonce}" src="${scriptUri}"></script>`
      )
      .replace(
        /<\/head>/,
        `<script nonce="${nonce}">
           window.projectData = ${projectData};
           window.initialSourceFiles = ${initialSourceFiles};
         </script>\n</head>`
      );

    return html;
  }

  const createNewProjectCmd = vscode.commands.registerCommand(
    "vectorcastTestExplorer.createNewProject",
    async () => {
      const workspaceFolders = vscode.workspace.workspaceFolders;
      if (!workspaceFolders?.length) {
        vscode.window.showErrorMessage("Open a folder first.");
        return;
      }
      const workspaceRoot = workspaceFolders[0].uri.fsPath;

      const baseDir = resolveWebviewBase(context);
      const panel = vscode.window.createWebviewPanel(
        "newProject",
        "Create New Project",
        vscode.ViewColumn.Active,
        {
          enableScripts: true,
          retainContextWhenHidden: true,
          localResourceRoots: [vscode.Uri.file(baseDir)],
        }
      );

      panel.webview.html = await getNewProjectWebviewContent(
        context,
        panel,
        workspaceRoot
      );

      panel.webview.onDidReceiveMessage(
        async (msg) => {
          switch (msg.command) {
            case "browseForDir": {
              const folderUris = await vscode.window.showOpenDialog({
                canSelectFiles: false,
                canSelectFolders: true,
                canSelectMany: false,
                openLabel: "Select Target Folder",
              });
              if (folderUris?.length) {
                panel.webview.postMessage({
                  command: "setTargetDir",
                  targetDir: folderUris[0].fsPath,
                });
              }
              break;
            }
            case "submit":
              await handleSubmit(msg);
              break;
            case "cancel":
              panel.dispose();
              break;
          }
        },
        undefined,
        context.subscriptions
      );

      async function handleSubmit(message: {
        projectName?: string;
        compilerName?: string;
        targetDir?: string;
        useDefaultCFG?: boolean;
        enableCodedTests?: boolean;
        defaultCFG?: boolean;
      }) {
        const {
          projectName,
          compilerName,
          targetDir,
          useDefaultCFG,
          enableCodedTests,
          defaultCFG,
        } = message;

        if (!projectName) {
          vscode.window.showErrorMessage("Project Name is required.");
          return;
        }

        let compiler: string | undefined;
        let configurationOptions: ConfigurationOptions | undefined;

        if (useDefaultCFG) {
          const settings = vscode.workspace.getConfiguration(
            "vectorcastTestExplorer"
          );
          const defaultCFGPath = settings.get<string>("configurationLocation");

          if (!defaultCFGPath) {
            vscode.window.showErrorMessage("No default CFG is defined.");
            return;
          }
          // When using default CFG, the 'compiler' string is the path to the CFG
          compiler = defaultCFGPath;
        } else {
          // Manual Compiler Selection
          if (!compilerName) {
            vscode.window.showErrorMessage("Compiler selection is required.");
            return;
          }

          compiler = compilerTagList[compilerName];
          if (!compiler) {
            vscode.window.showErrorMessage(
              `No compiler tag found for "${compilerName}".`
            );
            return;
          }

          // Pack the boolean options
          configurationOptions = {
            enableCodedTests: !!enableCodedTests,
            defaultCFG: !!defaultCFG,
          };
        }

        const base = targetDir ?? workspaceRoot;
        const projectPath = path.join(base, projectName);

        await createNewProject(
          projectPath,
          compiler,
          !!useDefaultCFG,
          configurationOptions
        );

        panel.dispose();
      }
    }
  );

  context.subscriptions.push(createNewProjectCmd);

  // Helper function for Webview Content
  async function getNewProjectWebviewContent(
    context: vscode.ExtensionContext,
    panel: vscode.WebviewPanel,
    workspaceRoot: string
  ): Promise<string> {
    const base = resolveWebviewBase(context);
    const cssOnDisk = vscode.Uri.file(path.join(base, "css", "newProject.css"));
    const scriptOnDisk = vscode.Uri.file(
      path.join(base, "webviewScripts", "newProject.js")
    );
    const htmlPath = path.join(base, "html", "newProject.html");

    const cssUri = panel.webview.asWebviewUri(cssOnDisk);
    const scriptUri = panel.webview.asWebviewUri(scriptOnDisk);

    const compilersJson = JSON.stringify(Object.keys(compilerTagList));
    const workspaceJson = JSON.stringify(workspaceRoot);

    const settings = vscode.workspace.getConfiguration(
      "vectorcastTestExplorer"
    );
    const defaultCFG = settings.get<string>("configurationLocation") ?? "";

    let html = fs.readFileSync(htmlPath, "utf8");
    const nonce = getNonce();

    html = html.replace(
      /<head>/,
      `<head>
      <meta http-equiv="Content-Security-Policy" content="default-src 'none'; style-src ${
        panel.webview.cspSource
      }; script-src 'nonce-${nonce}' ${panel.webview.cspSource};">
      <script nonce="${nonce}">
        window.compilerData = ${compilersJson};
        window.defaultDir   = ${workspaceJson};
        window.defaultCFG   = ${JSON.stringify(defaultCFG)};
      </script>`
    );
    html = html.replace("{{ cssUri }}", cssUri.toString());
    html = html.replace(
      "{{ scriptUri }}",
      `<script nonce="${nonce}" src="${scriptUri}"></script>`
    );

    return html;
  }

  const newCompilerCmd = vscode.commands.registerCommand(
    "vectorcastTestExplorer.newCompilerInProjectVCAST",
    async (args: any) => {
      // Retrieve project path from the clicked node's 'id'
      const projectPath: string | undefined = args?.id;
      if (!projectPath) {
        vscode.window.showErrorMessage("No project node provided.");
        return;
      }

      // Create webview panel
      const baseDir = resolveWebviewBase(context);
      const panel = vscode.window.createWebviewPanel(
        "newCompiler",
        "Create Compiler in Project",
        vscode.ViewColumn.Active,
        {
          enableScripts: true,
          retainContextWhenHidden: true,
          localResourceRoots: [vscode.Uri.file(baseDir)],
        }
      );

      // Load HTML into webview
      panel.webview.html = await getNewCompilerWebviewContent(
        context,
        panel,
        projectPath
      );

      // Dispatch table
      const dispatch: Record<string, (msg?: any) => Promise<void> | void> = {
        submit: handleSubmit,
        cancel: () => panel.dispose(),
      };

      panel.webview.onDidReceiveMessage(
        (message) => dispatch[message.command]?.(message),
        undefined,
        context.subscriptions
      );

      // Handle submission
      async function handleSubmit(message: { compilerName?: string }) {
        const compilerName = message.compilerName;
        if (!compilerName) {
          vscode.window.showErrorMessage("Compiler Name is required.");
          return;
        }

        const compilerTemplate = compilerTagList[compilerName];
        if (!compilerTemplate) {
          vscode.window.showErrorMessage(
            `Compiler Template Name was not found for ${compilerName}.`
          );
          return;
        }

        if (projectPath) {
          vscode.window.showInformationMessage(
            `Adding compiler ${compilerName} to project ${projectPath}`
          );
          await createNewCompilerInProject(projectPath, compilerTemplate);
        } else {
          vscode.window.showErrorMessage(
            "Project Path is not defined. Cannot add compiler."
          );
          return;
        }
        panel.dispose();
      }
    }
  );

  context.subscriptions.push(newCompilerCmd);

  async function getNewCompilerWebviewContent(
    context: vscode.ExtensionContext,
    panel: vscode.WebviewPanel,
    projectPath: string
  ): Promise<string> {
    const base = resolveWebviewBase(context);
    const cssOnDisk = vscode.Uri.file(
      path.join(base, "css", "newCompiler.css")
    );
    const scriptOnDisk = vscode.Uri.file(
      path.join(base, "webviewScripts", "newCompiler.js")
    );
    const htmlPath = path.join(base, "html", "newCompiler.html");

    const cssUri = panel.webview.asWebviewUri(cssOnDisk);
    const scriptUri = panel.webview.asWebviewUri(scriptOnDisk);

    // For demo, hard‑coded compiler list
    const compilerList = JSON.stringify(Object.keys(compilerTagList));
    const projectDir = path.resolve(projectPath);
    const projectName = JSON.stringify(path.basename(projectDir));

    let html = fs.readFileSync(htmlPath, "utf8");
    const nonce = getNonce();
    const csp = `
      <meta http-equiv="Content-Security-Policy"
            content="default-src 'none';
                     style-src ${panel.webview.cspSource};
                     script-src 'nonce-${nonce}' ${panel.webview.cspSource};">
    `;
    html = html.replace(/<head>/, `<head>${csp}`);

    html = html
      .replace(/{{\s*cssUri\s*}}/g, cssUri.toString())
      .replace(
        /<script src="{{\s*scriptUri\s*}}"><\/script>/,
        `<script nonce="${nonce}" src="${scriptUri}"></script>`
      )
      .replace(
        /<\/head>/,
        `<script nonce="${nonce}">
           window.projectName = ${projectName};
           window.compilerData = ${compilerList};
         </script>\n</head>`
      );

    return html;
  }

  const createNewCFGCmd = vscode.commands.registerCommand(
    "vectorcastTestExplorer.createNewCFG",
    async () => {
      const workspaceFolders = vscode.workspace.workspaceFolders;
      if (!workspaceFolders?.length) {
        vscode.window.showErrorMessage("Open a folder first.");
        return;
      }
      const workspaceRoot = workspaceFolders[0].uri.fsPath;

      const baseDir = resolveWebviewBase(context);
      const panel = vscode.window.createWebviewPanel(
        "newCFG",
        "Create New CFG File",
        vscode.ViewColumn.Active,
        {
          enableScripts: true,
          retainContextWhenHidden: true,
          localResourceRoots: [vscode.Uri.file(baseDir)],
        }
      );

      panel.webview.html = await getNewCFGWebviewContent(
        context,
        panel,
        compilerTagList
      );

      panel.webview.onDidReceiveMessage(
        async (msg) => {
          switch (msg.command) {
            case "submit": {
              const compilerName: string | undefined = msg.compilerName?.trim();
              const enableCodedTests: boolean = !!msg.enableCodedTests;
              const defaultCFG: boolean = !!msg.defaultCFG;
              const configurationOptions: ConfigurationOptions = {
                enableCodedTests: enableCodedTests,
                defaultCFG: defaultCFG,
              };

              if (!compilerName) {
                vscode.window.showErrorMessage(
                  "Compiler selection is required."
                );
                return;
              }

              const compilerTag = compilerTagList[compilerName];
              if (!compilerTag) {
                vscode.window.showErrorMessage(
                  `No compiler tag found for "${compilerName}".`
                );
                return;
              }

              // Pass flags to implementation
              await createNewCFGFile(
                workspaceRoot,
                compilerTag,
                configurationOptions
              );

              panel.dispose();
              break;
            }
          }
        },
        undefined,
        context.subscriptions
      );
    }
  );

  context.subscriptions.push(createNewCFGCmd);

  async function getNewCFGWebviewContent(
    context: vscode.ExtensionContext,
    panel: vscode.WebviewPanel,
    compilerTagList: Record<string, string>
  ): Promise<string> {
    // Build paths for webview files
    const base = resolveWebviewBase(context);
    const cssOnDisk = vscode.Uri.file(path.join(base, "css", "newCFG.css"));
    const scriptOnDisk = vscode.Uri.file(
      path.join(base, "webviewScripts", "newCFG.js")
    );
    const htmlPath = path.join(base, "html", "newCFG.html");

    // convert to URI
    const cssUri = panel.webview.asWebviewUri(cssOnDisk);
    const scriptUri = panel.webview.asWebviewUri(scriptOnDisk);

    // JSON list of compilers for autocomplete
    const compilerList = JSON.stringify(Object.keys(compilerTagList ?? {}));
    let html = fs.readFileSync(htmlPath, "utf8");
    const nonce = getNonce();

    // build CSP meta (need to allow our scripts with our generated nonce)
    const csp = `
      <meta http-equiv="Content-Security-Policy"
            content="default-src 'none';
                     style-src ${panel.webview.cspSource};
                     script-src 'nonce-${nonce}' ${panel.webview.cspSource};">
    `;

    // Insert CSP immediately after the opening <head>
    html = html.replace(/<head>/i, `<head>${csp}`);
    html = html.replace(/{{\s*cssUri\s*}}/g, cssUri.toString());
    html = html.replace(
      /<script\s+src="{{\s*scriptUri\s*}}"><\/script>/i,
      `<script nonce="${nonce}" src="${scriptUri}"></script>`
    );

    // Inline script to expose compilerData and enableCodedTests to the webview client
    const injectedScript = `<script nonce="${nonce}">
      window.compilerData = ${compilerList};
      window.enableCodedTests = ${false};
      window.defaultCFG = ${false}
    </script>`;
    html = html.replace(/\{\{\s*compilerDataScript\s*\}\}/g, injectedScript);

    return html;
  }
}

// this method is called when your extension is deactivated
export async function deactivate() {
  if (requirementsFileWatcher) {
    requirementsFileWatcher.dispose();
  }

  await serverProcessController(serverStateType.stopped);
  // delete the server log if it exists
  await deleteServerLog();
  console.log("The VectorCAST Test Explorer has been de-activated");
  return deactivateLanguageServerClient();
}<|MERGE_RESOLUTION|>--- conflicted
+++ resolved
@@ -150,13 +150,10 @@
   newTestScript,
   openCodedTest,
   ProjectEnvParameters,
-<<<<<<< HEAD
+  createNewCFGFile,
+  ConfigurationOptions,
   updateVCShellDatabase,
   updateCFGWithVCShellDatabase,
-=======
-  createNewCFGFile,
-  ConfigurationOptions,
->>>>>>> 3f68883d
 } from "./vcastTestInterface";
 
 import {
