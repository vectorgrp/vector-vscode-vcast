--- conflicted
+++ resolved
@@ -80,11 +80,8 @@
   forceLowerCaseDriveLetter,
   decodeVar,
   normalizePath,
-<<<<<<< HEAD
+  exeFilename,
   getFullEnvReport,
-=======
-  exeFilename,
->>>>>>> ff876f37
 } from "./utilities";
 
 import {
