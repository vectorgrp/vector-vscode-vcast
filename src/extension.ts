--- conflicted
+++ resolved
@@ -449,13 +449,8 @@
   // Command: vectorcastTestExplorer.loadTestScript////////////////////////////////////////////////////////
   let loadTestScriptCommand = vscode.commands.registerCommand(
     "vectorcastTestExplorer.loadTestScript",
-<<<<<<< HEAD
-    () => {
-      loadTestScriptButton();
-=======
     async () => {
       await loadTestScriptButton();
->>>>>>> 54edbb79
     }
   );
   context.subscriptions.push(loadTestScriptCommand);
@@ -784,90 +779,6 @@
   context.subscriptions.push(addTestsuiteToCompiler);
 
   // Webview HTML content.
-<<<<<<< HEAD
-  function getTestsuiteWebviewContent() {
-    return `
-  <!DOCTYPE html>
-  <html lang="en">
-  <head>
-      <meta charset="UTF-8" />
-      <meta name="viewport" content="width=device-width, initial-scale=1.0"/>
-      <title>Add Testsuite to Compiler</title>
-      <style>
-          body {
-              font-family: sans-serif;
-              background-color: #1e1e1e;
-              color: #d4d4d4;
-              display: flex;
-              align-items: center;
-              justify-content: center;
-              height: 100vh;
-              margin: 0;
-          }
-          .modal {
-              width: 400px;
-              background-color: #252526;
-              padding: 20px;
-              border-radius: 8px;
-              box-shadow: 0 0 10px rgba(0, 0, 0, 0.3);
-              text-align: center;
-          }
-          label {
-              display: block;
-              text-align: center;
-              margin-bottom: 5px;
-          }
-          input[type="text"] {
-              display: block;
-              width: 80%;
-              margin: 10px auto;
-              padding: 10px;
-              border: 1px solid #555;
-              border-radius: 4px;
-              background-color: #3c3c3c;
-              color: #d4d4d4;
-          }
-          button {
-              padding: 10px 20px;
-              margin: 10px;
-              border: none;
-              border-radius: 4px;
-              cursor: pointer;
-          }
-          .primary-button {
-              background-color: #007acc;
-              color: white;
-          }
-          .cancel-button {
-              background-color: #cc4444;
-              color: white;
-          }
-      </style>
-  </head>
-  <body>
-      <div class="modal">
-          <h2>Add Testsuite to Compiler</h2>
-          <label for="testsuiteInput">Testsuite Name:</label>
-          <input aria-label="testSuiteInput" type="text" id="testsuiteInput" placeholder="Enter Testsuite Name" />
-          <div>
-              <button class="primary-button" onclick="submitForm()">OK</button>
-              <button class="cancel-button" onclick="cancel()">Cancel</button>
-          </div>
-      </div>
-      <script>
-          const vscode = acquireVsCodeApi();
-          function submitForm() {
-              const testsuiteName = document.getElementById('testsuiteInput').value;
-              vscode.postMessage({ command: 'submit', testsuiteName: testsuiteName });
-          }
-          function cancel() {
-              vscode.postMessage({ command: 'cancel' });
-          }
-      </script>
-  </body>
-  </html>
-  `;
-=======
   function getTestsuiteWebviewContent(
     context: vscode.ExtensionContext,
     panel: vscode.WebviewPanel
@@ -911,7 +822,6 @@
       );
 
     return html;
->>>>>>> 54edbb79
   }
 
   // Command: vectorcastTestExplorer.buildProjectEnviro  ////////////////////////////////////////////////////////
@@ -1425,274 +1335,7 @@
     panel: vscode.WebviewPanel,
     argList: vscode.Uri[]
   ): string {
-<<<<<<< HEAD
-    // Convert your globalProjectWebviewComboboxItems to an array for embedding.
-    const projectData = JSON.stringify(
-      Array.from(globalProjectWebviewComboboxItems.entries())
-    );
-
-    // Only use the first file if multiple env files are provided
-    const initialEnvFilesArray = argList.map((uri) => uri.fsPath);
-    const initialEnvFile =
-      initialEnvFilesArray.length > 0 ? initialEnvFilesArray[0] : "";
-    const initialEnvFileJson = JSON.stringify(initialEnvFile);
-
-    return `
-<!DOCTYPE html>
-<html lang="en">
-<head>
-  <meta charset="UTF-8" />
-  <title>Create Environment</title>
-  <style>
-    * {
-      box-sizing: border-box;
-      margin: 0;
-      padding: 0;
-    }
-    body {
-      font-family: -apple-system, BlinkMacSystemFont, "Segoe UI", Roboto, "Helvetica Neue", Arial, sans-serif;
-      background-color: #1e1e1e;
-      color: #d4d4d4;
-      display: flex;
-      align-items: center;
-      justify-content: center;
-      height: 100vh;
-    }
-    .modal {
-      width: 700px;
-      background-color: #252526;
-      padding: 25px;
-      border-radius: 8px;
-      box-shadow: 0 0 10px rgba(0,0,0,0.3);
-      text-align: center;
-    }
-    h2 {
-      color: #ffffff;
-      margin-bottom: 15px;
-      font-size: 22px;
-    }
-    label {
-      font-size: 16px;
-      display: block;
-      text-align: left;
-      margin-top: 12px;
-      margin-bottom: 6px;
-    }
-    /* Inputs & selects */
-    input, select {
-      padding: 10px;
-      font-size: 14px;
-      background-color: #3c3c3c;
-      color: #d4d4d4;
-      border: 1px solid #555;
-      border-radius: 4px;
-      width: 100%;
-    }
-    select option {
-      padding: 10px;
-      border: 1px solid #555;
-      margin: 2px;
-    }
-
-    /* Row with input + button: grid with 2 columns: 1fr for input, 60px (or 70px) for button. */
-    .single-input-container {
-      display: grid;
-      grid-template-columns: 1fr 70px; /* enough width for the text "Select" */
-      gap: 10px;
-      align-items: center;
-      width: 100%;
-      margin-bottom: 10px;
-    }
-
-    /* Row with double input + remove button. 50px for the remove button. */
-    .double-input-container {
-      display: grid;
-      grid-template-columns: 1fr 1fr 50px;
-      gap: 10px;
-      align-items: center;
-      margin-bottom: 10px;
-      width: 100%;
-    }
-    /* The row that has the plus (➕) button. */
-    .double-add-row {
-      display: grid;
-      grid-template-columns: 1fr 1fr 50px;
-      gap: 10px;
-      width: 100%;
-      margin-bottom: 20px;
-    }
-    .double-add-row button { 
-      grid-column: 1; 
-      justify-self: start; 
-    }
-
-    /* The label row for compiler/testsuite, also with 3 columns. */
-    .label-row {
-      display: grid;
-      grid-template-columns: 1fr 1fr 50px;
-      gap: 10px;
-      margin-top: 20px;
-      margin-bottom: 10px;
-      width: 100%;
-      font-weight: bold;
-      text-align: center;
-    }
-    .label-row > div {
-      display: flex;
-      justify-content: center;
-      align-items: center;
-    }
-
-    /* Buttons */
-    button {
-      border: none;
-      border-radius: 4px;
-      font-size: 14px;
-      cursor: pointer;
-      transition: background-color 0.3s;
-    }
-    .remove-button {
-      background-color: #cc4444;
-      color: white;
-      border: none;
-      border-radius: 4px;
-      padding: 10px;
-      cursor: pointer;
-      transition: background-color 0.3s;
-    }
-    .remove-button:hover { 
-      background-color: #992222; 
-    }
-    .select-button {
-      background-color: #007acc;
-      color: white;
-      /* Center text horizontally & vertically */
-      display: flex;
-      align-items: center;
-      justify-content: center;
-      height: 36px; /* match input height */
-      width: 100%;  /* fill the 70px column */
-    }
-    .add-button {
-      background-color: #007acc;
-      color: white;
-      border: none;
-      border-radius: 4px;
-      padding: 6px 10px;
-      font-size: 14px;
-      cursor: pointer;
-      transition: background-color 0.3s;
-    }
-    .add-button:hover { 
-      background-color: #005f99; 
-    }
-    /* Labels for the double row */
-    .label-row {
-      display: grid;
-      grid-template-columns: 1fr 1fr 50px;
-      gap: 10px;
-      margin-bottom: 10px;
-      width: 100%;
-      font-weight: bold;
-      text-align: center;
-    }
-    .label-row > div {
-      display: flex;
-      justify-content: center;
-      align-items: center;
-    }
-    .button-container {
-      display: flex;
-      justify-content: space-between;
-      margin-top: 20px;
-    }
-    .primary-button {
-      background-color: #007acc;
-      color: white;
-      border: none;
-      border-radius: 4px;
-      padding: 10px 15px;
-      font-size: 16px;
-      cursor: pointer;
-      transition: background-color 0.3s;
-    }
-    .primary-button:hover { 
-      background-color: #005f99; 
-    }
-  </style>
-</head>
-<body>
-  <div class="modal">
-    <h2>Create Environment in Project</h2>
-
-    <!-- Project Path -->
-    <label>Project Path:</label>
-    <div class="single-input-container">
-      <select id="projectPath"></select>
-    </div>
-
-    <!-- Env File with a Select button. 
-         The button is 70px wide (from the grid) and uses display:flex 
-         so the text "Select" is truly centered. -->
-    <label>Env File:</label>
-    <div class="single-input-container">
-      <input aria-label="envFileInput" type="text" id="envFileInput" placeholder="Select Env File" />
-      <button class="select-button" onclick="importEnvFile()">Select</button>
-    </div>
-
-    <!-- Compiler/Testsuite Labels -->
-    <div class="label-row">
-      <div>Select Compiler</div>
-      <div>Select Testsuite</div>
-      <div></div>
-    </div>
-
-    <!-- Compiler/Testsuite Rows -->
-    <div id="compilerContainer"></div>
-    <div class="double-add-row">
-      <button class="add-button" onclick="addCompilerRow()">➕</button>
-    </div>
-
-    <!-- OK/Cancel Buttons -->
-    <div class="button-container">
-      <button class="primary-button" onclick="cancel()">Cancel</button>
-      <button class="primary-button" onclick="submitForm()">OK</button>
-    </div>
-  </div>
-
-  <script>
-    const vscode = acquireVsCodeApi();
-    const projectData = ${projectData};
-    const projectMap = new Map(projectData);
-
-    // Fill Project Path combobox
-    const projectPathSelect = document.getElementById('projectPath');
-    projectMap.forEach((value, key) => {
-      const opt = document.createElement('option');
-      opt.value = key;
-      opt.textContent = key;
-      projectPathSelect.appendChild(opt);
-    });
-
-    // Import .env file
-    function importEnvFile() {
-      vscode.postMessage({ command: 'importEnvFile' });
-    }
-
-    // Listen for envFileSelected
-    window.addEventListener('message', event => {
-      const msg = event.data;
-      if (msg.command === 'envFileSelected') {
-        document.getElementById('envFileInput').value = msg.envFile;
-      }
-    });
-
-    function generateOptions(arr) {
-      return arr.map(item => '<option value="' + item + '">' + item + '</option>').join('');
-    }
-=======
     const base = path.join(context.extensionPath, "src", "manage", "webviews");
->>>>>>> 54edbb79
 
     // on-disk resource locations
     const cssOnDisk = vscode.Uri.file(path.join(base, "css", "importEnv.css"));
@@ -1793,358 +1436,6 @@
   );
   context.subscriptions.push(newEnviroInProjectVCASTCommand);
 
-<<<<<<< HEAD
-  // Webview HTML content.
-  function getProjectWebviewContent(argList: vscode.Uri[] | { fsPath: any }[]) {
-    return `
-    <!DOCTYPE html>
-    <html lang="en">
-    <head>
-      <meta charset="UTF-8" />
-      <meta name="viewport" content="width=device-width, initial-scale=1.0"/>
-      <title>Create Environment</title>
-      <style>
-        /* Basic reset and styling */
-        * { box-sizing: border-box; }
-        body {
-          font-family: -apple-system, BlinkMacSystemFont, "Segoe UI", Roboto, "Helvetica Neue", Arial, sans-serif;
-          background-color: #1e1e1e;
-          color: #d4d4d4;
-          display: flex;
-          align-items: center;
-          justify-content: center;
-          height: 100vh;
-          margin: 0;
-        }
-        .modal {
-          width: 700px;
-          background-color: #252526;
-          padding: 25px;
-          border-radius: 8px;
-          box-shadow: 0 0 10px rgba(0,0,0,0.3);
-          text-align: center;
-        }
-        h2 { 
-          color: #ffffff; 
-          margin-bottom: 15px; 
-          font-size: 22px; 
-        }
-        label {
-          font-size: 16px;
-          display: block;
-          text-align: left;
-          margin-top: 12px;
-          margin-bottom: 6px;
-        }
-        input, select {
-          padding: 10px;
-          font-size: 14px;
-          background-color: #3c3c3c;
-          color: #d4d4d4;
-          border: 1px solid #555;
-          border-radius: 4px;
-          width: 100%;
-          margin-bottom: 10px;
-        }
-        select option {
-          padding: 10px;
-          border: 1px solid #555;
-          margin: 2px;
-        }
-        
-        /* Layout for single-input rows (Project Path, Source Files) */
-        .single-input-container {
-          display: grid;
-          grid-template-columns: 1fr 50px;
-          gap: 10px;
-          align-items: center;
-          margin-bottom: 10px;
-          width: 100%;
-        }
-        .single-add-row {
-          display: grid;
-          grid-template-columns: 1fr 50px;
-          gap: 10px;
-          width: 100%;
-          margin-bottom: 20px;
-        }
-        .single-add-row button { 
-          grid-column: 1; 
-          justify-self: start; 
-        }
-        /* Layout for double-input rows (Compiler, Testsuite) */
-        .double-input-container {
-          display: grid;
-          grid-template-columns: 1fr 1fr 50px;
-          gap: 10px;
-          align-items: center;
-          margin-bottom: 10px;
-          width: 100%;
-        }
-        .double-add-row {
-          display: grid;
-          grid-template-columns: 1fr 1fr 50px;
-          gap: 10px;
-          width: 100%;
-          margin-bottom: 20px;
-        }
-        .double-add-row button { 
-          grid-column: 1; 
-          justify-self: start; 
-        }
-        .remove-button {
-          background-color: #cc4444;
-          color: white;
-          border: none;
-          border-radius: 4px;
-          padding: 10px;
-          cursor: pointer;
-          transition: background-color 0.3s;
-        }
-        .remove-button:hover { 
-          background-color: #992222; 
-        }
-        .add-button {
-          background-color: #007acc;
-          color: white;
-          border: none;
-          border-radius: 4px;
-          padding: 6px 10px;
-          font-size: 14px;
-          cursor: pointer;
-          transition: background-color 0.3s;
-        }
-        .add-button:hover { 
-          background-color: #005f99; 
-        }
-        /* Labels for the double row */
-        .label-row {
-          display: grid;
-          grid-template-columns: 1fr 1fr 50px;
-          gap: 10px;
-          margin-bottom: 10px;
-          width: 100%;
-          font-weight: bold;
-          text-align: center;
-        }
-        .label-row > div {
-          display: flex;
-          justify-content: center;
-          align-items: center;
-        }
-        .button-container {
-          display: flex;
-          justify-content: space-between;
-          margin-top: 20px;
-        }
-        .primary-button {
-          background-color: #007acc;
-          color: white;
-          border: none;
-          border-radius: 4px;
-          padding: 10px 15px;
-          font-size: 16px;
-          cursor: pointer;
-          transition: background-color 0.3s;
-        }
-        .primary-button:hover { 
-          background-color: #005f99; 
-        }
-      </style>
-    </head>
-    <body>
-      <div class="modal">
-        <h2>Create Environment in Project</h2>
-        
-        <!-- Project Path Combobox -->
-        <label>Project Path:</label>
-        <div class="single-input-container">
-          <select id="projectPath"></select>
-        </div>
-        
-        <!-- Source Files -->
-        <label>Source Files:</label>
-        <div id="sourceFilesContainer">
-          <div class="single-input-container">
-            <input aria-label="sourceFileInput" type="text" placeholder="Enter Source File" />
-            <button class="remove-button" onclick="this.parentElement.remove()">✖</button>
-          </div>
-        </div>
-        <div class="single-add-row">
-          <button class="add-button" onclick="addInputRow('sourceFilesContainer', 'Enter Source File')">➕</button>
-        </div>
-        
-        <!-- Compiler/Testsuite Labels -->
-        <div class="label-row">
-          <div>Select Compiler</div>
-          <div>Select Testsuite</div>
-          <div></div>
-        </div>
-        
-        <!-- Compiler/Testsuite Container -->
-        <div id="compilerContainer">
-          <!-- Initial row will be added dynamically -->
-        </div>
-        <div class="double-add-row">
-          <button class="add-button" onclick="addCompilerRow()">➕</button>
-        </div>
-        
-        <!-- OK/Cancel Buttons -->
-        <div class="button-container">
-          <button class="primary-button" onclick="cancel()">Cancel</button>
-          <button aria-label="importOk" class="primary-button" onclick="submitForm()">OK</button>
-        </div>
-      </div>
-      
-      <script>
-        const vscode = acquireVsCodeApi();
-    
-        // globalProjectWebviewComboboxItems is embedded into the webview.
-        // It is expected to be a Map<string, { compilers: string[]; testsuites: string[] }>
-        const projectData = ${JSON.stringify(Array.from(globalProjectWebviewComboboxItems.entries()))};
-        const projectMap = new Map(projectData);
-    
-        // Populate the Project Path combobox from the keys of the projectMap.
-        const projectPathSelect = document.getElementById('projectPath');
-        projectMap.forEach(function(value, key) {
-          const option = document.createElement('option');
-          option.value = key;
-          option.textContent = key;
-          projectPathSelect.appendChild(option);
-        });
-    
-        // Helper function to generate <option> elements as HTML from an array.
-        function generateOptions(arr) {
-          let html = '';
-          arr.forEach(function(item) {
-            html += '<option value="' + item + '">' + item + '</option>';
-          });
-          return html;
-        }
-    
-        // Adds a new row for Compiler and Testsuite.
-        function addCompilerRow() {
-          const selectedProject = projectPathSelect.value;
-          const projectInfo = projectMap.get(selectedProject);
-          if (!projectInfo) {
-            vscode.postMessage({ command: 'error', message: 'No project data available for the selected project.' });
-            return;
-          }
-          const container = document.getElementById('compilerContainer');
-          const row = document.createElement('div');
-          row.classList.add('double-input-container');
-    
-          const compilerSelect = document.createElement('select');
-          compilerSelect.required = true;
-          compilerSelect.innerHTML = generateOptions(projectInfo.compilers);
-    
-          const testsuiteSelect = document.createElement('select');
-          testsuiteSelect.required = true;
-          testsuiteSelect.innerHTML = generateOptions(projectInfo.testsuites);
-    
-          const removeButton = document.createElement('button');
-          removeButton.textContent = '✖';
-          removeButton.classList.add('remove-button');
-          removeButton.onclick = function() { row.remove(); };
-    
-          row.appendChild(compilerSelect);
-          row.appendChild(testsuiteSelect);
-          row.appendChild(removeButton);
-          container.appendChild(row);
-        }
-    
-        // Update existing rows when the Project Path changes.
-        projectPathSelect.addEventListener('change', function() {
-          const selectedProject = projectPathSelect.value;
-          const projectInfo = projectMap.get(selectedProject);
-          if (!projectInfo) return;
-          const rows = document.querySelectorAll('#compilerContainer .double-input-container');
-          rows.forEach(function(row) {
-            const compilerSelect = row.children[0];
-            const testsuiteSelect = row.children[1];
-            const currentCompiler = compilerSelect.value;
-            const currentTestsuite = testsuiteSelect.value;
-            compilerSelect.innerHTML = generateOptions(projectInfo.compilers);
-            testsuiteSelect.innerHTML = generateOptions(projectInfo.testsuites);
-            compilerSelect.value = projectInfo.compilers.indexOf(currentCompiler) !== -1 ? currentCompiler : projectInfo.compilers[0];
-            testsuiteSelect.value = projectInfo.testsuites.indexOf(currentTestsuite) !== -1 ? currentTestsuite : projectInfo.testsuites[0];
-          });
-        });
-    
-        // Adds a new source file input row.
-        function addInputRow(containerId, placeholderText) {
-          const container = document.getElementById(containerId);
-          const row = document.createElement('div');
-          row.classList.add('single-input-container');
-          const input = document.createElement('input');
-          input.type = 'text';
-          input.placeholder = placeholderText;
-          const removeButton = document.createElement('button');
-          removeButton.textContent = '✖';
-          removeButton.classList.add('remove-button');
-          removeButton.onclick = function() { row.remove(); };
-          row.appendChild(input);
-          row.appendChild(removeButton);
-          container.appendChild(row);
-        }
-    
-        // Submit the form. Combine each row's values into a single string.
-        function submitForm() {
-          const projectPath = projectPathSelect.value;
-          const sourceFiles = Array.from(document.querySelectorAll('#sourceFilesContainer .single-input-container input[type="text"]')).map(function(i) { return i.value; });
-          const testsuiteArgs = Array.from(document.querySelectorAll('#compilerContainer .double-input-container')).map(function(row) {
-            const compiler = row.children[0].value;
-            const testsuite = row.children[1].value;
-            return compiler + "/" + testsuite;
-          });
-          if (!projectPath || testsuiteArgs.some(function(arg) { return !arg; })) {
-            vscode.postMessage({ command: 'error', message: 'Project Path, Compiler, and Testsuite are required.' });
-            return;
-          }
-          vscode.postMessage({
-            command: 'submit',
-            projectPath: projectPath,
-            sourceFiles: sourceFiles,
-            testsuiteArgs: testsuiteArgs
-          });
-        }
-    
-        function cancel() {
-          vscode.postMessage({ command: 'cancel' });
-        }
-    
-        // Pre-fill source files if provided.
-        const initialSourceFiles = ${JSON.stringify(
-          argList.map(function (uri) {
-            return uri.fsPath;
-          })
-        )};
-        window.addEventListener('DOMContentLoaded', function() {
-          const sourceContainer = document.getElementById('sourceFilesContainer');
-          if (initialSourceFiles && initialSourceFiles.length > 0) {
-            sourceContainer.innerHTML = '';
-            initialSourceFiles.forEach(function(file) {
-              const row = document.createElement('div');
-              row.classList.add('single-input-container');
-              const input = document.createElement('input');
-              input.type = 'text';
-              input.value = file;
-              const removeButton = document.createElement('button');
-              removeButton.textContent = '✖';
-              removeButton.classList.add('remove-button');
-              removeButton.onclick = function() { row.remove(); };
-              row.appendChild(input);
-              row.appendChild(removeButton);
-              sourceContainer.appendChild(row);
-            });
-          }
-          // Add an initial compiler/testsuites row.
-          addCompilerRow();
-        });
-      </script>
-    </body>
-    </html>
-=======
   function getNewEnvWebviewContent(
     context: vscode.ExtensionContext,
     panel: vscode.WebviewPanel,
@@ -2175,7 +1466,6 @@
             content="default-src 'none';
                      style-src ${panel.webview.cspSource};
                      script-src 'nonce-${nonce}' ${panel.webview.cspSource};">
->>>>>>> 54edbb79
     `;
     html = html.replace(/<head>/, `<head>${csp}`);
 
