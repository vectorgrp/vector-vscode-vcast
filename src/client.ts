--- conflicted
+++ resolved
@@ -46,20 +46,12 @@
   // we register for .tsts and c|cpp files, and do the right thing in the callback 
   // depending on the extension of the file
   let clientOptions: LanguageClientOptions = {
-<<<<<<< HEAD
     documentSelector: [
       { scheme: "file", pattern: "**/*.tst" },
       { scheme: 'file', language: 'c' },
       { scheme: 'file', language: 'cpp' },
       { scheme: 'file', language: 'cuda-cpp' }
     ],
-    synchronize: {
-      // Notify the server about file changes to '.clientrc files contained in the workspace
-      fileEvents: workspace.createFileSystemWatcher("**/.clientrc"),
-    },
-=======
-    documentSelector: [{ scheme: "file", pattern: "**/*.tst" }],
->>>>>>> 407495f0
   };
 
   // Create the language client and start the client.
