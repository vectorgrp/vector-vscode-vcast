--- conflicted
+++ resolved
@@ -2,13 +2,6 @@
 import * as vscode from "vscode";
 import { Uri } from "vscode";
 
-<<<<<<< HEAD
-
-import {
-  executeClicastCommand,
-} from "./vcastUtilities"
-=======
->>>>>>> f7b54bee
 import {
   configFilename,
   initializeConfigurationFile,
@@ -16,26 +9,12 @@
 
 import { updateFunctionDataForFile } from "./editorDecorator";
 
-<<<<<<< HEAD
-import { 
-  buildEnvironmentCallback,
-  showSettings, 
-  updateDataForEnvironment
- } from "./helper";
-=======
->>>>>>> f7b54bee
 import {
   openMessagePane,
   vectorMessage,
   vcastMessage,
   errorLevel,
 } from "./messagePane";
-<<<<<<< HEAD
-import { 
-  compoundOnlyString, 
-  getEnviroPathFromID, 
-  testNodeType } from "./testData";
-=======
 
 import { getEnviroPathFromID, getTestNode, testNodeType } from "./testData";
 
@@ -54,15 +33,10 @@
   setCodedTestOption,
 } from "./vcastAdapter";
 
->>>>>>> f7b54bee
 import {
   executeCommandSync,
   executeVPythonScript,
   getJsonDataFromTestInterface,
-<<<<<<< HEAD
-  testInterfaceCommand,
-} from "./utilities";
-=======
 } from "./vcastCommandRunner"
 
 import { getChecksumCommand } from "./vcastInstallation";
@@ -74,7 +48,6 @@
   testStatus,
 } from "./vcastUtilities";
 
->>>>>>> f7b54bee
 import { fileDecorator } from "./fileDecorator";
 
 const fs = require("fs");
@@ -82,30 +55,7 @@
 
 export const vcastEnviroFile = "UNITDATA.VCD";
 
-<<<<<<< HEAD
-const defaultUTlocation = "./unitTests";
-export function getUnitTestLocationForPath(dirpath: string): string {
-  // path points to the place where we want to create a UT folder
-
-  // By default the unit tests get created in the "unitTests" directory
-  // but this can be controlled with an option
-
-  let settings = vscode.workspace.getConfiguration("vectorcastTestExplorer");
-  let unitTestLocation: string = settings.get(
-    "unitTestLocation",
-    defaultUTlocation
-  );
-
-  if (unitTestLocation.startsWith(".")) {
-    unitTestLocation = path.join(dirpath, unitTestLocation);
-  }
-
-  return unitTestLocation;
-}
-
-=======
 // Compute the checksum for a source file
->>>>>>> f7b54bee
 function getChecksum(filePath: string) {
   let returnValue = 0;
   const checksumCommand = getChecksumCommand();
@@ -158,20 +108,6 @@
   return jsonData;
 }
 
-<<<<<<< HEAD
-function getCoverageDataFromPython(enviroPath: string): any {
-  // This function calls the python interface to get the coverage data for one environment
-  // what we get back is a JSON formatted string (if the command works)
-
-  let jsonData: any;
-
-  const commandToRun = testInterfaceCommand("getCoverageData", enviroPath);
-  jsonData = getJsonDataFromTestInterface(commandToRun, enviroPath);
-  return jsonData;
-}
-
-=======
->>>>>>> f7b54bee
 // we save the some key data, indexed into by test.id
 // at the time that we build the test tree
 export interface testDataType {
@@ -379,18 +315,6 @@
   }
 }
 
-<<<<<<< HEAD
-export function updateCoverageData(enviroPath: string) {
-  // This function loads the coverage data for one environment
-  // from the vcast python interface, and then updates globalCoverageData
-  // This global data is then used by updateCOVdecorations, etc.
-
-  let jsonData = getCoverageDataFromPython(enviroPath);
-  if (jsonData) updateGlobalDataForFile(enviroPath, jsonData);
-}
-
-=======
->>>>>>> f7b54bee
 export function getResultFileForTest(testID: string) {
   // This function will return the path to the result file if it is already saved
   // in the globalTestStatus array, otherwise it will ask Python to generate the report
@@ -398,16 +322,11 @@
   if (!fs.existsSync(resultFile)) {
     let cwd = getEnviroPathFromID(testID);
 
-<<<<<<< HEAD
-    const commandToRun = testInterfaceCommand("results", cwd, testID);
-    const commandOutputText = executeVPythonScript(commandToRun, cwd);
-=======
     const commandToRun = testInterfaceCommand("report", cwd, testID);
     const commandStatus: commandStatusType = executeVPythonScript(
       commandToRun,
       cwd
     );
->>>>>>> f7b54bee
 
     if (commandOutputText) {
       const firstLineOfOutput: string = commandOutputText.split(EOL, 1)[0];
@@ -492,14 +411,6 @@
   vectorMessage("-".repeat(100));
 }
 
-<<<<<<< HEAD
-export enum testStatus {
-  didNotRun,
-  passed,
-  failed,
-}
-export async function runVCTest(enviroPath: string, nodeID: string) {
-=======
 const { performance } = require("perf_hooks");
 
 export async function runVCTest(
@@ -507,7 +418,6 @@
   nodeID: string,
   generateReport: boolean
 ) {
->>>>>>> f7b54bee
   // Initially, I called clicast directly here, but I switched to the python binding to give
   // more flexibility for things like: running, and generating the execution report in one action
 
@@ -515,12 +425,6 @@
   // RUN mode is a single shot mode where we run the python
   // script and communicate with stdin/stdout
 
-<<<<<<< HEAD
-  const commandToRun = testInterfaceCommand("executeTest", enviroPath, nodeID);
-  const commandOutputText = executeVPythonScript(commandToRun, enviroPath);
-
-  if (commandOutputText) {
-=======
   let returnStatus: testStatus = testStatus.didNotRun;
   // The executeTest command will run the test AND generate the execution report
   let commandToRun: string = "";
@@ -549,7 +453,6 @@
     const testNode = getTestNode(nodeID);
     returnStatus = openTestFileAndErrors(testNode);
   } else {
->>>>>>> f7b54bee
     if (commandOutputText.startsWith("FATAL")) {
       vectorMessage(commandOutputText.replace("FATAL", ""));
       openMessagePane();
@@ -569,18 +472,11 @@
         updatedStatusItem.resultFilePath = decodedOutput.resultsFilePath;
         globalTestStatusArray[nodeID] = updatedStatusItem;
 
-<<<<<<< HEAD
-        updateDataForEnvironment(enviroPath);
-
-        if (updatedStatusItem.status == "passed") return testStatus.passed;
-        else return testStatus.failed;
-=======
         if (updatedStatusItem.status == "passed") {
           returnStatus = testStatus.passed;
         } else {
           returnStatus = testStatus.failed;
         }
->>>>>>> f7b54bee
       } else {
         return testStatus.didNotRun;
       }
@@ -669,10 +565,6 @@
       flag: "a+",
     })
   );
-<<<<<<< HEAD
-=======
-
->>>>>>> f7b54bee
   fs.writeFileSync(envFilePath, "ENVIRO.END", { flag: "a+" });
 }
 
@@ -725,10 +617,6 @@
       .showInformationMessage(message, "Yes", "No")
       .then((answer) => {
         if (answer === "Yes") {
-<<<<<<< HEAD
-          fs.mkdirSync(unitTestLocation);
-          commonNewEnvironmentStuff(fileList, unitTestLocation);
-=======
           try {
             fs.mkdirSync(unitTestLocation, { recursive: true });
             commonNewEnvironmentStuff(fileList, unitTestLocation);
@@ -739,7 +627,6 @@
             vectorMessage("Error creating directory: " + unitTestLocation);
             showSettings();
           }
->>>>>>> f7b54bee
         } else {
           vscode.window.showWarningMessage(
             `Please create the unit test directory: '${unitTestLocation}', or update the 'Unit Test Location' option`
@@ -933,19 +820,6 @@
   let testNode: testNodeType = getTestNode(testID);
   const enviroPath = getEnviroPathFromID(testID);
 
-<<<<<<< HEAD
-function quote (name:string){
-  // if name contains <<COMPOUND>>, <<INIT>> or parenthesis
-  // we need to quote the name so that the shell does not interpret it.
-
-  if (
-    name.includes("<") ||
-    name.includes(">") ||
-    name.includes("(") ||
-    name.includes(")")
-  ) {
-    return '"' + name + '"';
-=======
   await vectorMessage(
     `Adding coded test file: ${userFilePath} for environment: ${enviroPath}`
   );
@@ -1023,6 +897,5 @@
   // just to be sure ...
   if (fs.existsSync(testNode.testFile)) {
     openFileWithLineSelected(testNode.testFile, testNode.testStartLine - 1);
->>>>>>> f7b54bee
   }
 }