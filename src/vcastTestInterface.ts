import { EOL } from "os";
import * as vscode from "vscode";
import { Uri } from "vscode";

import { cleanVectorcastOutput } from "../src-common/commonUtilities";
import { pythonErrorCodes } from "../src-common/vcastServerTypes";
import {
  configFilename,
  getUnitTestLocationForPath,
  initializeConfigurationFile,
} from "./configuration";

import { updateFunctionDataForFile } from "./editorDecorator";

import { fileDecorator } from "./fileDecorator";

import {
  openMessagePane,
  indentString,
  vectorMessage,
  errorLevel,
} from "./messagePane";

import { getEnviroPathFromID, getTestNode, testNodeType } from "./testData";

import {
  enviroListAsMapType,
  globalProjectDataCache,
  refreshAllExtensionData,
  updateTestPane,
} from "./testPane";

import {
  forceLowerCaseDriveLetter,
  normalizePath,
  openFileWithLineSelected,
  showSettings,
} from "./utilities";

import {
  addCodedTestToEnvironment,
  buildEnvironmentFromScript,
  codedTestAction,
  executeTest,
  getMCDCReport,
  getTestExecutionReport,
  setCodedTestOption,
} from "./vcastAdapter";

import {
  importEnvToTestsuite,
  updateProjectData,
  addEnvToTestsuite,
  createNewTestsuiteInProject,
} from "./manage/manageSrc/manageCommands";

import {
  commandStatusType,
  executeCommandSync,
  executeVPythonScript,
  executeWithRealTimeEchoWithProgress,
} from "./vcastCommandRunner";

import {
  checksumCommandToUse,
  getVectorCastInstallationLocation,
} from "./vcastInstallation";

import {
  closeAnyOpenErrorFiles,
  openTestFileAndErrors,
  testStatus,
} from "./vcastUtilities";
import {
  closeConnection,
  globalEnviroDataServerActive,
} from "../src-common/vcastServer";
import { createNewCFGFromCompiler } from "./manage/manageSrc/manageUtils";

const fs = require("fs");
const path = require("path");

export const vcastEnviroFile = "UNITDATA.VCD";

// Define the interface for project environment parameters.
export interface ProjectEnvParameters {
  path: string;
  sourceFiles: string[];
  testsuiteArgs: string[];
}

// Creating a cache for the checksums so we don't constantly re-run the command
interface ChecksumCacheType {
  checksum: number;
  modificationTime: string;
}
let checksumCache = new Map<string, ChecksumCacheType>();

// Compute the checksum for a source file
function getChecksum(filePath: string) {
  // I am assuming that doing the fstat is faster than
  // running the checksum command, but I did not check

  // Return the cache value if the file has not changed
  let cacheValue = checksumCache.get(filePath);
  if (cacheValue) {
    const currentMtime = fs.statSync(filePath).mtime.toISOString();
    if (currentMtime == cacheValue.modificationTime) {
      return cacheValue.checksum;
    }
  }

  // if we did not return the cached value, compute the cksum
  let returnValue = 0;
  const checksumCommand = checksumCommandToUse;
  if (checksumCommand) {
    let commandOutputString: string;
    if (checksumCommand.endsWith(".py"))
      commandOutputString = executeVPythonScript(
        `${checksumCommand} ${filePath}`,
        path.dirname(filePath)
      ).stdout;
    else
      commandOutputString = executeCommandSync(
        `${checksumCommand} ${filePath}`,
        process.cwd()
      ).stdout;

    // convert the to a number and return
    // this will throw if something is wrong with the result
    try {
      // see detailed comment with the function definition
      commandOutputString = cleanVectorcastOutput(commandOutputString);
      returnValue = Number(commandOutputString);
      // only save into the cache if we get a valid checksum
      const cacheValue: ChecksumCacheType = {
        checksum: returnValue,
        modificationTime: fs.statSync(filePath).mtime.toISOString(),
      };
      checksumCache.set(filePath, cacheValue);
    } catch {
      returnValue = 0;
    }
  }
  return returnValue;
}

// we save the some key data, indexed into by test.id
// at the time that we build the test tree
export interface testDataType {
  status: string;
  passfail: string;
  time: string;
  resultFilePath: string;
  stdout: string;
  notes: string;
  compoundOnly: boolean;
  testFile: string;
  testStartLine: number;
}

// This allows us to get direct access to the test nodes via the ID
export interface testStatusArrayType {
  [id: string]: testDataType;
}

export var globalTestStatusArray = <testStatusArrayType>{};

export function getGlobalCoverageData() {
  return globalCoverageData;
}

export function addTestDataToStatusArray(
  testID: string,
  testData: testDataType
): void {
  globalTestStatusArray[testID] = testData;
}

export function addResultFileToStatusArray(
  testID: string,
  resultFilePath: string
) {
  // the testID should always me in the map but just to make sure ...
  if (testID in globalTestStatusArray) {
    globalTestStatusArray[testID].resultFilePath = resultFilePath;
  }
}

export function clearTestDataFromStatusArray(): void {
  globalTestStatusArray = {};
}

// List of source file from all local environments
interface coverageDataType {
  crc32Checksum: number;
  covered: number[];
  uncovered: number[];
  partiallyCovered: number[];
}

interface fileCoverageType {
  hasCoverage: boolean;
  enviroList: Map<string, coverageDataType>; //key is enviroPath
}

// key is filePath
let globalCoverageData = new Map<string, fileCoverageType>();

/////////////////////////////////////////////////////////////////////
export function resetCoverageData() {
  // this should be called whenever we want to reload all coverage data
  globalCoverageData.clear();
}

interface coverageSummaryType {
  hasCoverageData: boolean;
  statusString: string;
  covered: number[];
  uncovered: number[];
  partiallyCovered: number[];
}

//////////////////////////////////////////////////////////////////////
export function getCoverageDataForFile(filePath: string): coverageSummaryType {
  // this function will combine the coverage for all instances of
  // filePath that match the provided checksum into a single coverageDataType

  // .statusString will be "no-coverage-data" if there are no environments
  // with coverage for this file

  // .statusString will be null if there is at least one environment
  // that that matches the checksum for this file

  // .statusString will be "out-of-date" if NO enviro checksums match this file

  let returnData: coverageSummaryType = {
    hasCoverageData: false,
    statusString: "",
    covered: [],
    uncovered: [],
    partiallyCovered: [],
  };

  const dataForThisFile = globalCoverageData.get(filePath);
  // if we have data for this file it means that it is part of
  // an environment but not necessarily that it has coverage data
  if (dataForThisFile) {
    // if there is coverage data, create the x/y status bar message
    if (dataForThisFile.hasCoverage && dataForThisFile.enviroList.size > 0) {
      const checksum: number = getChecksum(filePath);
      let coveredList: number[] = [];
      let uncoveredList: number[] = [];
      let partiallyCoveredList: number[] = [];
      for (const enviroData of dataForThisFile.enviroList.values()) {
        if (enviroData.crc32Checksum == checksum) {
          coveredList = coveredList.concat(enviroData.covered);
          uncoveredList = uncoveredList.concat(enviroData.uncovered);
          partiallyCoveredList = partiallyCoveredList.concat(
            enviroData.partiallyCovered
          );
        }
      }

      if (coveredList.length == 0 && uncoveredList.length == 0) {
        // This status is for files that have changed since
        // they were last instrumented
        returnData.statusString = "Coverage Out of Date";
      } else {
        returnData.hasCoverageData = true;
        // remove duplicates
        returnData.covered = [...new Set(coveredList)];
        returnData.uncovered = [...new Set(uncoveredList)];
        returnData.partiallyCovered = [...new Set(partiallyCoveredList)];
      }
    } else {
      // This status is for files that are part of
      // and environment but not instrumented
      returnData.statusString = "No Coverage Data";
    }
  }

  return returnData;
}

export function checksumMatchesEnvironment(
  filePath: string,
  enviroPath: string
): boolean {
  // this will check if the current checksum of filePath matches the
  // checksum of that file from the provided environment.

  let returnValue: boolean = false;
  const checksum = getChecksum(filePath);
  const dataForThisFile = globalCoverageData.get(filePath);

  if (dataForThisFile) {
    const enviroData = dataForThisFile.enviroList.get(enviroPath);
    if (enviroData) {
      if (enviroData.crc32Checksum == checksum) {
        returnValue = true;
      }
    }
  }
  return returnValue;
}

export function getListOfFilesWithCoverage(): string[] {
  let returnList: string[] = [];

  for (let [filePath, enviroData] of globalCoverageData.entries()) {
    if (enviroData.hasCoverage && !returnList.includes(filePath))
      returnList.push(filePath);
  }
  return returnList;
}

// we keep track of the files for each enviro, so that its faster
// to remove coverage when an enviro is deleted.

// key is enviroPath, value is a list of filePaths
let enviroFileList: Map<string, string[]> = new Map();

export function updateGlobalDataForFile(enviroPath: string, fileList: any[]) {
  let filePathList: string[] = [];

  for (let fileIndex = 0; fileIndex < fileList.length; fileIndex++) {
    let filePath = forceLowerCaseDriveLetter(fileList[fileIndex].path);
    filePathList.push(filePath);

    let coveredList: number[] = [];
    if (fileList[fileIndex].covered.length > 0)
      coveredList = fileList[fileIndex].covered.split(",").map(Number);

    let uncoveredList: number[] = [];
    if (fileList[fileIndex].uncovered.length > 0)
      uncoveredList = fileList[fileIndex].uncovered.split(",").map(Number);

    let partiallyCoveredList: number[] = [];
    if (fileList[fileIndex].partiallyCovered.length > 0)
      partiallyCoveredList = fileList[fileIndex].partiallyCovered
        .split(",")
        .map(Number);

    const checksum = fileList[fileIndex].cmcChecksum;
    let coverageData: coverageDataType = {
      crc32Checksum: checksum,
      covered: coveredList,
      uncovered: uncoveredList,
      partiallyCovered: partiallyCoveredList,
    };

    let fileData: fileCoverageType | undefined =
      globalCoverageData.get(filePath);

    // if there is not existing data for this file
    if (!fileData) {
      fileData = { hasCoverage: false, enviroList: new Map() };
      globalCoverageData.set(filePath, fileData);
    }

    fileData.hasCoverage =
      fileData.hasCoverage ||
      coverageData.covered.length > 0 ||
      coverageData.uncovered.length > 0 ||
      coverageData.partiallyCovered.length > 0;
    fileData.enviroList.set(enviroPath, coverageData);

    // if we are displaying the file decoration in the explorer view
    if (fileDecorator) {
      if (fileData.hasCoverage)
        fileDecorator.addCoverageDecorationToFile(filePath);
      else fileDecorator.removeCoverageDecorationFromFile(filePath);
    }

    // update the testable function icons for this file
    updateFunctionDataForFile(
      enviroPath,
      filePath,
      fileList[fileIndex].functionList
    );
  }
  enviroFileList.set(enviroPath, filePathList);
}

export function removeCoverageDataForEnviro(enviroPath: string) {
  let filePathList: string[] | undefined = enviroFileList.get(enviroPath);
  if (filePathList) {
    for (let filePath of filePathList) {
      let coverageForFile: fileCoverageType | undefined =
        globalCoverageData.get(filePath);
      // if there is coverage data for this file
      if (coverageForFile) {
        coverageForFile.enviroList.delete(enviroPath);
        if (coverageForFile.enviroList.size == 0) {
          coverageForFile.hasCoverage = false;
        }
      }
    }
  }
}

export async function getResultFileForTest(testID: string) {
  // This function will return the path to the result file if it is already saved
  // in the globalTestStatus array, otherwise it will ask Python to generate the report
  let resultFile: string = globalTestStatusArray[testID].resultFilePath;

  // Check if the file already exists
  if (!fs.existsSync(resultFile)) {
    // Generate the environment path and request the test report from Python
    const enviroPath = getEnviroPathFromID(testID);
    const commandStatus = await getTestExecutionReport(enviroPath, testID);

    // Check if report generation was successful
    if (commandStatus.errorCode === 0) {
      const firstLineOfOutput: string = commandStatus.stdout
        .split("\n", 1)[0]
        .trim();

      // Handle the case where the output contains "REPORT"
      if (firstLineOfOutput.includes("REPORT:")) {
        // This is the normal case --> delete the REPORT to only have the file name
        resultFile = firstLineOfOutput.replace("REPORT:", "");
        // Check if the file exists
        if (!fs.existsSync(resultFile)) {
          const reportNotExistentErrorMessage = `The Report: ${resultFile} does not exist.`;
          vscode.window.showWarningMessage(`${reportNotExistentErrorMessage}`);
          vectorMessage(`${reportNotExistentErrorMessage}`);
        }
      }

      // If the first line of output contains "Error" --> Test result generation failed
      else if (firstLineOfOutput.includes("Error:")) {
        const errorDetails = firstLineOfOutput.split("Error:")[1].trim();
        const reportGenerationErrorMessage = `Execution report was not successfully generated. Error details: \n${errorDetails}`;
        vscode.window.showWarningMessage(`${reportGenerationErrorMessage}`);
        vectorMessage(`${reportGenerationErrorMessage}`);
      }

      // Handle other unexpected cases (After successfull test generation, but without the "REPORT:" string)
      else {
        const unexpectedErrorMessage = `Unexpected Error: \n${commandStatus.stdout}`;
        vscode.window.showWarningMessage(`${unexpectedErrorMessage}`);
        vectorMessage(`${unexpectedErrorMessage}`);
      }
    }
    // Handle command failure
    else {
      vectorMessage(
        `Retrieving test report was not successful. Command Status: ${commandStatus.errorCode}`
      );
    }

    // Update the global test status with the result file path
    globalTestStatusArray[testID].resultFilePath = resultFile;
  }

  return resultFile;
}

interface executeOutputType {
  status: string;
  resultsFilePath: string;
  time: string;
  passfail: string;
  stdOut: string;
}
const nullExecutionStatus: executeOutputType = {
  status: "",
  resultsFilePath: "",
  time: "",
  passfail: "",
  stdOut: "",
};

function processExecutionOutput(commandOutput: string): executeOutputType {
  let returnData: executeOutputType = {
    status: "failed",
    stdOut: "",
    resultsFilePath: "",
    time: "",
    passfail: "",
  };
  const outputLineList: string[] = commandOutput.split("\n");

  for (let line of outputLineList) {
    console.log(`LINE IS: ${line}`);
    if (line.startsWith("STATUS:"))
      returnData.status = line.replace("STATUS:", "").trim();
    else if (line.startsWith("REPORT:"))
      returnData.resultsFilePath = line.replace("REPORT:", "").trim();
    else if (line.startsWith("PASSFAIL:"))
      returnData.passfail = line.replace("PASSFAIL:", "").trim();
    else if (line.startsWith("TIME:"))
      returnData.time = line.replace("TIME:", "").trim();
    else returnData.stdOut += line + EOL;
  }

  return returnData;
}

function testExecutionFailed(commandStatus: commandStatusType): boolean {
  // There are lots of ways that a test run can end badly,
  // this function will check for these cases to simplify
  // the process in runVCTest

  let commandOutputText: string = commandStatus.stdout;
  let returnValue: boolean = false;

  if (commandOutputText.startsWith("FATAL")) {
    // comes from clicast, something bad happened
    returnValue = true;
  } else if (commandOutputText.includes("Resolve Errors")) {
    // handles things like compile errors
    returnValue = true;
  } else if (commandStatus.errorCode == 1) {
    // usage error with interface
    returnValue = true;
  }

  return returnValue;
}

export async function runVCTest(enviroPath: string, nodeID: string) {
  // what gets returned
  let returnStatus: testStatus = testStatus.didNotRun;

  // execute, or execute and generate report
  const commandStatus: commandStatusType = await executeTest(
    enviroPath,
    nodeID
  );

  let commandOutputText: string = commandStatus.stdout;
  let executionDetails: executeOutputType = nullExecutionStatus;

  if (commandStatus.errorCode == pythonErrorCodes.codedTestCompileError) {
    const testNode = getTestNode(nodeID);
    returnStatus = openTestFileAndErrors(testNode);
  } else if (testExecutionFailed(commandStatus)) {
    // lots of different things can go wrong
    vectorMessage("Could not complete test execution ...");
    if (commandOutputText.startsWith("FATAL")) {
      commandOutputText = commandOutputText.replace("FATAL", "");
    }
    vectorMessage(commandOutputText, errorLevel.info, indentString);
    openMessagePane();
    returnStatus = testStatus.didNotRun;
  } else if (commandStatus.errorCode != 0 && commandStatus.errorCode != 28) {
    // 0 means test pass, 28 means test failed, everything else is an error
    // however the printing of the error message is done where the command is run
    // so we don't have to do it here
    returnStatus = testStatus.didNotRun;
  } else {
    // successful execution
    executionDetails = processExecutionOutput(commandOutputText);

    let updatedStatusItem = globalTestStatusArray[nodeID];

    if (updatedStatusItem) {
      updatedStatusItem.status = executionDetails.status;
      updatedStatusItem.resultFilePath = executionDetails.resultsFilePath;
      globalTestStatusArray[nodeID] = updatedStatusItem;

      if (updatedStatusItem.status == "passed") {
        returnStatus = testStatus.passed;
      } else {
        returnStatus = testStatus.failed;
      }
    } else {
      returnStatus = testStatus.didNotRun;
    }
  }
  return { status: returnStatus, details: executionDetails };
}

function addSearchPathsFromConfigurationFile(
  cwd: string,
  searchList: string[]
) {
  const pathToConfigurationFile = path.join(cwd, configFilename);

  // should always exist, but just to make sure
  if (fs.existsSync(pathToConfigurationFile)) {
    // open the file, and loop looking for "TESTABLE_SOURCE_DIR" lines,
    const fileContents = fs.readFileSync(pathToConfigurationFile, "utf8");
    const lineList = fileContents.split(/\r?\n/g);
    for (let lineIndex = 0; lineIndex < lineList.length; lineIndex++) {
      const line = lineList[lineIndex];
      if (line.startsWith("TESTABLE_SOURCE_DIR")) {
        const pieces = line.split("TESTABLE_SOURCE_DIR:", 2);
        if (pieces.length > 1) {
          const searchPath = pieces[1].trim();
          if (!searchList.includes(searchPath)) {
            searchList.push(searchPath);
          }
        }
      }
    }
  }
}

function createVcastEnvironmentScript(
  unitTestLocation: string,
  enviroName: string,
  fileList: string[]
) {
  // This will take a list of files and create the enviroName.env
  // in the location pointed to by unitTestLocation

  // compute the UUT and SEARCH_LIST lists
  // Improvement needed: Add source locations for include paths from cpp_properties
  let uutList: string[] = [];
  let searchList: string[] = [];
  for (let index = 0; index < fileList.length; index++) {
    const filePath = fileList[index];
    // must strip the extension ...
    const uutName = path.basename(filePath).split(".")[0];
    uutList.push(uutName);
    const candidatePath = path.dirname(filePath);
    if (!searchList.includes(candidatePath)) {
      searchList.push(candidatePath);
    }
  }

  addSearchPathsFromConfigurationFile(unitTestLocation, searchList);
  const envFilePath = path.join(unitTestLocation, enviroName + ".env");

  // read the settings that affect enviro build
  let settings = vscode.workspace.getConfiguration("vectorcastTestExplorer");

  fs.writeFileSync(envFilePath, `ENVIRO.NEW\n`, { flag: "w" });
  fs.writeFileSync(envFilePath, `ENVIRO.NAME: ${enviroName}\n`, { flag: "a+" });

  const coverageKind = settings.get("build.coverageKind", "None");
  if (coverageKind != "None") {
    fs.writeFileSync(envFilePath, `ENVIRO.COVERAGE_TYPE: ${coverageKind}\n`, {
      flag: "a+",
    });
  }

  fs.writeFileSync(envFilePath, "ENVIRO.WHITE_BOX: YES\n", { flag: "a+" });
  fs.writeFileSync(envFilePath, "ENVIRO.STUB: ALL_BY_PROTOTYPE\n", {
    flag: "a+",
  });

  searchList.forEach((item) =>
    fs.writeFileSync(envFilePath, `ENVIRO.SEARCH_LIST: ${item}\n`, {
      flag: "a+",
    })
  );
  uutList.forEach((item) =>
    fs.writeFileSync(envFilePath, `ENVIRO.STUB_BY_FUNCTION: ${item}\n`, {
      flag: "a+",
    })
  );

  fs.writeFileSync(envFilePath, "ENVIRO.END", { flag: "a+" });
}

async function buildEnvironmentVCAST(
  fileList: string[],
  unitTestLocation: string,
  enviroName: string,
  shouldBuildEnviro: boolean = true
) {
  // enviroName is the name of the enviro without the .env

  // use the first filename in the list as the environment name

  vectorMessage(new Array(101).join("-"));
  vectorMessage(
    "Creating environment '" +
      enviroName +
      " for " +
      fileList.length +
      " file(s) ..."
  );

  // It is important that this call be done before the creation of the .env
  // Check that we have a valid configuration file, and create one if we don't
  // This function will return True if there is a CFG when it is done.
  if (!shouldBuildEnviro) {
    setCodedTestOption(unitTestLocation);
    createVcastEnvironmentScript(unitTestLocation, enviroName, fileList);
  } else if (initializeConfigurationFile(unitTestLocation)) {
    setCodedTestOption(unitTestLocation);

    createVcastEnvironmentScript(unitTestLocation, enviroName, fileList);

    await buildEnvironmentFromScript(unitTestLocation, enviroName);
  }
}

/**
 * Processes the import of an environment to a project and the creation of the first testsuite
 * @param projectPath Path to Project file
 * @param testSuite Testsuite string containing Compiler/TestSuite/Group
 * @param envFilePath Path to env file
 */
async function processFirstTestSuite(
  projectPath: string,
  testSuite: string,
  envFilePath: string
) {
  // Need to extract the group from the testsuite string
  const parts = testSuite.split("/");
  const baseDisplayName = parts.slice(0, 2).join("/");
  await importEnvToTestsuite(projectPath, baseDisplayName, envFilePath);
}

/**
 * Processes the creation of additional testsuites in a project and the addition of the environment to the testsuite
 * @param projectPath Path to Project file
 * @param testSuite Testsuite string containing Compiler/TestSuite/Group
 * @param envName Name of the environment (The Env needs to be already imported to use this function).
 * @param projectEnvData Data of the project environments
 */
async function processAdditionalTestSuite(
  projectPath: string,
  testSuite: string,
  envName: string,
  projectEnvData: enviroListAsMapType
) {
  // Need to extract the group from the testsuite string
  const parts = testSuite.split("/");
  const baseDisplayName = parts.slice(0, 2).join("/");

  // Check if the testsuite already exists in the project data
  let existsInProject = false;
  if (projectEnvData) {
    for (const envData of projectEnvData.values()) {
      const existingBaseName = envData.displayName
        .split("/")
        .slice(0, 2)
        .join("/");
      if (existingBaseName === baseDisplayName) {
        existsInProject = true;
        break;
      }
    }
  }
  if (!existsInProject) {
    await createNewTestsuiteInProject(projectPath, baseDisplayName);
  }
  await addEnvToTestsuite(projectPath, baseDisplayName, envName);
}

async function configureWorkspaceAndBuildEnviro(
  fileList: string[],
  envLocation: string,
  projectEnvParameters?: ProjectEnvParameters
): Promise<void> {
  // This function will check if unit test directory exists
  // and if not ask the user if we should auto-create it or not

  // If we have project params, we want to create an env within a project
  if (projectEnvParameters) {
    // Create the environment using the provided file list
    await commonEnvironmentSetup(fileList, envLocation, false);

    const envName = createEnvNameFromFiles(fileList);
    const envFilePath = path.join(envLocation, `${envName}.env`);
    const testSuites = projectEnvParameters.testsuiteArgs;
    const projectPath = projectEnvParameters.path;

    // First we need to import the Env and therefore process the first testsuite separately
    await processFirstTestSuite(projectPath, testSuites[0], envFilePath);

    // Process each additional testsuite
    const projectEnvData = globalProjectDataCache.get(projectPath);
    if (projectEnvData) {
      for (let i = 1; i < testSuites.length; i++) {
        await processAdditionalTestSuite(
          projectPath,
          testSuites[i],
          envName,
          projectEnvData
        );
      }
    }

    // Delete the temporary folder and its contents
    try {
      if (fs.existsSync(envLocation)) {
        fs.rmdirSync(envLocation, { recursive: true });
      }
    } catch (error) {
      vscode.window.showErrorMessage(
        `Error deleting temporary folder: ${error}`
      );
    }
  } else if (fs.existsSync(envLocation)) {
    // If no project params but the folder already exists, just do the common setup
    await commonEnvironmentSetup(fileList, envLocation);
  } else {
    // Otherwise prompt the user to create it
    const message =
      "Unit test location: '" +
      envLocation +
      "' does not exist.\n" +
      "Do you want to create and initialize this directory?";

    // await the user's choice instead of using .then()
    const answer = await vscode.window.showInformationMessage(
      message,
      "Yes",
      "No"
    );

    if (answer === "Yes") {
      try {
        fs.mkdirSync(envLocation, { recursive: true });
        await commonEnvironmentSetup(fileList, envLocation);
      } catch (error: any) {
        vscode.window.showErrorMessage(
          `Error creating directory: ${envLocation} [${error.message}].  Update the 'Unit Test Location' option to a valid value`
        );
        vectorMessage("Error creating directory: " + envLocation);
        showSettings();
      }
    } else {
      vscode.window.showWarningMessage(
        `Please create the unit test directory: '${envLocation}', or update the 'Unit Test Location' option`
      );
      showSettings();
    }
  }
}

export function createEnvNameFromFiles(fileList: string[]) {
  if (fileList.length > 0) {
    const firstFile = fileList[0];
    const filename = path.basename(firstFile);
    let enviroName = filename.split(".")[0].toUpperCase();

    // if multiple files are in the list make the enviroName the hyphenated name of the first 2
    if (fileList.length > 1) {
      enviroName += `-${path
        .basename(fileList[1])
        .split(".")[0]
        .toUpperCase()}`;
    }

    return enviroName;
  }
}

async function commonEnvironmentSetup(
  fileList: string[],
  envLocation: string,
  shouldBuildEnviro: boolean = true
) {
  // Nothing to do if no files selected
  if (fileList.length === 0) {
    vectorMessage("No C/C++ source files found in selection ...");
    return;
  }

  // Derive the environment name and path
  let enviroName = createEnvNameFromFiles(fileList)!.toUpperCase();
  let enviroPath = path.join(envLocation, enviroName);

  // If the directory already exists, prompt for a new name
  if (fs.existsSync(enviroPath)) {
    const response = await vscode.window.showInputBox({
      prompt: `Directory: "${enviroName}" already exists, please choose an alternate name ...`,
      title: "Choose VectorCAST Environment Name",
      value: enviroName,
      ignoreFocusOut: true,
    });

    // If user cancelled, abort
    if (!response) {
      return;
    }

    // Update name and path based on user input
    enviroName = response.toUpperCase();
    enviroPath = path.join(envLocation, response);

    // If the new name also exists, show error and abort
    if (fs.existsSync(enviroPath)) {
      vscode.window.showErrorMessage(
        `Environment name: ${enviroName}, already in use, aborting`
      );
      return;
    }
  }

  // Build the environment with the valid name
  await buildEnvironmentVCAST(
    fileList,
    envLocation,
    enviroName,
    shouldBuildEnviro
  );
}

// Improvement needed: get the language extensions automatically, don't hard-code
const extensionsOfInterest = ["c", "cpp", "cc", "cxx"];

export async function newEnvironment(
  URIlist: Uri[],
  projectEnvParameters?: ProjectEnvParameters
) {
  // This is called from the right click in the file explorer tree
  // Based on the package.json, we know tha that at least one
  // file in the list will be a C/C++ file but we need to filter
  // for the multi-select case.
  //

  let fileList: string[] = [];
  for (let index = 0; index < URIlist.length; index++) {
    const filePath = URIlist[index].fsPath;
    const fileExtension = filePath.split(".").pop();
    if (fileExtension && extensionsOfInterest.includes(fileExtension)) {
      fileList.push(filePath);
    }
  }
  if (fileList.length > 0) {
    if (projectEnvParameters) {
      // Get the workspace root folder.
      const workspaceFolders = vscode.workspace.workspaceFolders;
      if (!workspaceFolders || workspaceFolders.length === 0) {
        vscode.window.showErrorMessage("No workspace folder is open.");
        return;
      }
      const workspaceRoot = workspaceFolders[0].uri.fsPath;

      //Create a new folder "tempEnv" under the workspace root.
      const tempEnvPath = path.join(workspaceRoot, "tempEnv");
      try {
        if (!fs.existsSync(tempEnvPath)) {
          fs.mkdirSync(tempEnvPath);
        }
      } catch (error) {
        vscode.window.showErrorMessage(
          `Failed to create tempEnv folder: ${error}`
        );
        return;
      }
      await configureWorkspaceAndBuildEnviro(
        fileList,
        tempEnvPath,
        projectEnvParameters
      );
    } else {
      let unitTestLocation = getUnitTestLocationForPath(
        path.dirname(fileList[0])
      );
      await configureWorkspaceAndBuildEnviro(fileList, unitTestLocation);
    }
  } else {
    vscode.window.showWarningMessage(
      "Create environment may only be run for source files [" +
        extensionsOfInterest.join(", ") +
        "]"
    );
  }
  await refreshAllExtensionData();
}

function valueOrDefault(name: string): string {
  return name.length > 0 ? ":" + name : "";
}

function defaultTestName(name: string): string {
  return name.length > 0 ? ":test-" + name : "";
}

function createScriptTemplate(testNode: testNodeType): string {
  // this will create a test script template and return the path to the file

  let scriptTemplateLines: string[] = [];

  scriptTemplateLines.push("-- Test Case Script");
  scriptTemplateLines.push("--");
  scriptTemplateLines.push("-- Environment: " + testNode.enviroName);
  if (testNode.unitName != "not-used")
    scriptTemplateLines.push("-- Unit:        " + testNode.unitName);
  scriptTemplateLines.push("-- Function:    " + testNode.functionName);
  scriptTemplateLines.push("--");
  scriptTemplateLines.push("--");
  scriptTemplateLines.push(
    "-- Type 'vcast-test to get the framework of a new test inserted"
  );
  scriptTemplateLines.push(
    "-- Then use the LSE features of the extension to fill-in values"
  );
  scriptTemplateLines.push("--");
  scriptTemplateLines.push(
    "-- Right click anywhere in the editor pane and choose"
  );
  scriptTemplateLines.push(
    "-- 'Load Test Script into Environment' when done editing"
  );
  scriptTemplateLines.push("--");
  scriptTemplateLines.push("--");
  scriptTemplateLines.push("");
  scriptTemplateLines.push("");
  scriptTemplateLines.push("TEST.SCRIPT_FEATURE:MIXED_CASE_NAMES");
  scriptTemplateLines.push("TEST.SCRIPT_FEATURE:MULTIPLE_UUT_SUPPORT");
  scriptTemplateLines.push("");
  scriptTemplateLines.push("");

  if (testNode.unitName != "not-used")
    scriptTemplateLines.push("TEST.UNIT" + valueOrDefault(testNode.unitName));

  scriptTemplateLines.push(
    "TEST.SUBPROGRAM" + valueOrDefault(testNode.functionName)
  );
  // It's important to use TEST.NEW here, see Issue# 20
  scriptTemplateLines.push("TEST.NEW");
  scriptTemplateLines.push(
    "TEST.NAME" + defaultTestName(testNode.functionName)
  );
  scriptTemplateLines.push("TEST.NOTES:");
  scriptTemplateLines.push("");
  scriptTemplateLines.push("TEST.END_NOTES:");
  if (testNode.functionName == "<<COMPOUND>>") {
    scriptTemplateLines.push("TEST.SLOT");
  } else {
    scriptTemplateLines.push("TEST.VALUE");
  }
  scriptTemplateLines.push("TEST.END");

  return scriptTemplateLines.join("\n");
}

// Keep track of temporary test scripts created via "newTestScript"
export const tempScriptCache: Set<string> = new Set();

export async function newTestScript(testNode: testNodeType) {
  const contents = createScriptTemplate(testNode);
  const scriptPath = path.join(
    path.dirname(testNode.enviroPath),
    "vcast-template.tst"
  );

  // create the template file
  fs.writeFileSync(scriptPath, contents);

  // cache this path so we know it’s temporary
  tempScriptCache.add(scriptPath);

  let scriptUri: vscode.Uri = vscode.Uri.file(scriptPath);
  vscode.workspace.openTextDocument(scriptUri).then(
    (doc: vscode.TextDocument) => {
      vscode.window.showTextDocument(doc, 1, false);
    },
    (error: any) => {
      vectorMessage(error.message, errorLevel.error);
    }
  );
}

async function commonCodedTestProcessing(
  userFilePath: string,
  testID: string,
  action: codedTestAction
) {
  let testNode: testNodeType = getTestNode(testID);
  const enviroPath = getEnviroPathFromID(testID);
  const enviroName = path.basename(enviroPath);

  await vectorMessage(
    `Adding coded test file: ${userFilePath} for environment: ${enviroPath}`
  );

  // call clicast to create new coded test
  const commandStatus: commandStatusType = await addCodedTestToEnvironment(
    enviroPath,
    testNode,
    action,
    normalizePath(userFilePath)
  );

  await updateTestPane(enviroPath);

  if (commandStatus.errorCode == 0 && enviroName) {
    // update project data after the script is loaded
    await updateProjectData(enviroPath);
    vscode.window.showInformationMessage(`Coded Tests added successfully`);
  } else {
    openTestFileAndErrors(testNode);
  }
  if (globalEnviroDataServerActive) await closeConnection(enviroPath);
}

export async function addExistingCodedTestFile(testID: string) {
  // This can be called for any "main" Coded Test node that
  // does not have children.  When we are loading the test data,
  // we set the testFile field for the "Coded Test" node if
  // there are children, so check that to determine if we can add ...

  // check if there are any vcast error files open, and close them
  await closeAnyOpenErrorFiles();

  let testNode: testNodeType = getTestNode(testID);
  if (testNode.testFile.length == 0) {
    const option: vscode.OpenDialogOptions = {
      title: "Select Coded Test File",
      filters: { "Coded Test Files": ["cpp", "cc", "cxx"] },
    };
    vscode.window.showOpenDialog(option).then((fileUri) => {
      if (fileUri) {
        commonCodedTestProcessing(
          fileUri[0].fsPath,
          testID,
          codedTestAction.add
        );
      }
    });
  }
}

export async function generateNewCodedTestFile(testID: string) {
  // This can be called for any "main" Coded Test node that
  // does not have children.  When we are loading the test data,
  // we set the testFile field for the "Coded Test" node if
  // there are children, so check that to determine if we can add ...

  const testNode: testNodeType = getTestNode(testID);

  if (testNode.testFile.length == 0) {
    const option: vscode.SaveDialogOptions = {
      title: "Save Code Test File",
      filters: { "Coded Test Files": ["cpp", "cc", "cxx"] },
    };
    vscode.window.showSaveDialog(option).then((fileUri) => {
      if (fileUri) {
        commonCodedTestProcessing(fileUri.fsPath, testID, codedTestAction.new);
      }
    });
  }
}

export async function openCodedTest(testNode: testNodeType) {
  // This can be called for any Coded Test or its children
  // but the test file will always be the same

  // just to be sure ...
  if (fs.existsSync(testNode.testFile)) {
    openFileWithLineSelected(testNode.testFile, testNode.testStartLine - 1);
  }
}

/**
 * Generates and retrieves the MCDC html result file.
 *
 * @param {string} enviroPath - The path to the environment or directory.
 * @param {string} unit - The unit which includes the line.
 * @param {number} lineNumber - The line number for which the report is generated.
 * @returns {Promise<string>} A promise that resolves to the path of the result file if successful, or an empty string on failure.
 */
export async function getMCDCResultFile(
  enviroPath: string,
  unit: string,
  lineNumber: number
) {
  // Generate the environment path and request the test report from Python
  const commandStatus = await getMCDCReport(enviroPath, unit, lineNumber);
  let resultFile: string = "";

  // Check if report generation was successful
  if (commandStatus.errorCode === 0) {
    const firstLineOfOutput: string = commandStatus.stdout
      .split("\n", 1)[0]
      .trim();

    resultFile = firstLineOfOutput.split("REPORT:")[1].trim();
    // Handle the case where the output contains "REPORT"
    if (firstLineOfOutput.includes("REPORT:")) {
      // Verify if the generated report file actually exists
      if (!fs.existsSync(resultFile)) {
        const reportNotExistentErrorMessage = `The Report: ${resultFile} does not exist.`;
        vscode.window.showWarningMessage(`${reportNotExistentErrorMessage}`);
        vectorMessage(`${reportNotExistentErrorMessage}`);
      }
    }

    // If the first line of output contains "Error" --> Test result generation failed
    else if (firstLineOfOutput.includes("Error:")) {
      const errorDetails = firstLineOfOutput.split("Error:")[1].trim();
      const reportGenerationErrorMessage = `Execution report was not successfully generated. Error details: \n${errorDetails}`;
      vscode.window.showWarningMessage(`${reportGenerationErrorMessage}`);
      vectorMessage(`${reportGenerationErrorMessage}`);
    }

    // Handle other unexpected cases (After successfull test generation, but without the "REPORT:" string)
    else {
      const unexpectedErrorMessage = `Unexpected Error: \n${commandStatus.stdout}`;
      vscode.window.showWarningMessage(`${unexpectedErrorMessage}`);
      vectorMessage(`${unexpectedErrorMessage}`);
    }
  } else {
    const commandErrorString = `Error generating MCDC report. Error Code: ${commandStatus.errorCode}`;
    vscode.window.showWarningMessage(`${commandErrorString}`);
    vectorMessage(`${commandErrorString}`);
  }

  return resultFile;
}

<<<<<<< HEAD
export async function updateVCShellDatabase(vcShellPath: string) {
  // Update Settings
  const settings = vscode.workspace.getConfiguration("vectorcastTestExplorer");
  settings.update("databaseLocation", vcShellPath);

  vscode.window.showInformationMessage(
    `Default Database location has been set to: ${vcShellPath}`
  );
}

export async function updateCFGWithVCShellDatabase(
  vcShellPath: string,
  normalizedCFGPath: string
) {
  // Retrieve VectorCAST Dir
  const vcDir = getVectorCastInstallationLocation();
  if (!vcDir) {
    vectorMessage("VectorCAST Installation Location not found. Aborting.");
    vscode.window.showWarningMessage(
      `VectorCAST Installation Location not found. Aborting.`
=======
export interface ConfigurationOptions {
  enableCodedTests: boolean;
  defaultCFG: boolean;
}

export async function createNewCFGFile(
  workspaceRoot: string,
  compilerTag: string,
  configurationOptions: ConfigurationOptions
) {
  const unitTestLocation = getUnitTestLocationForPath(workspaceRoot);
  const vcDir = getVectorCastInstallationLocation();
  const commandToRun = path.join(vcDir, "clicast");

  // Should not happen as we would get that message when initializing the extension, but to be sure
  if (!vcDir) {
    vectorMessage(
      `Could not find VectorCAST Installation Location. Aborting creating a new CFG.`
>>>>>>> 3f68883d
    );
    return;
  }

<<<<<<< HEAD
  // Build paths
  const vcShellCommand = path.join(normalizePath(vcDir), `clicast`);
  const commandToRun = `${vcShellCommand}`;
  const fileName = path.basename(vcShellPath);
  const normalizedVCShellPath = normalizePath(vcShellPath);

  // Execute
  const infoMessage = `Loading VectorCAST database from ${fileName} and setting it as the active VCDB.`;
  await executeWithRealTimeEchoWithProgress(
    commandToRun,
    [
      "-lc",
      "option",
      "VCDB_FILENAME",
      `$(readlink -f ${normalizedVCShellPath})`,
    ],
    normalizedCFGPath,
    infoMessage
  );
=======
  // Check if a CFG already exists
  const cfgFile = path.join(unitTestLocation, "CCAST_.CFG");
  if (fs.existsSync(cfgFile)) {
    const choice = await vscode.window.showInformationMessage(
      "A CFG file already exists at this location. Do you want to overwrite it?",
      "Yes",
      "Cancel"
    );

    if (choice !== "Yes") {
      vscode.window.showInformationMessage(
        `Operation cancelled. Existing CFG ( ${cfgFile} ) was not overwritten.`
      );
      return;
    }
  }

  // First create new CFG and return path
  const compilerPath = await createNewCFGFromCompiler(
    compilerTag,
    unitTestLocation
  );

  // Set Coded Tests option
  let codedFlag = "FALSE";
  if (configurationOptions.enableCodedTests) {
    codedFlag = "TRUE";
  }

  const codedOptionArgs = [
    "-lc",
    "option",
    "VCAST_CODED_TESTS_SUPPORT",
    codedFlag,
  ];
  const codedOptionInfoMessage =
    "Setting VCAST_CODED_TESTS_SUPPORT in CFG File";
  await executeWithRealTimeEchoWithProgress(
    commandToRun,
    codedOptionArgs,
    unitTestLocation,
    codedOptionInfoMessage
  );

  // Set as Default CFG if required
  if (configurationOptions.defaultCFG) {
    const settings = vscode.workspace.getConfiguration(
      "vectorcastTestExplorer"
    );
    settings.update(
      "configurationLocation",
      compilerPath,
      vscode.ConfigurationTarget.Workspace
    );
  }
>>>>>>> 3f68883d
}<|MERGE_RESOLUTION|>--- conflicted
+++ resolved
@@ -1203,7 +1203,6 @@
   return resultFile;
 }
 
-<<<<<<< HEAD
 export async function updateVCShellDatabase(vcShellPath: string) {
   // Update Settings
   const settings = vscode.workspace.getConfiguration("vectorcastTestExplorer");
@@ -1224,31 +1223,10 @@
     vectorMessage("VectorCAST Installation Location not found. Aborting.");
     vscode.window.showWarningMessage(
       `VectorCAST Installation Location not found. Aborting.`
-=======
-export interface ConfigurationOptions {
-  enableCodedTests: boolean;
-  defaultCFG: boolean;
-}
-
-export async function createNewCFGFile(
-  workspaceRoot: string,
-  compilerTag: string,
-  configurationOptions: ConfigurationOptions
-) {
-  const unitTestLocation = getUnitTestLocationForPath(workspaceRoot);
-  const vcDir = getVectorCastInstallationLocation();
-  const commandToRun = path.join(vcDir, "clicast");
-
-  // Should not happen as we would get that message when initializing the extension, but to be sure
-  if (!vcDir) {
-    vectorMessage(
-      `Could not find VectorCAST Installation Location. Aborting creating a new CFG.`
->>>>>>> 3f68883d
     );
     return;
   }
 
-<<<<<<< HEAD
   // Build paths
   const vcShellCommand = path.join(normalizePath(vcDir), `clicast`);
   const commandToRun = `${vcShellCommand}`;
@@ -1268,7 +1246,30 @@
     normalizedCFGPath,
     infoMessage
   );
-=======
+}
+
+export interface ConfigurationOptions {
+  enableCodedTests: boolean;
+  defaultCFG: boolean;
+}
+
+export async function createNewCFGFile(
+  workspaceRoot: string,
+  compilerTag: string,
+  configurationOptions: ConfigurationOptions
+) {
+  const unitTestLocation = getUnitTestLocationForPath(workspaceRoot);
+  const vcDir = getVectorCastInstallationLocation();
+  const commandToRun = path.join(vcDir, "clicast");
+
+  // Should not happen as we would get that message when initializing the extension, but to be sure
+  if (!vcDir) {
+    vectorMessage(
+      `Could not find VectorCAST Installation Location. Aborting creating a new CFG.`
+    );
+    return;
+  }
+
   // Check if a CFG already exists
   const cfgFile = path.join(unitTestLocation, "CCAST_.CFG");
   if (fs.existsSync(cfgFile)) {
@@ -1324,5 +1325,4 @@
       vscode.ConfigurationTarget.Workspace
     );
   }
->>>>>>> 3f68883d
 }