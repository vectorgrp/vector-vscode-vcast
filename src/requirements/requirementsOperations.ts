--- conflicted
+++ resolved
@@ -339,7 +339,8 @@
     "decomposeRequirements",
     true
   );
-<<<<<<< HEAD
+
+  const noTestExamples = config.get<boolean>("noTestExamples", false);
 
   const retries = config.get<number>("retries", 2);
   if (retries < 1) {
@@ -348,12 +349,6 @@
     );
     return;
   }
-=======
-  const reqs2xConfig = vscode.workspace.getConfiguration(
-    "vectorcastTestExplorer.reqs2x"
-  );
-  const noTestExamples = reqs2xConfig.get<boolean>("noTestExamples", false);
->>>>>>> 2c05f515
 
   const enableRequirementKeys =
     findRelevantRequirementGateway(enviroPath) !== null;
