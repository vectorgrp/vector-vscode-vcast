// Copied from TypeCheck, should be merged

import * as vscode from "vscode";
import { getMessagePane } from "./extension";
// This file contains functions that allow the extension to log
// status to a dedicated output pane in VSCode

// I created this simple wrapper in case we add other features

// This object creates a new output pane in the running extension
// To access: View -> Output, then choose "Output" tab, and pull
// down on the list to the right until you see vTestAdvisor

// duplicated from VTC ////////////////////////
export enum errorLevel {
  error = "[error]",
  warn = "[warn] ",
  info = "[info] ",
  trace = "[trace]",
}

function formattedLine(
  prefix: string,
  line: string,
  level: errorLevel
): string {
  let returnString: string = "";
  returnString = prefix.padEnd(15) + level.padEnd(8) + line;
  return returnString;
}

function displayMessage(prefix: string, msg: string, level: errorLevel) {
  const messagePane = getMessagePane();
  let stringList = msg.split("\n");
  // for errorLevel.error, we show the first line of the msg in a popup
  if (level == errorLevel.error) {
    vscode.window.showErrorMessage(stringList[0]);
  }
  for (let line of stringList) {
    messagePane.appendLine(formattedLine(prefix, line, level));
  }
}

// duplicated from VTC ////////////////////////

export function vectorMessage(
  msg: string,
  level: errorLevel = errorLevel.info
<<<<<<< HEAD
) 
{
  if (level != errorLevel.trace || (level == errorLevel.trace && globalVerboseOn)) {
=======
) {
  if (
    level != errorLevel.trace ||
    (level == errorLevel.trace && globalVerboseOn)
  ) {
>>>>>>> f7b54bee
    displayMessage("test explorer", msg, level);
  }
}

export function vcastMessage(msg: string, level: errorLevel = errorLevel.info) {
  if (globalVerboseOn) displayMessage("vectorcast", msg, level);
}

let globalVerboseOn: boolean = false;
export function adjustVerboseSetting() {
  const settings = vscode.workspace.getConfiguration("vectorcastTestExplorer");
  globalVerboseOn = settings.get("verboseLogging", false);
}

let globalLogIsOpen: boolean = false;
export function openMessagePane() {
  const messagePane = getMessagePane();
  messagePane.show();
  globalLogIsOpen = true;
}

export function closeMessagePane() {
  const messagePane = getMessagePane();
  messagePane.hide();
  globalLogIsOpen = false;
}

export function toggleMessageLog() {
  const messagePane = getMessagePane();
  if (globalLogIsOpen) {
    messagePane.hide();
    globalLogIsOpen = false;
  } else {
    messagePane.show();
    globalLogIsOpen = true;
  }
}<|MERGE_RESOLUTION|>--- conflicted
+++ resolved
@@ -46,17 +46,11 @@
 export function vectorMessage(
   msg: string,
   level: errorLevel = errorLevel.info
-<<<<<<< HEAD
-) 
-{
-  if (level != errorLevel.trace || (level == errorLevel.trace && globalVerboseOn)) {
-=======
 ) {
   if (
     level != errorLevel.trace ||
     (level == errorLevel.trace && globalVerboseOn)
   ) {
->>>>>>> f7b54bee
     displayMessage("test explorer", msg, level);
   }
 }
