--- conflicted
+++ resolved
@@ -98,16 +98,8 @@
     // this returns the cached coverage data for this file
     const coverageData = getCoverageDataForFile(filePath);
 
-<<<<<<< HEAD
-    if (coverageData.statusString.length > 0) {
-      coverageStatusBarObject.text = coverageData.statusString;
-      resetGlobalDecorations();
-    } else {
-      // there is data to display
-=======
     if (coverageData.hasCoverageData) {
       // there is coverage data and it matches the file checksum
->>>>>>> db171d66
       // Reset the global decoration arrays
       resetGlobalDecorations();
 
@@ -139,29 +131,20 @@
         percentage = Math.round((covered / coverable) * 100);
       }
       const statusBarText = `Coverage: ${covered}/${coverable} (${percentage}%)`;
-<<<<<<< HEAD
       coverageStatusBarObject.text = statusBarText;
       coverageStatusBarObject.show();
-    }
-    coverageStatusBarObject.show();
-  } else {
-    coverageStatusBarObject.hide();
-=======
-      globalStatusBarObject.text = statusBarText;
-      globalStatusBarObject.show();
     } else if (coverageData.statusString.length > 0) {
       // this handles the case where coverage is out of date (for example)
-      globalStatusBarObject.text = coverageData.statusString;
-      globalStatusBarObject.show();
+      coverageStatusBarObject.text = coverageData.statusString;
+      coverageStatusBarObject.show();
       resetGlobalDecorations();
     } else {
       // we get here for C/C++ files that are not part of an environment
-      globalStatusBarObject.hide();
+      coverageStatusBarObject.hide();
     }
   } else {
     // we get here for non-C/C++ files
-    globalStatusBarObject.hide();
->>>>>>> db171d66
+    coverageStatusBarObject.hide();
   }
 }
 
@@ -173,7 +156,7 @@
 }
 
 export function hideStatusBarCoverage() {
-  globalStatusBarObject.hide();
+  coverageStatusBarObject.hide();
 }
 
 export function createCoverageStatusBar() {
