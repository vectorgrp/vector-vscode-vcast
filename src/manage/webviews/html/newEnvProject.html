<!DOCTYPE html>
<html lang="en">
<head>
  <meta charset="UTF-8" />
  <meta name="viewport" content="width=device-width,initial-scale=1.0"/>
  <title>Create Environment</title>

  <!-- replaced at runtime -->
  <link rel="stylesheet" href="{{ cssUri }}" />
</head>
<body>
  <div class="modal">
    <h2>Create Environment in Project</h2>

<<<<<<< HEAD
    <!-- Project Path -->
=======
>>>>>>> f0ee8822
    <label for="projectPath">Project Path:</label>
    <div class="single-input-container">
      <select id="projectPath" aria-label="Project Path"></select>
    </div>

<<<<<<< HEAD
    <!-- Source Files -->
    <label for="sourceFilesContainer">Source Files:</label>
    <div id="sourceFilesContainer" aria-label="Source Files Container"></div>
=======
    <label for="sourceFilesContainer">Project Path:</label>
    <div id="sourceFilesContainer"></div>
>>>>>>> f0ee8822
    <div class="single-add-row">
      <button
        type="button"
        class="add-button"
        id="btnAddSource"
        aria-label="Add Source File"
      >➕</button>
    </div>

    <!-- Compiler/Testsuite Labels -->
    <div class="label-row" aria-label="Compiler and Testsuite Labels">
      <div>Select Compiler</div>
      <div>Select Testsuite</div>
      <div></div>
    </div>

    <!-- Compiler/Testsuite Rows -->
    <div id="compilerContainer" aria-label="Compiler and Testsuite Container"></div>
    <div class="double-add-row">
      <button
        type="button"
        class="add-button"
        id="btnAddCompiler"
        aria-label="Add Compiler and Testsuite Row"
      >➕</button>
    </div>

    <!-- OK / Cancel -->
    <div class="button-container">
      <button
        type="button"
        class="cancel-button"
        id="btnCancel"
        aria-label="Cancel"
      >Cancel</button>
      <button
        type="button"
        class="primary-button"
        id="btnSubmit"
        aria-label="Import OK"
      >OK</button>
    </div>
  </div>

  <!-- replaced at runtime with a nonce attribute -->
  <script src="{{ scriptUri }}"></script>
</body>
</html><|MERGE_RESOLUTION|>--- conflicted
+++ resolved
@@ -12,23 +12,13 @@
   <div class="modal">
     <h2>Create Environment in Project</h2>
 
-<<<<<<< HEAD
-    <!-- Project Path -->
-=======
->>>>>>> f0ee8822
     <label for="projectPath">Project Path:</label>
     <div class="single-input-container">
       <select id="projectPath" aria-label="Project Path"></select>
     </div>
 
-<<<<<<< HEAD
-    <!-- Source Files -->
-    <label for="sourceFilesContainer">Source Files:</label>
-    <div id="sourceFilesContainer" aria-label="Source Files Container"></div>
-=======
     <label for="sourceFilesContainer">Project Path:</label>
     <div id="sourceFilesContainer"></div>
->>>>>>> f0ee8822
     <div class="single-add-row">
       <button
         type="button"
