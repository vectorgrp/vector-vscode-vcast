import { quote } from "./utilities";

export const compoundOnlyString = " [compound only]";

export interface testNodeType {
  enviroPath: string; // the full path including the enviro directory
  enviroName: string; // the directory name
  unitName: string;
  functionName: string;
  testName: string;
}
// this is a lookup table for the nodes in the test tree
// the key is the nodeID, the data is an testNodeType
let testNodeCache = new Map();

export function createTestNodeinCache(
  nodeID: string,
  enviroPath: string,
  enviroName: string,
  unitName: string = "",
  functionName: string = "",
<<<<<<< HEAD
  testName: string = ""
) {
  let testNode: testNodeType = {
=======
  testName: string = "",
  testFile: string = "",
  testStartLine: number = 1
) {
  let testNode: testNodeType = {
    enviroNodeID: enviroNodeID,
>>>>>>> f7b54bee
    enviroPath: enviroPath,
    enviroName: enviroName,
    unitName: unitName,
    functionName: functionName,
    testName: testName,
  };
  // set will over-write if nodeID exists
  testNodeCache.set(nodeID, testNode);
}

export function addTestNodeToCache(nodeID: string, testNode: testNodeType) {
  // set will over-write if nodeID exists
  testNodeCache.set(nodeID, testNode);
}

export function duplicateTestNode(nodeID: string) {
  // this will create a copy of an existing test node
  // this is ued for child nodes where we want the same enviro,
  // unit etc for the lower levels
  const existingNode = testNodeCache.get(nodeID);
  return JSON.parse(JSON.stringify(existingNode));
}

<<<<<<< HEAD
=======
export function removeNodeFromCache(nodeID: string) {
  testNodeCache.delete(nodeID);
}

export function nodeIsInCache(nodeID: string) {
  return testNodeCache.has(nodeID);
}

>>>>>>> f7b54bee
export function clearTestNodeCache() {
  testNodeCache.clear();
}

export function getTestNode(nodeID: string): testNodeType {
  return testNodeCache.get(nodeID);
}

export function getEnviroPathFromID(nodeID: string): string {
  return testNodeCache.get(nodeID).enviroPath;
}

export function getEnviroNameFromID(nodeID: string): string {
  return testNodeCache.get(nodeID).enviroName;
}

export function getUnitNameFromID(nodeID: string): string {
  return testNodeCache.get(nodeID).unitName;
}

export function getFunctionNameFromID(nodeID: string): string {
  return testNodeCache.get(nodeID).functionName;
}

export function getTestNameFromID(nodeID: string): string {
  const testName = testNodeCache.get(nodeID).testName;
  return testName.replace(compoundOnlyString, "");
}

export function getClicastArgsFromTestNodeAsList(
  testNode: testNodeType
): string[] {
  // this function will create the enviro, unit, subprogram, and test
  // arguments as a list, since spawn for example requires an arg list.

  let returnList = [];
  returnList.push(`-e${testNode.enviroName}`);
  if (testNode.unitName.length > 0 && testNode.unitName != "not-used")
    returnList.push(`-u${testNode.unitName}`);

  // we need the quotes on the names to handle <<COMPOUND>>/<<INIT>>/parenthesis
  if (testNode.functionName.length > 0)
    returnList.push(`-s${quote(testNode.functionName)}`);
  if (testNode.testName.length > 0) {
    const nameToUse = testNode.testName.replace(compoundOnlyString, "");
    returnList.push(`-t${quote(nameToUse)}`);
  }

  return returnList;
}

export function getClicastArgsFromTestNode(testNode: testNodeType) {
  // this function will create the enviro, unit, subprogram,
  // and test arg string for clicast calls that need a arg string

  const argList = getClicastArgsFromTestNodeAsList(testNode);
  return argList.join(" ");
}<|MERGE_RESOLUTION|>--- conflicted
+++ resolved
@@ -19,18 +19,12 @@
   enviroName: string,
   unitName: string = "",
   functionName: string = "",
-<<<<<<< HEAD
-  testName: string = ""
-) {
-  let testNode: testNodeType = {
-=======
   testName: string = "",
   testFile: string = "",
   testStartLine: number = 1
 ) {
   let testNode: testNodeType = {
     enviroNodeID: enviroNodeID,
->>>>>>> f7b54bee
     enviroPath: enviroPath,
     enviroName: enviroName,
     unitName: unitName,
@@ -54,8 +48,6 @@
   return JSON.parse(JSON.stringify(existingNode));
 }
 
-<<<<<<< HEAD
-=======
 export function removeNodeFromCache(nodeID: string) {
   testNodeCache.delete(nodeID);
 }
@@ -64,7 +56,6 @@
   return testNodeCache.has(nodeID);
 }
 
->>>>>>> f7b54bee
 export function clearTestNodeCache() {
   testNodeCache.clear();
 }
