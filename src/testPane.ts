--- conflicted
+++ resolved
@@ -771,8 +771,9 @@
           }
         });
       } else {
-        const debugFileAsTextDoc =
-          await vscode.workspace.openTextDocument(launchJsonUri);
+        const debugFileAsTextDoc = await vscode.workspace.openTextDocument(
+          launchJsonUri
+        );
         vscode.window.showTextDocument(debugFileAsTextDoc, { preview: false });
         // Prompt the user for what to do next!
         vscode.window.showWarningMessage(
@@ -1185,15 +1186,10 @@
 function getListOfTestsFromFile(filePath: string, enviroPath: string): any {
   // this function calls the vTestInterface.py to get the list of tests from a cbt file
 
-<<<<<<< HEAD
   const commandToRun = getVcastInterfaceCommand(
     vcastCommandType.parseCBT,
     filePath
   );
-  const enviroPath = getEnviroPathFromID(enviroNodeID);
-=======
-  const commandToRun = parseCBTCommand(filePath);
->>>>>>> b6511a58
   return getJsonDataFromTestInterface(commandToRun, enviroPath);
 }
 
