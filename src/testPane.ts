--- conflicted
+++ resolved
@@ -5,18 +5,7 @@
 
 import * as vscode from "vscode";
 
-<<<<<<< HEAD
-import {
-  Position,
-  Range,
-  Uri,
-  TestController,
-  TestItemCollection,
-  TestMessage,
-} from "vscode";
-=======
 import { Position, Range, Uri, TestMessage } from "vscode";
->>>>>>> f7b54bee
 
 import { updateDisplayedCoverage, updateCOVdecorations } from "./coverage";
 
@@ -48,17 +37,10 @@
 } from "./testData";
 
 import {
-<<<<<<< HEAD
-  commandStatusType,
-  executeCommandSync,
-  loadLaunchFile,
-  addLaunchConfiguration,
-=======
   addLaunchConfiguration,
   forceLowerCaseDriveLetter,
   loadLaunchFile,
   openFileWithLineSelected,
->>>>>>> f7b54bee
 } from "./utilities";
 
 import {
@@ -82,13 +64,6 @@
   vcastEnviroFile,
 } from "./vcastTestInterface";
 
-<<<<<<< HEAD
-import { 
-  clicastCommandToUse,
-  generateAndLoadATGTests,
-  generateAndLoadBasisPathTests,
-  loadScriptIntoEnvironment,
-=======
 
 import {
   adjustScriptContentsBeforeLoad,
@@ -97,7 +72,6 @@
   generateAndLoadBasisPathTests,
   parseCBTCommand,
   testStatus,
->>>>>>> f7b54bee
 } from "./vcastUtilities";
 
 import {
@@ -108,35 +82,7 @@
 
 const fs = require("fs");
 const path = require("path");
-<<<<<<< HEAD
-
-// find test location in file
-function getTestLocation(testFile: Uri, testName: string): vscode.Range {
-  // This function will find the location of the VTEST in the
-  // testfile and return a position that starts at this line.
-
-  const filePath: string = testFile.fsPath;
-  let startLine: number = 1;
-
-  if (fs.existsSync(filePath)) {
-    // I tried doing split on os.EOL, but this did not handle LF terminated lines on windows.
-    const lines = fs
-      .readFileSync(filePath, "utf-8")
-      .replace("\r", "")
-      .split("\n");
-    for (let lineIndex = 0; lineIndex < lines.length; lineIndex++) {
-      const lineText = lines[lineIndex];
-      if (lineText.startsWith("VTEST") && lineText.includes(testName)) {
-        startLine = lineIndex + 1;
-        break;
-      }
-    }
-  }
-  return new Range(new Position(startLine - 1, 0), new Position(startLine, 0));
-}
-=======
 const crypto = require("crypto");
->>>>>>> f7b54bee
 
 // This function does the work of adding the actual tests
 // to whatever parent is passed in generally a function node
@@ -164,14 +110,11 @@
       compoundOnly: testList[testIndex].compoundOnly,
     };
 
-<<<<<<< HEAD
-=======
     testData.testFile = forceLowerCaseDriveLetter(
       path.normalize(testData.testFile)
     );
     parentNodeForCache.testFile = testData.testFile;
 
->>>>>>> f7b54bee
     let testName = testList[testIndex].testName;
     if (testData.compoundOnly) testName += compoundOnlyString;
     const testNodeID = parentNodeID + "." + testName;
@@ -182,9 +125,6 @@
     addTestNodeToCache(testNodeID, testNodeForCache);
 
     globalTestStatusArray[testNodeID] = testData;
-<<<<<<< HEAD
-    let testNode: vcastTestItem = controller.createTestItem(
-=======
 
     // currently we only use the Uri and Range for Coded Tests
     let testURI: vscode.Uri | undefined = undefined;
@@ -199,18 +139,12 @@
     }
 
     let testNode: vcastTestItem = globalController.createTestItem(
->>>>>>> f7b54bee
       testNodeID,
       testName,
       fileURI
     );
     testNode.nodeKind = nodeKind.test;
     testNode.isCompoundOnly = testData.compoundOnly;
-<<<<<<< HEAD
-    if (fileURI) testNode.range = getTestLocation(fileURI, testName);
-    parentNode.add(testNode);
-  }
-=======
     testNode.range = testRange;
 
     parentNode.children.add(testNode);
@@ -235,7 +169,6 @@
   );
 
   addTestNodeToCache(parentNodeID, parentNodeForCache);
->>>>>>> f7b54bee
 }
 
 
@@ -267,15 +200,8 @@
 
     if (unitData.functions) {
       const functionList = unitData.functions;
-<<<<<<< HEAD
-      for (let fIndex = 0; fIndex < functionList.length; fIndex++) {
-        let functionName: string = functionList[fIndex].name;
-        functionName.replace("::", "-");
-        functionName.replace("~", "-");
-=======
       for (const functionData of functionList) {
         let functionName: string = functionData.name;
->>>>>>> f7b54bee
 
         const testList = functionData.tests;
         const functionNodeID = `${unitNodeID}.${functionName}`;
@@ -294,12 +220,6 @@
         addTestNodes(
           controller,
           testList,
-<<<<<<< HEAD
-          functionNode.children,
-          functionNodeID
-        );
-
-=======
           functionNode,
           functionNodeID,
           functionNodeForCache
@@ -312,7 +232,6 @@
           addCodedTestfileToCache(enviroNodeID, functionNodeForCache);
         }
 
->>>>>>> f7b54bee
         unitNode.children.add(functionNode);
       }
     }
@@ -352,11 +271,7 @@
       // we use sortText to force the compound and init nodes to the top of the tree
       specialNode.sortText = sortText;
 
-<<<<<<< HEAD
-      addTestNodes(controller, testList, specialNode.children, specialNodeID);
-=======
       addTestNodes(testList, specialNode, specialNodeID, specialNodeForCache);
->>>>>>> f7b54bee
 
       enviroNode.children.add(specialNode);
     }
@@ -385,19 +300,12 @@
   return returnList;
 }
 
-<<<<<<< HEAD
-// This is used in the package.json to control the display of context menu items
-// Search for 'vectorcastTestExplorer.vcastEnviroList' in package.json to see where we reference it
-// this list in a "when" clause
-export var vcastEnviroList: string[] = [];
-=======
 // These variables are used in the package.json to control the display of context menu items
 // Search for 'vectorcastTestExplorer.vcastEnviroList | vcastHasCodedTestsList' in package.json
 // to see where we reference them
 // this list in a "when" clause
 let vcastEnviroList: string[] = [];
 let vcastHasCodedTestsList: string[] = [];
->>>>>>> f7b54bee
 
 export function updateTestsForEnvironment(
   controller: TestController,
@@ -428,14 +336,10 @@
 
     // crateTestItem, takes ID,Label, the ID must be unique, so
     // we add a _index-value to it ...
-<<<<<<< HEAD
-    const enviroNode: vcastTestItem = controller.createTestItem(enviroNodeID, enviroDisplayName);
-=======
     const enviroNode: vcastTestItem = globalController.createTestItem(
       enviroNodeID,
       enviroDisplayName
     );
->>>>>>> f7b54bee
     enviroNode.nodeKind = nodeKind.enviro;
 
     // if we have data
@@ -463,10 +367,7 @@
   globalController.items.delete(enviroID);
 }
 
-<<<<<<< HEAD
-=======
 export let vcastEnvironmentsFound: boolean = false;
->>>>>>> f7b54bee
 async function loadAllVCTests(
   controller: TestController,
   progress: vscode.Progress<{ message?: string; increment?: number }>,
@@ -486,12 +387,9 @@
     for (const workspace of vscode.workspace.workspaceFolders) {
       const workspaceRoot = workspace.uri.fsPath;
       let environmentList = getEnvironmentList(workspaceRoot);
-<<<<<<< HEAD
-=======
 
       // used in the activation processing
       if (environmentList.length > 0) vcastEnvironmentsFound = true;
->>>>>>> f7b54bee
 
       // increment is added to the progress bar by each call to progress.report
       // this is not perfect because we don't know how many environments will exist in each workspace
@@ -530,10 +428,7 @@
 
 export let pathToEnviroBeingDebugged: string =
   "No Environment is Being Debugged";
-<<<<<<< HEAD
-=======
 export let pathToProgramBeingDebugged: string = "No Program is Being Debugged";
->>>>>>> f7b54bee
 
 function okToDebug(
   node: vcastTestItem,
@@ -677,13 +572,6 @@
   return returnValue;
 }
 
-<<<<<<< HEAD
-async function debugNode(
-  controller: vscode.TestController,
-  request: vscode.TestRunRequest,
-  node: vcastTestItem
-) {
-=======
 const coverageExeFilename = "UUT_INST";
 const normalExeFilename = "UUT_INTE";
 
@@ -761,7 +649,6 @@
 }
 
 async function debugNode(request: vscode.TestRunRequest, node: vcastTestItem) {
->>>>>>> f7b54bee
   // Note: we always debug the non-coverage harness, because the
   // SBF + Cover instrumentation is really messy.
 
@@ -778,19 +665,6 @@
   pathToEnviroBeingDebugged = "No Environment is Being Debugged";
   const enviroPath = getEnviroPathFromID(node.id);
   const enviroOptions = getVcastOptionValues(enviroPath);
-<<<<<<< HEAD
-
-  // for compound and init
-  let globPattern: string;
-  const uutName = getUnitNameFromID(node.id);
-  if (uutName == "not-used")
-    // Improvement needed: would be nice to figure out the uut for the first slot ...
-    globPattern = "S3_switch.*";
-  else globPattern = uutName + "_vcast.*";
-
-  const globOptions = { cwd: enviroPath, absolute: true };
-  const sbfFilePath = glob.sync(globPattern, globOptions)[0];
-=======
   const uutName = getUnitNameFromID(node.id);
   const functionUnderTest = getFunctionNameFromID(node.id);
 
@@ -802,7 +676,6 @@
     functionUnderTest,
     executableFilename
   );
->>>>>>> f7b54bee
 
   if (okToDebug(node, sbfFilePath, enviroOptions)) {
     let ourWorkspace = getWorkspacePath(enviroPath);
@@ -814,13 +687,8 @@
 
       if (!launchFileExists(launchJsonPath)) {
         vectorMessage(
-<<<<<<< HEAD
-          `launch.json not found in ${launchJsonPath}.` +
-            ` Generating \"VectorCAST Harness Debug\" configuration from template`
-=======
           `${launchFile}| not found in ${launchJsonPath}.` +
             ` Generating "VectorCAST Harness Debug" configuration from template`
->>>>>>> f7b54bee
         );
 
         vscode.window.showWarningMessage(
@@ -851,68 +719,11 @@
 
         // this is the global that the launch.json links to ...
         pathToEnviroBeingDebugged = enviroPath;
-<<<<<<< HEAD
-
-        // disable coverage
-        // we need to wait for this to complete, so we use executeCommandSync
-        vectorMessage(`   - disabling coverage for environment ... `);
-        const enviroArg = "-e " + getEnviroNameFromID(node.id);
-        executeCommandSync(
-          `${clicastCommandToUse} ${enviroArg} tools coverage disable `,
-          path.dirname(enviroPath)
-        );
-=======
         pathToProgramBeingDebugged = path.join(enviroPath, executableFilename);
->>>>>>> f7b54bee
 
         // run the test first without debug to setup the inputs
         // it's important that we wait for this to finish
         vectorMessage(`   - initializing test case inputs ... `);
-<<<<<<< HEAD
-        const run = controller.createTestRun(request);
-        await runNode(node, run, true);
-        run.end();
-
-        // Improvement needed:
-        // It would be nice if vcast saved away the function start location when building the _vcast file
-        // open the sbf uut at the correct line for the function being tested
-        const functionUnderTest = getFunctionNameFromID(node.id);
-        const functionStartLine = findLineForFunction(
-          sbfFilePath,
-          functionUnderTest
-        );
-        const functionLocation: vscode.Range = new Range(
-          new Position(functionStartLine, 0),
-          new Position(functionStartLine, 100)
-        );
-
-        vectorMessage(
-          `   - opening VectorCAST version of file: ${getUnitNameFromID(
-            node.id
-          )} ... `
-        );
-        var viewOptions: vscode.TextDocumentShowOptions = {
-          viewColumn: 1,
-          preserveFocus: false,
-          selection: functionLocation,
-        };
-        vscode.workspace
-          .openTextDocument(sbfFilePath)
-          .then((doc: vscode.TextDocument) => {
-            vscode.window.showTextDocument(doc, viewOptions);
-          });
-
-        // Prompt the user for what to do next!
-        vscode.window.showInformationMessage(
-          `Ready for debugging, choose launch configuration: "${vectorcastLaunchConfigName}" ... `
-        );
-
-        // we need this because we don't want to leave cover disabled
-        executeCommandSync(
-          `${clicastCommandToUse} ${enviroArg} tools coverage enable`,
-          path.dirname(enviroPath)
-        );
-=======
         const run = globalController.createTestRun(request);
         runNode(node, run, false).then(async (status) => {
           run.end();
@@ -951,7 +762,6 @@
             );
           }
         });
->>>>>>> f7b54bee
       } else {
         const debugFileAsTextDoc = await vscode.workspace.openTextDocument(
           launchJsonUri
@@ -984,13 +794,8 @@
 export async function runNode(
   node: vcastTestItem,
   run: vscode.TestRun,
-<<<<<<< HEAD
-  preDebugMode: boolean = false
-): Promise<void> {
-=======
   generateReport: boolean
 ): Promise<testStatus> {
->>>>>>> f7b54bee
   vectorMessage("Starting execution of test: " + node.label + " ...");
   run.started(node);
 
@@ -999,21 +804,6 @@
   runVCTest(enviroPath, node.id).then((status) => {
     if (status == testStatus.didNotRun) {
       run.skipped(node);
-<<<<<<< HEAD
-    } else {
-      if (status == testStatus.passed) run.passed(node);
-      else if (status == testStatus.failed) {
-        const textFilePath = getResultFileForTest(node.id);
-        let failures = "";
-        if (fs.existsSync(textFilePath)) {
-          const contentsList = fs
-            .readFileSync(textFilePath)
-            .toString()
-            .split("\n");
-          for (var i = 0; i < contentsList.length; i++) {
-            if (contentsList[i].includes("FAIL:"))
-              failures += contentsList[i] + "\n";
-=======
     } else if (status == testStatus.compileError) {
       const failMessage: TestMessage = new TestMessage(
         "Coded Test compile error - see details in file: ACOMPILE.LIS"
@@ -1039,7 +829,6 @@
             // remove the EOL and squash multiple spaces into 1
             failMessage = new TestMessage(line.trimEnd().replace(/\s+/g, " "));
             break;
->>>>>>> f7b54bee
           }
         }
         run.failed(node, new TestMessage(failures));
@@ -1082,8 +871,6 @@
   return returnQueue;
 }
 
-<<<<<<< HEAD
-=======
 export function updateDataForEnvironment(enviroPath: string) {
   // this function does all of the "common" work when an environment is updated
   // sources of environment update are things like:
@@ -1105,7 +892,6 @@
   return testList.length == 1 && showReport;
 }
 
->>>>>>> f7b54bee
 // this does the actual work of running the tests
 async function runTests(
   controller: vscode.TestController,
@@ -1128,16 +914,6 @@
   doingAMultiTestExecution = testList.length > 1;
 
   // this does the actual execution of the full test list
-<<<<<<< HEAD
-  const run = controller.createTestRun(request);
-  for (const test of testList) {
-    if (cancellation.isCancellationRequested) run.skipped(test);
-    else if (test.isCompoundOnly) run.skipped(test);
-    else await runNode(test, run);
-    // used to allow the message window to display properly
-    await new Promise<void>((r) => setTimeout(r, 0));
-  }
-=======
   const run = globalController.createTestRun(request);
   // added this for performance tuning - but interesting to leave in
   const startTime: number = performance.now();
@@ -1164,7 +940,6 @@
     updateDataForEnvironment(enviroPath);
   }
   updateDisplayedCoverage();
->>>>>>> f7b54bee
   run.end();
 }
 
@@ -1186,11 +961,8 @@
   cancellation: vscode.CancellationToken,
   isDebug: boolean = false
 ) {
-<<<<<<< HEAD
-=======
   // check if there are any vcast error files open, and close them
   await closeAnyOpenErrorFiles();
->>>>>>> f7b54bee
 
   // Debug is only valid for a single test node
   // requests.include will be null if the request is for all tests
@@ -1199,14 +971,8 @@
   // not a unit, function, ...
   if (isDebug && request.include && isSingleTestNode(request)) {
     const node = request.include[0];
-<<<<<<< HEAD
-    debugNode(controller, request, node);
-  }
-  else {
-=======
     debugNode(request, node);
   } else {
->>>>>>> f7b54bee
     // tell user that we are doing a normal run ...
     if (isDebug) {
       vscode.window.showInformationMessage(
@@ -1226,11 +992,7 @@
   //
   // The only special case is for environment-wide delete, see note below
 
-<<<<<<< HEAD
-  let changedEnvironmentPathList:Set<string> = new Set();
-=======
   let changedEnvironmentIDList: Set<string> = new Set();
->>>>>>> f7b54bee
 
   for (let node of nodeList) {
     vectorMessage(`Deleting tests for node: ${node.id} ...`);
@@ -1239,11 +1001,7 @@
     const commandStatus = deleteSingleTest(node.id);
 
     if (commandStatus.errorCode == 0) {
-<<<<<<< HEAD
-      changedEnvironmentPathList.add (getEnviroPathFromID(nodeID));
-=======
       changedEnvironmentIDList.add(getEnviroNodeIDFromID(node.id));
->>>>>>> f7b54bee
     } else {
       vectorMessage("Test delete failed ...");
       vcastMessage(commandStatus.stdout);
@@ -1252,20 +1010,12 @@
   }
 
   // now update all of the environments that changed
-<<<<<<< HEAD
-  for (let enviroPath of changedEnvironmentPathList) {
-    updateDataForEnvironment(enviroPath);
-  }
-
-
-=======
   for (let enviroNodeID of changedEnvironmentIDList) {
     // remove any coded test files from the cache since
     // they will be re-added by the update
     removeCBTfilesCacheForEnviro(enviroNodeID);
     updateDataForEnvironment(getEnviroPathFromID(enviroNodeID));
   }
->>>>>>> f7b54bee
 }
 
 export async function insertBasisPathTests(testNode: testNodeType) {
@@ -1304,16 +1054,11 @@
       adjustScriptContentsBeforeLoad(scriptPath);
       const enviroPath = path.join(path.dirname(scriptPath), enviroName);
 
-<<<<<<< HEAD
-      loadScriptIntoEnvironment (enviroName, scriptPath);
-
-=======
       // call clicast to load the test script
       loadScriptIntoEnvironment(enviroName, scriptPath);
 
       // update the test pane for this environment after the script is loaded
       // we are reading the data back from the environment with this call
->>>>>>> f7b54bee
       updateTestPane(enviroPath);
     } else {
       vscode.window.showErrorMessage(
@@ -1351,23 +1096,13 @@
   globalController.createRunProfile(
     "Run",
     vscode.TestRunProfileKind.Run,
-<<<<<<< HEAD
-    (request, cancellation) =>
-      processRunRequest(globalController, request, cancellation),
-=======
     (request, cancellation) => processRunRequest(request, cancellation),
->>>>>>> f7b54bee
     true
   );
   globalController.createRunProfile(
     "Debug",
     vscode.TestRunProfileKind.Debug,
-<<<<<<< HEAD
-    (request, cancellation) =>
-      processRunRequest(globalController, request, cancellation, true),
-=======
     (request, cancellation) => processRunRequest(request, cancellation, true),
->>>>>>> f7b54bee
     true
   );
 }
@@ -1400,11 +1135,6 @@
     );
     if (workspaceFolder) workspaceRoot = workspaceFolder.uri.fsPath;
   }
-<<<<<<< HEAD
-  updateTestsForEnvironment(globalController, enviroPath, workspaceRoot);
-}
-
-=======
   updateTestsForEnvironment(enviroPath, workspaceRoot);
 }
 
@@ -1542,7 +1272,6 @@
   }
 }
 
->>>>>>> f7b54bee
 // special is for compound and init
 export enum nodeKind {
   enviro,
