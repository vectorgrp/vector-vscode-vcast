--- conflicted
+++ resolved
@@ -9,11 +9,8 @@
   deleteEnvironmentCallback,
 } from "./callbacks";
 
-<<<<<<< HEAD
-=======
 import { sendServerStateToLanguageServer } from "./client";
 
->>>>>>> 099b57e2
 import { errorLevel, openMessagePane, vectorMessage } from "./messagePane";
 
 import {
@@ -61,10 +58,7 @@
   transmitCommand,
   transmitResponseType,
   vcastCommandType,
-<<<<<<< HEAD
-=======
   serverClicastPath,
->>>>>>> 099b57e2
 } from "../src-common/vcastServer";
 
 import { refreshAllExtensionData } from "./testPane";
@@ -73,53 +67,25 @@
 
 function terminateServerProcessing() {
   // This functions gets called by server transmitCommand()
-<<<<<<< HEAD
-  // when there is a fatal server errr.  In this case, we 
-=======
   // when there is a fatal server errr.  In this case, we
->>>>>>> 099b57e2
   // display a pop up error message, update the test pane
   refreshAllExtensionData();
 
   vscode.window.showErrorMessage(
     "Fatal Error in VectorCAST Environment Data Server - " +
       "Disabling Server Mode for this Session.  " +
-<<<<<<< HEAD
-      "The previous command was discarded, and the " + 
-=======
       "The previous command was discarded, and the " +
->>>>>>> 099b57e2
       "Testing Pane has been reloaded"
   );
 }
 
 function logServerCommands(text: string) {
-<<<<<<< HEAD
-  // This function gets called by server - transmitCommand () 
-=======
   // This function gets called by server - transmitCommand ()
->>>>>>> 099b57e2
   // It is implemented as a callback because the server is
   // used by both the core extension and the language server
   vectorMessage(text, errorLevel.trace);
 }
 
-<<<<<<< HEAD
-export async function initializeServerState() {
-  // This function is called during initialization to check if the enviro
-  // data server is alive and if so configure the extension to use it
-
-  // Set the client instance of the globalEnviroDataServerActive
-  // flag if we can ping the server
-  setServerState(await serverIsAlive());
-  setTerminateServerCallback(terminateServerProcessing);
-  setLogServerCommandsCallback(logServerCommands);
-  if (globalEnviroDataServerActive) {
-    vectorMessage("VectorCAST Environment Data Server is Active ...");
-  } else {
-    vectorMessage("VectorCAST Environment Data Server is NOT Active ...");
-  }
-=======
 export async function determineServerState() {
   // This function is called during initialization to check if the enviro
   // data server is alive and if so configure the extension to use it
@@ -161,7 +127,6 @@
 
   setServerState(newServerState);
   sendServerStateToLanguageServer(newServerState);
->>>>>>> 099b57e2
 }
 
 // ------------------------------------------------------------------------------------
@@ -238,10 +203,6 @@
   if (globalEnviroDataServerActive) {
     const enviroPath = path.join(path.dirname(scriptPath), enviroName);
     commandStatus = await executeClicastCommandUsingServer(
-<<<<<<< HEAD
-      clicastCommandToUse,
-=======
->>>>>>> 099b57e2
       enviroPath,
       loadScriptArgs
     );
@@ -287,10 +248,6 @@
   let commandStatus: commandStatusType;
   if (globalEnviroDataServerActive) {
     commandStatus = await executeClicastCommandUsingServer(
-<<<<<<< HEAD
-      clicastCommandToUse,
-=======
->>>>>>> 099b57e2
       testNode.enviroPath,
       deleteTestArgs
     );
@@ -342,12 +299,10 @@
   const enclosingDirectory = path.dirname(enviroPath);
   const clicastArgs = getClicastArgsFromTestNode(testNode);
   let codedTestArgs: string = `${clicastArgs} test coded ${action} ${userFilePath}`;
-<<<<<<< HEAD
 
   let commandStatus: commandStatusType;
   if (globalEnviroDataServerActive) {
     commandStatus = await executeClicastCommandUsingServer(
-      clicastCommandToUse,
       enviroPath,
       codedTestArgs
     );
@@ -358,22 +313,6 @@
     );
   }
 
-=======
-
-  let commandStatus: commandStatusType;
-  if (globalEnviroDataServerActive) {
-    commandStatus = await executeClicastCommandUsingServer(
-      enviroPath,
-      codedTestArgs
-    );
-  } else {
-    commandStatus = executeCommandSync(
-      `${clicastCommandToUse} ${codedTestArgs}`,
-      enclosingDirectory
-    );
-  }
-
->>>>>>> 099b57e2
   // update the passed in testNode with the coded test file
   testNode.testFile = userFilePath;
   return commandStatus;
@@ -393,10 +332,6 @@
   let commandStatus: commandStatusType;
   if (globalEnviroDataServerActive) {
     commandStatus = await executeClicastCommandUsingServer(
-<<<<<<< HEAD
-      clicastCommandToUse,
-=======
->>>>>>> 099b57e2
       testNode.enviroPath,
       dumpScriptArgs
     );
@@ -464,10 +399,6 @@
   let commandStatus: commandStatusType;
   if (globalEnviroDataServerActive) {
     commandStatus = await executeClicastCommandUsingServer(
-<<<<<<< HEAD
-      clicastCommandToUse,
-=======
->>>>>>> 099b57e2
       enviroPath,
       refreshCodedArgs
     );
@@ -767,11 +698,7 @@
 // Server logic is in a separate function below
 export async function getTestExecutionReport(
   enviroPath: string,
-<<<<<<< HEAD
-  testID: string,
-=======
   testID: string
->>>>>>> 099b57e2
 ): Promise<commandStatusType> {
   if (globalEnviroDataServerActive) {
     return await getTestExecutionReportFromServer(enviroPath, testID);
@@ -783,11 +710,7 @@
 // Server Logic
 async function getTestExecutionReportFromServer(
   enviroPath: string,
-<<<<<<< HEAD
-  testID: string,
-=======
   testID: string
->>>>>>> 099b57e2
 ): Promise<commandStatusType> {
   //
   const requestObject = getClientRequestObject(
@@ -805,11 +728,7 @@
 // python logic
 function getTestExecutionReportFromPython(
   enviroPath: string,
-<<<<<<< HEAD
-  testID: string,
-=======
   testID: string
->>>>>>> 099b57e2
 ): commandStatusType {
   //
   const commandToRun = getVcastInterfaceCommand(
