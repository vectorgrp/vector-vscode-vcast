--- conflicted
+++ resolved
@@ -63,10 +63,7 @@
   vcastCommandType,
 } from "../src-common/vcastServer";
 import {
-<<<<<<< HEAD
-=======
   globalController,
->>>>>>> 4baab3dd
   globalProjectDataCache,
   refreshAllExtensionData,
   removeNodeFromTestPane,
