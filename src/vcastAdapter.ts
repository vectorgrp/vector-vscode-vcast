--- conflicted
+++ resolved
@@ -102,33 +102,6 @@
   );
 }
 
-<<<<<<< HEAD
-export async function cleanProjectEnvironment(
-  enviroPath: string,
-  enviroNodeID: string,
-  projectPath: string,
-  level: string
-) {
-  const projectName = path.basename(projectPath);
-  const projectLocation = path.dirname(projectPath);
-  const progressMessage = `Cleaning up Environment ${level}  ...`;
-  const manageArgs = [`-p${projectName}`, `--level=${level}`, "--clean"];
-
-  // if we are in server mode, close any existing connection to the environment
-  if (globalEnviroDataServerActive) await closeConnection(enviroPath);
-
-  await executeWithRealTimeEchoWithProgress(
-    manageCommandToUse,
-    manageArgs,
-    projectLocation,
-    progressMessage,
-    cleanEnvironmentCallback,
-    enviroNodeID
-  );
-}
-
-=======
->>>>>>> 54edbb79
 // Delete Environment - server logic included -----------------------------------------
 export async function deleteEnvironment(
   enviroPath: string,
@@ -178,306 +151,6 @@
   removeNodeFromTestPane(nodeId);
 }
 
-<<<<<<< HEAD
-export async function createTestsuiteInCompiler(
-  projectPath: string,
-  compilerName: string,
-  testsuiteName: string
-) {
-  const projectName = path.basename(projectPath);
-  const projectLocation = path.dirname(projectPath);
-  const manageArgs = [
-    `-p${projectName}`,
-    `--compiler=${compilerName}`,
-    `--testsuite=${testsuiteName}`,
-    `--create`,
-    "--force",
-  ];
-
-  const message = `Adding Testsuite ${testsuiteName} to Compiler ${compilerName} ...`;
-
-  await executeWithRealTimeEchoWithProgress(
-    manageCommandToUse,
-    manageArgs,
-    projectLocation,
-    message
-  );
-
-  await refreshAllExtensionData();
-}
-
-/**
- * Imports an already existing Environment to the Project if possible
- * @param projectFilePath Path to the Project
- * @param testsuite Testsuite string containing CompilerName/TestsuiteName
- * @param enviroPath Path to Environment
- */
-export async function createGroupInProject(
-  projectFilePath: string,
-  group: string
-) {
-  const projectName = path.basename(projectFilePath);
-  const projectLocation = path.dirname(projectFilePath);
-  const manageArgs = [
-    `-p${projectName}`,
-    `--group=${group}`,
-    `--create`,
-    `--force`,
-  ];
-  const message = `Adding Group ${group} to Project ...`;
-
-  await executeWithRealTimeEchoWithProgress(
-    manageCommandToUse,
-    manageArgs,
-    projectLocation,
-    message
-  );
-}
-
-/**
- * Imports an already existing Environment to the Project if possible
- * @param projectFilePath Path to the Project
- * @param testsuite Testsuite string containing CompilerName/TestsuiteName
- * @param enviroPath Path to Environment
- */
-export async function importEnvToTestsuite(
-  projectFilePath: string,
-  testsuite: string,
-  enviroPath: string
-) {
-  const projectName = path.basename(projectFilePath);
-  const projectLocation = path.dirname(projectFilePath);
-  const manageArgs = [
-    `-p${projectName}`,
-    `--level=${testsuite}`,
-    `--import`,
-    `${enviroPath}`,
-    "--force",
-    "--migrate",
-  ];
-
-  const message = `Importing Environment ${enviroPath} to Testsuite ${testsuite}`;
-
-  await executeWithRealTimeEchoWithProgress(
-    manageCommandToUse,
-    manageArgs,
-    projectLocation,
-    message,
-    addEnvToProjectCallback,
-    enviroPath
-  );
-}
-
-/**
- * Adds a group to a Testsuite
- * @param projectPath Path to the Project file
- * @param baseDisplayName Testsuite string containing CompilerName/TestsuiteName
- * @param testSuiteGroup Group name
- */
-export async function addGroupToTestsuite(
-  projectPath: string,
-  baseDisplayName: string,
-  testSuiteGroup: string
-) {
-  const projectName = path.basename(projectPath);
-  const projectLocation = path.dirname(projectPath);
-  const manageArgs = [
-    `-p${projectName}`,
-    `--level=${baseDisplayName}`,
-    `--add`,
-    `${testSuiteGroup}`,
-    "--force",
-  ];
-
-  const message = `Adding Group ${testSuiteGroup} to Testsuite ${baseDisplayName}`;
-
-  await executeWithRealTimeEchoWithProgress(
-    manageCommandToUse,
-    manageArgs,
-    projectLocation,
-    message
-  );
-}
-
-/**
- * Imports an existing Compiler configuration into the Project.
- * @param projectFilePath Path to the Project file (e.g. from args.id)
- * @param pathToCFG Path to the selected .CFG file
- */
-export async function addCompilerToProject(
-  projectFilePath: string,
-  pathToCFG: string
-) {
-  const projectName = path.basename(projectFilePath);
-  const projectLocation = path.dirname(projectFilePath);
-  const manageArgs = [`-p${projectName}`, `--cfg-to-compiler=${pathToCFG}`];
-  const message = `Importing Compiler configuration from ${pathToCFG} into project ${projectName}`;
-
-  // Call your function that runs the process with a progress UI.
-  await executeWithRealTimeEchoWithProgress(
-    manageCommandToUse,
-    manageArgs,
-    projectLocation,
-    message
-  );
-
-  await refreshAllExtensionData();
-}
-
-/**
- * Imports an already existing Environment to the Project if possible
- * @param projectFilePath Path to the Project
- * @param testsuite Testsuite string containing CompilerName/TestsuiteName
- * @param enviroPath Path to Environment
- */
-export async function createNewTestsuiteInProject(
-  projectFilePath: string,
-  testsuite: string
-) {
-  const projectName = path.basename(projectFilePath);
-  const projectLocation = path.dirname(projectFilePath);
-  const manageArgs = [
-    `-p${projectName}`,
-    `--create`,
-    `--level=${testsuite}`,
-    "--force",
-  ];
-  const message = `Creating Testsuite ${testsuite} in Project`;
-
-  await executeWithRealTimeEchoWithProgress(
-    manageCommandToUse,
-    manageArgs,
-    projectLocation,
-    message
-  );
-}
-
-/**
- * Imports an already existing Environment to the Project if possible
- * @param projectFilePath Path to the Project
- * @param testsuite Testsuite string containing CompilerName/TestsuiteName
- * @param enviroPath Path to Environment
- */
-export async function addEnvToTestsuite(
-  projectFilePath: string,
-  testsuite: string,
-  enviroPath: string
-) {
-  const projectName = path.basename(projectFilePath);
-  const projectLocation = path.dirname(projectFilePath);
-  const manageArgs = [
-    `-p${projectName}`,
-    `--level=${testsuite}`,
-    `--add`,
-    `${enviroPath}`,
-    "--force",
-  ];
-
-  const message = `Adding Environment ${enviroPath} to Testsuite`;
-
-  await executeWithRealTimeEchoWithProgress(
-    manageCommandToUse,
-    manageArgs,
-    projectLocation,
-    message,
-    addEnvToProjectCallback,
-    enviroPath
-  );
-}
-
-/**
- * Updates the project data of all currenrly opened projects in the workspace
- * @param enviroPath Path to the environment
- * @param enviroName Name of the environment
- */
-export async function updateAllOpenedProjects() {
-  for (const projectPath of globalProjectDataCache.keys()) {
-    const projectLocation = path.dirname(projectPath);
-    const projectName = path.basename(projectPath);
-    const manageArgs: string[] = [
-      `-p${projectName}`,
-      "--apply-changes",
-      "--force",
-    ];
-
-    openMessagePane();
-    const progressMessage = "Updating project data ...";
-    await executeWithRealTimeEchoWithProgress(
-      manageCommandToUse,
-      manageArgs,
-      projectLocation,
-      progressMessage
-    );
-  }
-}
-
-/**
- * Updates the project data for the given environment
- * @param enviroPath Path to the environment
- * @param forceUpdate Whether to force update even if auto-update is disabled
- */
-export async function updateProjectData(
-  enviroPath: string,
-  forceUpdate = false
-) {
-  const normalizedPath = normalizePath(enviroPath);
-  const config = vscode.workspace.getConfiguration("vectorcastTestExplorer");
-  const autoUpdate = config.get<boolean>(
-    "automaticallyUpdateManageProject",
-    true
-  );
-
-  // Only update if the current env is embedded in a project and the setting is enabled
-  // or we force the update by actively clicking on the Update Project Button
-  if (
-    !envIsEmbeddedInProject(normalizedPath) ||
-    (!autoUpdate && !forceUpdate)
-  ) {
-    return;
-  }
-
-  const enviroName = path.basename(normalizedPath);
-
-  // Check if the environment is built in multiple test suites
-  const shouldBlock = await checkIfEnvironmentIsBuildMultipleTimes(enviroName);
-
-  if (shouldBlock) {
-    // Show an information message with two options.
-    const choice = await vscode.window.showInformationMessage(
-      `Updating the project data is currently blocked because ${enviroName} is built in multiple testsuites. You can clean the other Environments now and the project will be updated.`,
-      "Cancel",
-      "Clean other Environments"
-    );
-
-    if (choice !== "Clean other Environments") return;
-
-    // Delete the build folders of the other builds.
-    await deleteOtherBuildFolders(normalizedPath);
-  }
-
-  // Update Project after cleaning the other environments OR if update is not blocked
-  const { projectPath, displayName } = getEnviroNodeData(normalizedPath);
-  const projectName = path.basename(projectPath);
-  const projectLocation = path.dirname(projectPath);
-  const manageArgs = [
-    `-p${projectName}`,
-    `--level=${displayName}`,
-    "--apply-changes",
-    "--force",
-  ];
-
-  openMessagePane();
-  const progressMessage = "Updating project data ...";
-  await executeWithRealTimeEchoWithProgress(
-    manageCommandToUse,
-    manageArgs,
-    projectLocation,
-    progressMessage
-  );
-}
-
-=======
->>>>>>> 54edbb79
 // Load Test Script - server logic included -----------------------------------------
 export async function loadTestScriptIntoEnvironment(
   enviroName: string,
