import * as vscode from "vscode";

import {
  openMessagePane,
  vectorMessage,
} from "./messagePane";

import {
  getTestNode,
  testNodeType,
} from "./testData";

import {
  updateTestPane,
} from "./testPane";

import {
  commandStatusType,
  executeCommandSync,
  exeFilename,
  openFileWithLineSelected,
  processExceptionFromExecuteCommand,
} from "./utilities";

import { 
  getClicastArgsFromTestNode,
  getClicastArgsFromTestNodeAsList,
} from "./vcastTestInterface";
import { writeFileSync } from "fs";


const fs = require("fs");
const os = require("os");
const path = require("path");
const spawn = require("child_process").spawn;

export const configurationFile = "c_cpp_properties.json";
export const launchFile = "launch.json";

const clicastName = "clicast";
export let clicastCommandToUse: string | undefined = undefined;

const vcastqtName = "vcastqt";
export let vcastCommandtoUse: string | undefined = undefined;

const atgName = "atg";
export let atgCommandToUse: string | undefined = undefined;
export let atgAvailable:boolean = false;

export let codedTestAvailable:boolean = false;


function vcastVersionGreaterThan (
  vcastInstallationPath:string, 
  version:number, 
  servicePack:number):boolean {

  // A general purpose version checker, will be needed for Coded Tests, etc.

  let returnValue = false;
  const toolPath = path.join (vcastInstallationPath, "DATA", "tool_version.txt");
  
  const toolVersion = fs.readFileSync(toolPath).toString().trim();
  // extract version and service pack from toolVersion (23.sp2 date)
  const matched = toolVersion.match (/(\d+)\.sp(\d+).*/);
  if (matched) {
    const tooVersion = parseInt (matched[1]);
    const toolServicePack = parseInt (matched[2]);
    if (tooVersion > version || (tooVersion == version && toolServicePack >= servicePack))
      returnValue = true;
  }
  // this allows us to work with development builds for internal testing
  else if (toolVersion.includes (" revision ")) {
    returnValue = true;
  }
  return returnValue
}


function vectorCASTSupportsATG (vcastInstallationPath:string):boolean {

  // Versions of VectorCAST between 23sp0 and 23sp4 had ATG but since
  // we changed the ATG command line interface with 23sp5, we have decided
  // to only support versions greater than that.

  return vcastVersionGreaterThan (vcastInstallationPath, 23, 5);

}


function checkForATG (vcastInstallationPath: string) {

  // we only set atgCommandToUse if we find atg and it's licensed
  const atgCommand = path.join(vcastInstallationPath, exeFilename(atgName));
  let statusMessageText = "";
  if (fs.existsSync(atgCommand)) {
    statusMessageText = `   found '${atgName}' here: ${vcastInstallationPath}`;
    const candidateCommand = atgCommand;

    // now check if its licensed ... just atg --help and check the exit code
    const commandToRun: string = `${candidateCommand} --help`;

    // cwd=working dir for this process /  printErrorDetails=false
    const commandStatus = executeCommandSync(commandToRun, process.cwd(), false);
    if (commandStatus.errorCode == 0) {
      statusMessageText += ", license is available";
      atgCommandToUse = candidateCommand;
    }
    else {
      statusMessageText += ", license is NOT available";
    }
    vectorMessage(statusMessageText);
    atgAvailable = atgCommandToUse != undefined && vectorCASTSupportsATG(vcastInstallationPath);

    // atgAvailabel is used by package.json to control the existance of the atg command in the context menus
    vscode.commands.executeCommand(
      "setContext",
      "vectorcastTestExplorer.atgAvailable",
      atgAvailable
    );
  }
  else {
    vectorMessage(`   could NOT find '${atgName}' here: ${vcastInstallationPath}`);
  }
}


function shouldPromptForIncludePath (includePath:string):boolean {

  // So that we don't annoy users with the coded-test popup every time,
  // we do our best to check if the include path is already in the workspace

  let returnValue: boolean = true
  if (fs.existsSync(includePath)) {
    for (const workspace of (vscode.workspace.workspaceFolders || [])) {
      const workspaceRoot = workspace.uri.fsPath;
      const c_cpp_properties = path.join (workspaceRoot, ".vscode", configurationFile);
      if (fs.existsSync(c_cpp_properties)) {
        const c_cpp_properties_contents = fs.readFileSync(c_cpp_properties).toString();
        if (c_cpp_properties_contents.includes(includePath)) {
          returnValue = false;
          break;
          }
        }
      }
    }
  else {
    // don't prompt if the include path is missing for some reason
    returnValue = false;
  }
  return returnValue;
}


let globalIncludePath:string|undefined = undefined;
let globalCodedTestingAvailable:boolean = false;
export function addIncludePath (fileUri: vscode.Uri) {

  // I'm handling a few error cases here without going crazy
  let statusMessages:string[] = [];

  // read the existing file contents
  let existingJSON: any;
  try {
    existingJSON = JSON.parse(fs.readFileSync(fileUri.fsPath));
    if (existingJSON.configurations.length == 0) {
      statusMessages.push (`{configurationFile} file has no existing configurations, creating a 'vcast' configuraiton.  `); 
      existingJSON.configurations.push ({name: "vcast", includePath: []});
    }
  } catch {
    // if there is some sort of parse error with the existing file don't change it
    vscode.window.showErrorMessage(`Exception parsing {configurationFile} file, no changes made.  Check for syntax errors.  `);
    return;
  }

  // when we get here we should always have a configurations array
  // but we might now have an includePath, so add it if its missing
  
  let configName = existingJSON.configurations[0].name;
  if (existingJSON.configurations[0].includePath == undefined) {
    statusMessages.push (`Configuration: "${configName}" is missing an includePath list, adding.  `); 
    existingJSON.configurations[0].includePath = [];
  }

  let includePath = existingJSON.configurations[0].includePath;
  if (includePath.includes(globalIncludePath)) {
    statusMessages.push (`Configuration: "${configName}" already contains the correct include path.  `); 
  }
  else {
    // if the user updated versions of VectorCAST, we might have an "old" include path that needs to be removed
    const indexToRemove = includePath.findIndex ( (element:string) => element.includes("/vunit/include"));
    if (indexToRemove >= 0) {
      const oldPath = includePath[indexToRemove];
      includePath.splice (indexToRemove, 1);
      statusMessages.push (`Removed: ${oldPath} from configuration: "${configName}".  `);
    }
    includePath.push (globalIncludePath)
    statusMessages.push (`Added: ${globalIncludePath} to configuration: "${configName}".  `); 
  }

  vscode.window.showInformationMessage(statusMessages.join ("\n"));

  // we unconditionally write rather than tracking if we changed anything
  writeFileSync (fileUri.fsPath, JSON.stringify(existingJSON, null, 4));

}


export function initializeCodedTestSupport (vcastInstallationPath:string) {

  // When we get here vcastInstallationPath will point to a 
  // valid VectorCAST installation but we don't know if 
  // this version has coded test support, so check for that
  // and initialize global variables to support coded testing

  const candidatePath = path.join(vcastInstallationPath, "vunit", "include");
  if (fs.existsSync(candidatePath)) {
    vectorMessage(`   found coded-test support, initializing ...`);
    globalCodedTestingAvailable = true;
    checkWorkspaceForIncludePath (candidatePath);
  } 
  else {
    globalCodedTestingAvailable = false;
  }
  // this controls the availability of the Add Coded Test Include Path context menu item
  vscode.commands.executeCommand(
    "setContext",
    "vectorcastTestExplorer.codedTestingAvailable",
    globalCodedTestingAvailable
  );
}


function checkWorkspaceForIncludePath (includePath:string) {

  // We'd like to make it easy for the user to add the include path
  // for the VectorCAST vUnit/Include directory.  I looked at automating
  // this via the vscode.workspace.getConfiguration() API,
  // but there are too many edge cases, I decided to do check
  // if the path exists, in any of the c_cpp_properties.json files
  // and prompt the user to add if it doesn't

  // swap backslashes to make paths consistent for windows users and
  // so that they can copy paste from the pop-up to the .json
  globalIncludePath = includePath.replace (/\\/g, "/");

  if (shouldPromptForIncludePath (globalIncludePath)) {

    vscode.window.showInformationMessage (
      "The include path for VectorCAST Coded Testing was not found in your workspace, you should add the " +
      `include path by right clicking on the appropriate ${configurationFile} file, ` +
      "and choosing 'VectorCAST: Add Coded Test Include Path`  "
      );
  }
}


export function initializeVcastUtilities(vcastInstallationPath: string) {

  let toolsFound = false;
  clicastCommandToUse = (path.join(
    vcastInstallationPath,
    exeFilename(clicastName)));

  if (fs.existsSync(clicastCommandToUse)) {
    vectorMessage(`   found '${clicastName}' here: ${vcastInstallationPath}`);
    vcastCommandtoUse = path.join(
      vcastInstallationPath,
      exeFilename(vcastqtName)
    );
    if (fs.existsSync(vcastCommandtoUse)) {
      vectorMessage(`   found '${vcastqtName}' here: ${vcastInstallationPath}`);

      // we only set toolsFound if we find clicast AND vcastqt 
      toolsFound = true;

      // atg existing or being licensed does NOT affect toolsFound
      checkForATG (vcastInstallationPath);

    }
    else {
      vectorMessage(`   could NOT find '${vcastqtName}' here: ${vcastInstallationPath}`);
    }
  }
  else {
    vectorMessage(`   could NOT find '${clicastName}' here: ${vcastInstallationPath}`);
  }
  return toolsFound;
}


function convertTestScriptContents(scriptPath: string) {
  // Read the file
  let originalLines = fs.readFileSync(scriptPath).toString().split(os.EOL);
  let newLines: string[] = [];

  // Modify the lines
  for (let line of originalLines) {
    if (line == "TEST.NEW") line = "TEST.REPLACE";
    newLines.push(line);
  }

  // Join the modified lines back into a single string
  const modifiedContent = newLines.join("\n");

  // Write the modified content back to the file
  fs.writeFileSync(scriptPath, modifiedContent, "utf8");
}


export async function openTestScript(nodeID: string) {
  // this can get called for a unit, environment, function, or test

  const testNode: testNodeType = getTestNode(nodeID);

  const enclosingDirectory = path.dirname(testNode.enviroPath);
  const scriptPath = testNode.enviroPath + ".tst";

  let commandToRun: string = `${clicastCommandToUse} ${getClicastArgsFromTestNode(
    testNode
  )} test script create ${scriptPath}`;
  const commandStatus = executeCommandSync(commandToRun, enclosingDirectory);
  if (commandStatus.errorCode == 0) {
    // Improvement needed:
    // It would be nice if vcast generated the scripts with TEST.REPLACE, but for now
    // convert TEST.NEW to TEST.REPLACE so doing an "immediate load" works without error
    convertTestScriptContents(scriptPath);

    // open the script file for editing
    vscode.workspace.openTextDocument(scriptPath).then(
      (doc: vscode.TextDocument) => {
        vscode.window.showTextDocument(doc);
      },
      (error: any) => {
        vectorMessage(error);
      }
    );
  }
}


async function adjustScriptContentsBeforeLoad(scriptPath: string) {

  // There are some things that need updating before we can load the 
  // script into VectorCAST:
  //   - The requirement key lines need to be split into two lines
  //     We insert lines like TEST.REQUIREMENT_KEY: key | description,
  //     but VectorCAST only allows the key, so we turn the description
  //     into a comment.
  //
  //   - <might be more things to do later>

  let originalLines = fs.readFileSync(scriptPath).toString().split("\n");
  let newLines: string[] = [];
  for (let line of originalLines) {
    if (line.startsWith("TEST.REQUIREMENT_KEY:")) {
      const keyLineParts = line.split("|");
      if (keyLineParts.length == 2) {
        newLines.push("-- Requirement Title: " + keyLineParts[1]);
        newLines.push(keyLineParts[0].trim());
      }
      else {
        newLines.push(line);
      }
    }
    else {
      newLines.push(line);
    }
  }
  fs.writeFileSync(scriptPath, newLines.join("\n"), "utf8");
}


export async function loadScriptIntoEnvironment(enviroName:string, scriptPath:string, ) {
 
    // this does the clicast call to laod the test script

    adjustScriptContentsBeforeLoad(scriptPath);

    const enviroArg = `-e${enviroName}`;
    let commandToRun: string = `${clicastCommandToUse} ${enviroArg} test script run ${scriptPath}`;
    const commandStatus = executeCommandSync(
      commandToRun,
      path.dirname(scriptPath)
    );
    // if the script load fails, executeCommandSync will open the message pane ...
    // if the load passes, we want to give the user an indication that it worked
    if (commandStatus.errorCode == 0) {
      vectorMessage("Script loaded successfully ...");
      // Maybe this will be annoying to users, but I think
      // it's good to know when the load is complete.
      vscode.window.showInformationMessage(`Test script loaded successfully`);

      // this API allows a timeout for the message, but I think its too subtle
      //vscode.window.setStatusBarMessage  (`Test script loaded successfully`, 5000);
    }
  }

export function generateAndLoadBasisPathTests (testNode:testNodeType) {
  // This can be called for any node, including environment nodes
  // In all caeses, we need to do the following:
  //  - Call clicast <-e -u -s options> tool auto_test temp.tst  [creates tests]
  //  - Call loadScriptIntoEnvironment() to do the actual load
  // 
  // Other Points:
  //   - Use a temporary filename and ensure we delete it
   
  const enclosingDirectory = path.dirname(testNode.enviroPath);
  const timeStamp = Date.now().toString();
  const tempScriptPath = path.join (enclosingDirectory, `vcast-${timeStamp}.tst`);

  vectorMessage ("Generating basis path test cases to script file ...");
  // ignore the testName (if any)
  testNode.testName = "";

  // executeClicastWithProgress() uses spawn() which needs the args as a list
  let argList: string[] = [];
  argList.push (`${clicastCommandToUse}`);
  argList = argList.concat (getClicastArgsFromTestNodeAsList(testNode));
  argList = argList.concat (["tool", "auto_test", `${tempScriptPath}`]);

  // Since it can be slow to generate basis path tests, we use a progress dialog
  // and since we don't want to show all of the stdout messages, we use a 
  // regex filter for what to show
  const messageFilter = /.*Generating test cases for.*/;

  executeClicastWithProgress(
    "",
    argList, 
    testNode.enviroName, 
    tempScriptPath, 
    messageFilter, 
    loadScriptCallBack);
}


export function generateAndLoadATGTests (testNode:testNodeType) {
  // This can be called for any node, including environment nodes
  // In all caeses, we need to do the following:
  //  - Call atg <-e -u -s options> temp.tst  [creates tests]
  //  - Call loadScriptIntoEnvironment() to do the actual load

  // Other points:
  //   - Use a temporary filename and ensure we delete it.
  //   - ATG can be slowish, so we need a status dialog

  const enclosingDirectory = path.dirname(testNode.enviroPath);
  const timeStamp = Date.now().toString();
  const tempScriptPath = path.join (enclosingDirectory, `vcast-${timeStamp}.tst`);

  vectorMessage ("Generating basis path test cases to script file ...");
  // ignore the testName (if any)
  testNode.testName = "";

  // executeClicastWithProgress() uses spawn() which needs the args as a list
  let argList: string[] = [];
  argList.push (`${atgCommandToUse}`);
  argList = argList.concat (getClicastArgsFromTestNodeAsList(testNode));

  // -F tells atg to NOT use regex for the -s (sub-program) option
  // since we always use the "full" sub-program name, we always set -F
  argList.push ("-F");

  // if we are using over-loaded syntax, then we need to add the -P (parameterized) option
  if (testNode.functionName.includes ("(")) {
    argList.push ("-P");
    }
  argList.push (`${tempScriptPath}`);

  // Since it can be slow to generate ATG tests, we use a progress dialog
  // and since we don't want to show all of the stdout messages, we use a 
  // regex filter for what to show
  const messageFilter = /\[Subprogram:.*\]/;

  executeClicastWithProgress(
    "Generating ATG Tests: ",
    argList, 
    testNode.enviroName, 
    tempScriptPath, 
    messageFilter, 
    loadScriptCallBack);

  }

export function loadScriptCallBack (commandStatus:commandStatusType, enviroName:string, scriptPath:string) {
  // This is the callback that should be passed to executeClicastWithProgress() when
  // we are computing basis path or ATG tests

  if (commandStatus.errorCode == 0) {
    vectorMessage("Loading tests into VectorCAST ...");
    loadScriptIntoEnvironment(enviroName, scriptPath);
    const enviroPath = path.join (path.dirname (scriptPath), enviroName);
    updateTestPane(enviroPath);
    fs.unlinkSync(scriptPath);  
  }
  else {
    vscode.window.showInformationMessage(`Error generating tests, see log for details`);
    vectorMessage (commandStatus.stdout);
    openMessagePane();
  }
}

export function executeClicastCommand(
  argList: string[],
  CWD: string,
  callback?: any,
  enviroPath?: string
) {
  // this function is used to build and rebuild environments
  // long running commands that where we want to show real-time output

  // it uses spawn to execute a clicast command, log the output to the
  // message pane, and update the test explorer when the command completes

  // To debug what's going on with vcast, you can add -dall to
  // argList, which will dump debug info for the clicast invocation
  let clicast = spawn(clicastCommandToUse, argList, { cwd: CWD });
  vectorMessage("-".repeat(100));

  // maybe this is a hack, but after reading stackoverflow for a while I could
  // not come up with anything better.  The issue is that the on ("exit") gets called
  // before the stdout stream is closed so stdoutBuffer is incomplete at that point
  // so we use on ("exit") to invoke the callback and on ("close") to dump the clicast stdout.

  // I tried to only dump the output when the exit code was non 0 but we get a race
  // condition because the exit might not have saved it when the close is seen.

  vectorMessage("-".repeat(100));
  clicast.stdout.on("data", function (data: any) {
    // split raw message based on \n or \r because messages
    // that come directly from the compiler are LF terminated
    const rawString = data.toString();
    const lineArray = rawString.split(/[\n\r?]/);
    for (const line of lineArray) {
      if (line.length>0) {
        vectorMessage(line.replace (/\n/g, ""));
      }
    }
  });

  clicast.stdout.on("close", function (code: any) {
    vectorMessage("-".repeat(100));
  });

  clicast.on("exit", function (code: any) {
    vectorMessage("-".repeat(100));
    vectorMessage(
      `${clicastName}: '${argList.join(
        " "
      )}' returned exit code: ${code.toString()}`
    );
    vectorMessage("-".repeat(100));
    if (callback) {
      callback(enviroPath, code);
    }
  });
}


function customTrim (str:string):string {
  // remove trailing \n if it exists.
  // I know I could use a regex but this is more clear :)
  if (str.endsWith ("\n"))
    return str.slice (0, str.length-1);
  else
    return str;
}


export function executeClicastWithProgress (
  title: string,
  commandAndArgs: string[],
  enviroName: string,
  testScriptPath: string,
  filter: RegExp,
  callback: any
  ) {

  // very similar to the previous function, but adds a progress dialog,
  // and a different callback structure.
  // We use this for generating the basis path and ATG tests (for now)

  vectorMessage (`Executing command: ${commandAndArgs.join (" ")}`);
  let commandStatus:commandStatusType = { errorCode: 0, stdout: "" };

  const cwd =  path.dirname(testScriptPath);
  const command = commandAndArgs[0];
  const args = commandAndArgs.slice(1,commandAndArgs.length);

  vscode.window.withProgress(
    {
      location: vscode.ProgressLocation.Notification,
      title: title,
      cancellable: false,
    },
    async (progress) => {
  
      return new Promise (async (resolve, reject) => {

        // shell is needed so that stdout is NOT buffered
        const commandHandle = spawn(command, args, { cwd: cwd, shell: true });

        commandHandle.stdout.on("data", async (data: any) => {
          // convert to a string and remove any triling CR
          const message = customTrim(data.toString());
          vectorMessage(message);
          // for the dialog, we want use the filter to decide what to show
          // and this requires the message data to be split into single lines
          const lineArray = message.split ("\n");
          for (const line of lineArray) {
            const matched = line.match (filter);
            if (matched && matched.length > 0) {
              progress.report({ message: matched[0], increment:10 });
              // This is needed to allow the message window to update ...
              await new Promise<void>((r) => setTimeout(r, 0));
            }
          }
        });
      
        commandHandle.stderr.on("data", async (data: any) => {
          // convert to a string and remove any trailing CR
          const message = customTrim(data.toString(data));
          vectorMessage(message);
        });
      
        commandHandle.on("error", (error: any) => {
          commandStatus = 
            processExceptionFromExecuteCommand (
              commandAndArgs.join (" "),
              error, 
              true);
        });
        commandHandle.on("close", (code: any) => {
          commandStatus.errorCode = code;
          resolve (code);
          callback (commandStatus, enviroName, testScriptPath);
        });
      
      }
    );
  });
}

<<<<<<< HEAD
export enum testStatus {
  didNotRun,
  compileError,
  linkError,
  passed,
  failed,
}

export function openTestFileAndErrors (testNode:testNodeType):testStatus {

  // used to show the coded test source file and associated 
  // compile or link errors when a coded test "add" or execution fails.

  // because vcast does not give us a unique error code for coded test
  // compile or link errors, we need to check the timestamps of the
  // the ACOMPILE.LIS and AALINKER.LIS to figure out which one is newer

  let returnStatus:testStatus = testStatus.compileError;
  
  const compileErrorFile = path.join (testNode.enviroPath, "ACOMPILE.LIS");
  const linkErrorFile = path.join (testNode.enviroPath, "AALINKER.LIS");

  let compileModTime = 0;
  if (fs.existsSync (compileErrorFile)) {
    compileModTime = fs.statSync(compileErrorFile).mtime.getTime();
  }
  let linkModTime = 0;
  if (fs.existsSync (linkErrorFile)) {
    linkModTime = fs.statSync(linkErrorFile).mtime.getTime();
  }

  let fileToDisplay = compileErrorFile;
  if (compileModTime<linkModTime) {
    fileToDisplay = linkErrorFile;
    returnStatus = testStatus.linkError;
  }

  openFileWithLineSelected (testNode.testFile, testNode.testStartLine-1);
  openFileWithLineSelected (fileToDisplay, 0, vscode.ViewColumn.Beside);

  return returnStatus;

}


export async function closeAnyOpenErrorFiles () {
  
  // this function will close any left over ACOMPILE.LIS or AALINKER.LIS files 
  // from the last test execution.
  for (let editor of vscode.window.visibleTextEditors) {
    if (editor.document.fileName.endsWith ("ACOMPILE.LIS") || editor.document.fileName.endsWith ("AALINKER.LIS")) {
      await vscode.window.showTextDocument(editor.document.uri, 
        { preview: false, viewColumn: editor.viewColumn, });     
      await vscode.commands.executeCommand("workbench.action.closeActiveEditor");
    }
  }
}
=======

export function getEnviroNameFromFile (filePath:string):string|undefined {
  // This funciton will extract the enviro name from 
  // the ENVIRO.NAME: <name> line of the provided file

  let enviroName: string|undefined = undefined;

  // load the contents of filePath, find the ENVIRO.NAME: line
  // and return the value after the colon
  const fileContents = fs.readFileSync(filePath).toString();
  const lines = fileContents.split("\n");
  for (let line of lines) {
    if (line.startsWith("ENVIRO.NAME:")) {
      enviroName = line.split(":")[1].trim();
      break;
    }
  }

  return enviroName;
}
>>>>>>> 31c703b4
<|MERGE_RESOLUTION|>--- conflicted
+++ resolved
@@ -641,7 +641,6 @@
   });
 }
 
-<<<<<<< HEAD
 export enum testStatus {
   didNotRun,
   compileError,
@@ -699,7 +698,7 @@
     }
   }
 }
-=======
+
 
 export function getEnviroNameFromFile (filePath:string):string|undefined {
   // This funciton will extract the enviro name from 
@@ -719,5 +718,4 @@
   }
 
   return enviroName;
-}
->>>>>>> 31c703b4
+}