--- conflicted
+++ resolved
@@ -239,249 +239,7 @@
   // ignore the testName (if any)
   testNode.testName = "";
 
-<<<<<<< HEAD
-  // executeClicastWithProgress() uses spawn() which needs the args as a list
-  let argList: string[] = [];
-  argList.push(`${atgCommandToUse}`);
-  argList = argList.concat(getClicastArgsFromTestNodeAsList(testNode));
-
-  // -F tells atg to NOT use regex for the -s (sub-program) option
-  // since we always use the "full" sub-program name, we always set -F
-  argList.push("-F");
-
-  // if we are using over-loaded syntax, then we need to add the -P (parameterized) option
-  if (testNode.functionName.includes("(")) {
-    argList.push("-P");
-  }
-  argList.push(`${tempScriptPath}`);
-
-  // Since it can be slow to generate ATG tests, we use a progress dialog
-  // and since we don't want to show all of the stdout messages, we use a
-  // regex filter for what to show
-  const messageFilter = /Subprogram:.*/;
-
-  executeClicastWithProgress(
-    "Generating ATG Tests: ",
-    argList,
-    testNode.enviroName,
-    tempScriptPath,
-    messageFilter,
-    loadScriptCallBack
-  );
-}
-
-export function loadScriptCallBack(
-  commandStatus: commandStatusType,
-  enviroName: string,
-  scriptPath: string
-) {
-  // This is the callback that should be passed to executeClicastWithProgress() when
-  // we are computing basis path or ATG tests
-
-  if (commandStatus.errorCode == 0) {
-    vectorMessage("Loading tests into VectorCAST environment ...");
-    loadScriptIntoEnvironment(enviroName, scriptPath);
-    const enviroPath = path.join(path.dirname(scriptPath), enviroName);
-    vectorMessage(`Deleteting script file: ${path.basename(scriptPath)}`);
-    updateTestPane(enviroPath);
-    fs.unlinkSync(scriptPath);
-  } else {
-    vscode.window.showInformationMessage(
-      `Error generating tests, see log for details`
-    );
-    vectorMessage(commandStatus.stdout);
-    openMessagePane();
-  }
-}
-
-export function executeWithRealTimeEcho(
-  command: string,
-  argList: string[],
-  CWD: string,
-  callback?: any,
-  enviroPath?: string
-) {
-  // this function is used to build and rebuild environments
-  // long running commands where we want to show real-time output
-
-  // it uses spawn to execute a clicast command, log the output to the
-  // message pane, and update the test explorer when the command completes
-
-  // To debug what's going on with vcast, you can add -dall to
-  // argList, which will dump debug info for the clicast invocation
-  let clicast = spawn(command, argList, { cwd: CWD });
-  vectorMessage("-".repeat(100));
-
-  // maybe this is a hack, but after reading stackoverflow for a while I could
-  // not come up with anything better.  The issue is that the on ("exit") gets called
-  // before the stdout stream is closed so stdoutBuffer is incomplete at that point
-  // so we use on ("exit") to invoke the callback and on ("close") to dump the clicast stdout.
-
-  // I tried to only dump the output when the exit code was non 0 but we get a race
-  // condition because the exit might not have saved it when the close is seen.
-
-  vectorMessage("-".repeat(100));
-  clicast.stdout.on("data", function (data: any) {
-    // split raw message based on \n or \r because messages
-    // that come directly from the compiler are LF terminated
-    const rawString = data.toString();
-    const lineArray = rawString.split(/[\n\r?]/);
-    for (const line of lineArray) {
-      if (line.length > 0) {
-        vectorMessage(line.replace(/\n/g, ""));
-      }
-    }
-  });
-
-  clicast.stdout.on("close", function (code: any) {
-    vectorMessage("-".repeat(100));
-  });
-
-  clicast.on("exit", function (code: any) {
-    vectorMessage("-".repeat(100));
-    vectorMessage(
-      `${clicastName}: '${argList.join(
-        " "
-      )}' returned exit code: ${code.toString()}`
-    );
-    vectorMessage("-".repeat(100));
-    if (callback) {
-      callback(enviroPath, code);
-    }
-  });
-}
-
-interface statusMessageType {
-  fullLines: string;
-  remainderText: string;
-}
-function processCommandOutput(
-  remainderTextFromLastCall: string,
-  newTextFromThisCall: string
-): statusMessageType {
-  // The purpose of this function is to process the raw text that comes
-  // from the spawned process and to split it into full lines and a "remainder"
-  // The caller will keep the remainder around until the next data comes in
-  // and then pass that in with the new text.
-
-  let returnObject: statusMessageType = { fullLines: "", remainderText: "" };
-  const candidateString = remainderTextFromLastCall + newTextFromThisCall;
-
-  if (candidateString.endsWith("\n"))
-    // if we got all full lines, there is no remainder
-    returnObject.fullLines = candidateString.slice(
-      0,
-      candidateString.length - 1
-    );
-  else if (candidateString.includes("\n")) {
-    // if there is at least one \n then we have full lines and a remainder
-    const whereToSplit = candidateString.lastIndexOf("\n");
-    returnObject.fullLines = candidateString.substring(0, whereToSplit);
-    returnObject.remainderText = candidateString.substring(
-      whereToSplit + 1,
-      candidateString.length
-    );
-  } else {
-    // otherwise we have only a remainder
-    returnObject.remainderText = candidateString;
-  }
-
-  return returnObject;
-}
-
-export function executeClicastWithProgress(
-  title: string,
-  commandAndArgs: string[],
-  enviroName: string,
-  testScriptPath: string,
-  filter: RegExp,
-  callback: any
-) {
-  // Very similar to the executeWithRealTimeEcho(), but adds a progress dialog,
-  // and a different callback structure.
-  // We use this for generating the basis path and ATG tests (for now)
-
-  vectorMessage(`Executing command: ${commandAndArgs.join(" ")}`);
-  let commandStatus: commandStatusType = { errorCode: 0, stdout: "" };
-
-  const cwd = path.dirname(testScriptPath);
-  const command = commandAndArgs[0];
-  const args = commandAndArgs.slice(1, commandAndArgs.length);
-
-  vscode.window.withProgress(
-    {
-      location: vscode.ProgressLocation.Notification,
-      title: title,
-      cancellable: false,
-    },
-    async (progress) => {
-      return new Promise(async (resolve, reject) => {
-        // shell is needed so that stdout is NOT buffered
-        const commandHandle = spawn(command, args, { cwd: cwd, shell: true });
-
-        // each time we get an entry here, we need to check if we have a
-        // partial message if so we print the part up the the
-        // final \n and buffer the rest, see comment above
-        let remainderTextFromLastCall = "";
-
-        commandHandle.stdout.on("data", async (data: any) => {
-          const message: statusMessageType = processCommandOutput(
-            remainderTextFromLastCall,
-            data.toString()
-          );
-          remainderTextFromLastCall = message.remainderText;
-
-          if (message.fullLines.length > 0) {
-            vectorMessage(message.fullLines);
-
-            // for the dialog, we want use the filter to decide what to show
-            // and this requires the message data to be split into single lines
-            const lineArray = message.fullLines.split("\n");
-            for (const line of lineArray) {
-              const matched = line.match(filter);
-              if (matched && matched.length > 0) {
-                progress.report({ message: matched[0], increment: 10 });
-                // This is needed to allow the message window to update ...
-                await new Promise<void>((r) => setTimeout(r, 0));
-              }
-            }
-          }
-        });
-
-        commandHandle.stderr.on("data", async (data: any) => {
-          const message: statusMessageType = processCommandOutput(
-            remainderTextFromLastCall,
-            data.toString(data)
-          );
-          remainderTextFromLastCall = message.remainderText;
-
-          if (message.fullLines.length > 0) {
-            vectorMessage(message.fullLines);
-          }
-        });
-
-        commandHandle.on("error", (error: any) => {
-          commandStatus = processExceptionFromExecuteCommand(
-            commandAndArgs.join(" "),
-            error,
-            true
-          );
-        });
-        commandHandle.on("close", (code: any) => {
-          // display any remaining text ...
-          if (remainderTextFromLastCall.length > 0) {
-            vectorMessage(remainderTextFromLastCall);
-          }
-          commandStatus.errorCode = code;
-          resolve(code);
-          callback(commandStatus, enviroName, testScriptPath);
-        });
-      });
-    }
-  );
-=======
   runATGCommands(testNode, tempScriptPath, loadScriptCallBack);
->>>>>>> 561f18fd
 }
 
 export enum testStatus {
