import * as vscode from "vscode";

// needed for parsing json files with comments
import * as jsonc from "jsonc-parser";

import { deleteEnvironmentCallback, loadScriptCallBack } from "./callbacks";

import { vectorMessage } from "./messagePane";

import { environmentDataCache, getTestNode, testNodeType } from "./testData";

import {
  jsoncModificationOptions,
  jsoncParseErrors,
  jsoncParseOptions,
  openFileWithLineSelected,
} from "./utilities";

import {
  dumpTestScriptFile,
  openProjectInVcast,
  runATGCommands,
  runBasisPathCommands,
} from "./vcastAdapter";

import {
  clicastCommandToUse,
  configFileContainsCorrectInclude,
  globalIncludePath,
  globalTestInterfacePath,
  vPythonCommandToUse,
  vUnitIncludeSuffix,
} from "./vcastInstallation";

import {
  clientRequestType,
  closeConnection,
  globalEnviroDataServerActive,
  vcastCommandType,
} from "../src-common/vcastServer";
import {
  globalController,
  globalProjectDataCache,
  globalProjectMap,
  globalUnusedCompilerList,
  globalUnusedTestsuiteList,
  nodeKind,
  refreshAllExtensionData,
  vcastTestItem,
} from "./testPane";
import { executeWithRealTimeEchoWithProgress } from "./vcastCommandRunner";

const fs = require("fs");
const os = require("os");
const path = require("path");

export function addIncludePath(fileUri: vscode.Uri) {
  // This small wrapper just checks if we really need to add the include path
  // and if so calls insertIncludePath.  We intentionally don't turn off
  // the right click menu if we find the include path during initialization
  // because that would lock the user out if there is an error in the init stuff

  const filePath = fileUri.fsPath;
  if (!configFileContainsCorrectInclude(filePath)) {
    insertIncludePath(filePath);
  } else {
    vscode.window.showInformationMessage(
      `${filePath} already contains the correct include path.  `
    );
  }
}

function insertIncludePath(filePath: string) {
  //
  // this function will add globalIncludePath to the includePath list in the
  // c_cpp_properties.json passed in, it will be added to the end of
  // the includePath list.
  //
  // globalIncludePath is initialized in vcastInstallation.ts
  //
  // I'm handling a few error cases here without going crazy
  //
  let statusMessages: string[] = [];

  let existingJSON: any;
  let existingJSONasString: string;

  // Requires json-c parsing to handle comments etc.
  existingJSONasString = fs.readFileSync(filePath).toString();
  // note that jsonc.parse returns "real json" without the comments
  existingJSON = jsonc.parse(
    existingJSONasString,
    jsoncParseErrors,
    jsoncParseOptions
  );

  if (
    existingJSON &&
    existingJSON.configurations &&
    existingJSON.configurations.length > 0
  ) {
    const numberOfConfigurations = existingJSON.configurations.length;
    statusMessages.push(
      `{configurationFile} file has ${numberOfConfigurations} configurations ... `
    );
  } else {
    statusMessages.push(
      `{configurationFile} file has no existing configurations, please add a configuration.   `
    );
    vscode.window.showErrorMessage(statusMessages.join("\n"));
    return;
  }

  // when we get here we should always have a configurations array,
  // to make things easier we will add the new include to the first config in the array
  let configName = existingJSON.configurations[0].name;
  // This configuration might now have includePath, so add it if its missing
  if (existingJSON.configurations[0].includePath == undefined) {
    statusMessages.push(
      `Configuration: "${configName}" is missing an includePath list, adding.  `
    );
    // we keep the existing JSON up to date to make the logic below simpler
    existingJSON.configurations[0].includePath = [];
  }

  let includePathList = existingJSON.configurations[0].includePath;
  let whereToInsert = existingJSON.configurations[0].includePath.length;

  // if the user updated versions of VectorCAST, we might have an "old" include path that needs to be removed
  const indexToRemove = includePathList.findIndex((element: string) =>
    element.includes(vUnitIncludeSuffix)
  );
  if (indexToRemove >= 0) {
    const oldPath = includePathList[indexToRemove];
    const jsoncEdits = jsonc.modify(
      existingJSONasString,
      ["configurations", 0, "includePath", indexToRemove],
      undefined,
      jsoncModificationOptions
    );
    existingJSONasString = jsonc.applyEdits(existingJSONasString, jsoncEdits);
    statusMessages.push(
      `Removed: ${oldPath} from configuration: "${configName}".  `
    );
  }

  const jsoncEdits = jsonc.modify(
    existingJSONasString,
    ["configurations", 0, "includePath", whereToInsert],
    globalIncludePath,
    jsoncModificationOptions
  );
  existingJSONasString = jsonc.applyEdits(existingJSONasString, jsoncEdits);
  statusMessages.push(
    `Added: ${globalIncludePath} to configuration: "${configName}".  `
  );

  vscode.window.showInformationMessage(statusMessages.join("\n"));

  // we unconditionally write rather than tracking if we changed anything
  fs.writeFileSync(filePath, existingJSONasString);
}

function convertTestScriptContents(scriptPath: string) {
  // Read the file
  let originalLines = fs.readFileSync(scriptPath).toString().split(os.EOL);
  let newLines: string[] = [];

  // Modify the lines
  for (let line of originalLines) {
    if (line == "TEST.NEW") {
      line = "TEST.REPLACE";
    }
    newLines.push(line);
  }

  // Join the modified lines back into a single string
  const modifiedContent = newLines.join("\n");

  // Write the modified content back to the file
  fs.writeFileSync(scriptPath, modifiedContent, "utf8");
}

export async function openTestScript(nodeID: string) {
  // this can get called for a unit, environment, function, or test

  const testNode: testNodeType = getTestNode(nodeID);
  const scriptPath = testNode.enviroPath + ".tst";

  const commandStatus = await dumpTestScriptFile(testNode, scriptPath);

  if (commandStatus.errorCode == 0) {
    // Improvement needed:
    // It would be nice if vcast generated the scripts with TEST.REPLACE, but for now
    // convert TEST.NEW to TEST.REPLACE so doing an "immediate load" works without error
    convertTestScriptContents(scriptPath);

    // open the script file for editing
    vscode.workspace.openTextDocument(scriptPath).then(
      (doc: vscode.TextDocument) => {
        vscode.window.showTextDocument(doc);
      },
      (error: any) => {
        vectorMessage(error);
      }
    );
  }
}

export async function adjustScriptContentsBeforeLoad(scriptPath: string) {
  // There are some things that need updating before we can load the
  // script into VectorCAST:
  //   - The requirement key lines need to be split into two lines
  //     We insert lines like TEST.REQUIREMENT_KEY: key | description,
  //     but VectorCAST only allows the key, so we turn the description
  //     into a comment.
  //
  //   - <might be more things to do later>

  let originalLines = fs.readFileSync(scriptPath).toString().split("\n");
  let newLines: string[] = [];
  for (let line of originalLines) {
    if (line.startsWith("TEST.REQUIREMENT_KEY:")) {
      const keyLineParts = line.split("|");
      if (keyLineParts.length == 2) {
        newLines.push("-- Requirement Title: " + keyLineParts[1]);
        newLines.push(keyLineParts[0].trim());
      } else {
        newLines.push(line);
      }
    } else {
      newLines.push(line);
    }
  }
  fs.writeFileSync(scriptPath, newLines.join("\n"), "utf8");
}

export async function generateAndLoadBasisPathTests(testNode: testNodeType) {
  // This can be called for any node, including environment nodes
  // In all cases, we need to do the following:
  //  - Call clicast <-e -u -s options> tool auto_test temp.tst  [creates tests]
  //  - Call loadTestScriptIntoEnvironment() to do the actual load
  //
  // Other Points:
  //   - Use a temporary filename and ensure we delete it

  const enclosingDirectory = path.dirname(testNode.enviroPath);
  const timeStamp = Date.now().toString();
  const tempScriptPath = path.join(
    enclosingDirectory,
    `vcast-${timeStamp}.tst`
  );

  vectorMessage("Generating Basis Path script file ...");
  // ignore the testName (if any)
  testNode.testName = "";

  runBasisPathCommands(testNode, tempScriptPath, loadScriptCallBack);
}

export async function generateAndLoadATGTests(testNode: testNodeType) {
  // This can be called for any node, including environment nodes
  // In all cases, we need to do the following:
  //  - Call atg <-e -u -s options> temp.tst  [creates tests]
  //  - Call loadTestScriptIntoEnvironment() to do the actual load

  // Other points:
  //   - Use a temporary filename and ensure we delete it.
  //   - ATG can be slowish, so we need a status dialog

  const enclosingDirectory = path.dirname(testNode.enviroPath);
  const timeStamp = Date.now().toString();
  const tempScriptPath = path.join(
    enclosingDirectory,
    `vcast-${timeStamp}.tst`
  );

  vectorMessage("Generating ATG script file ...");
  // ignore the testName (if any)
  testNode.testName = "";

  runATGCommands(testNode, tempScriptPath, loadScriptCallBack);
}

export enum testStatus {
  didNotRun,
  compileError,
  linkError,
  passed,
  failed,
}

export function openTestFileAndErrors(testNode: testNodeType): testStatus {
  // used to show the coded test source file and associated
  // compile or link errors when a coded test "add" or execution fails.

  // because vcast does not give us a unique error code for coded test
  // compile or link errors, we need to check the timestamps of the
  // the ACOMPILE.LIS and AALINKER.LIS to figure out which one is newer

  let returnStatus: testStatus = testStatus.compileError;

  const compileErrorFile = path.join(testNode.enviroPath, "ACOMPILE.LIS");
  const linkErrorFile = path.join(testNode.enviroPath, "AALINKER.LIS");

  let compileModTime = 0;
  if (fs.existsSync(compileErrorFile)) {
    compileModTime = fs.statSync(compileErrorFile).mtime.getTime();
  }
  let linkModTime = 0;
  if (fs.existsSync(linkErrorFile)) {
    linkModTime = fs.statSync(linkErrorFile).mtime.getTime();
  }

  let fileToDisplay = compileErrorFile;
  if (compileModTime < linkModTime) {
    fileToDisplay = linkErrorFile;
    returnStatus = testStatus.linkError;
  }

  openFileWithLineSelected(testNode.testFile, testNode.testStartLine - 1);
  openFileWithLineSelected(fileToDisplay, 0, vscode.ViewColumn.Beside);

  return returnStatus;
}

export async function closeAnyOpenErrorFiles() {
  // this function will close any left over ACOMPILE.LIS or AALINKER.LIS files
  // from the last test execution.
  for (let editor of vscode.window.visibleTextEditors) {
    if (
      editor.document.fileName.endsWith("ACOMPILE.LIS") ||
      editor.document.fileName.endsWith("AALINKER.LIS")
    ) {
      await vscode.window.showTextDocument(editor.document.uri, {
        preview: false,
        viewColumn: editor.viewColumn,
      });
      await vscode.commands.executeCommand(
        "workbench.action.closeActiveEditor"
      );
    }
  }
}

export function getEnviroNameFromFile(filePath: string): string | undefined {
  // This function will extract the enviro name from
  // the ENVIRO.NAME: <name> line of the provided file

  let enviroName: string | undefined = undefined;

  // load the contents of filePath, find the ENVIRO.NAME: line
  // and return the value after the colon
  const fileContents = fs.readFileSync(filePath).toString();
  const lines = fileContents.split("\n");
  for (let line of lines) {
    if (line.startsWith("ENVIRO.NAME:")) {
      enviroName = line.split(":")[1].trim();
      break;
    }
  }

  return enviroName;
}

function getTestArgument(testID: string, withFlag: boolean): string {
  // This function will generate the --test argument for the vpython command
  // with or without the --test flag based on the withFlag parameter

  let testArgument = undefined;
  if (testID.length > 0) {
    // we need to strip the "path part" of the environment directory from the test ID
    // which is the part before the '|' and after the ':'
    const enviroPath = testID.split("|")[0].split("vcast:")[1];

    // now the path to the environment might have a slash if the environment is nested or not
    // so we need to handle that case, since we only want the environment name
    let enviroName = enviroPath;
    if (enviroName.includes("/")) {
      enviroName = enviroPath.substring(
        enviroPath.lastIndexOf("/") + 1,
        enviroPath.length
      );
    }
    // The -test arguments should be the enviro name along with everything after the |
    testArgument = withFlag ? "--test=" : "";
    testArgument += `"${enviroName}|${testID.split("|")[1]}"`;
  }

  return testArgument || "";
}

function getCommonCommandString(
  command: vcastCommandType,
  enviroPath: string
): string {
  return `${vPythonCommandToUse} ${globalTestInterfacePath} --mode=${command.toString()} --clicast=${clicastCommandToUse} --path=${enviroPath}`;
}

export function getVcastInterfaceCommand(
  command: vcastCommandType,
  enviroPath: string,
  testID: string = ""
): string {
  //
  // This function generates the vpython command to execute
  //
  // enviroPath is the absolute path to the environnement directory
  // testID is contains the string that uniquely identifies the node, something like:
  //    vcast:TEST|manager.Manager::PlaceOrder.test-Manager::PlaceOrder
  //    vcast:unitTests/MANAGER|manager.Manager::PlaceOrder.test-Manager::PlaceOrder

  // we always include --clicast rather than checking if it is needed or not
  const commandToRun = getCommonCommandString(command, enviroPath);
  const testArgument = getTestArgument(testID, true);
  return `${commandToRun} ${testArgument}`;
}

export function getClientRequestObject(
  command: vcastCommandType,
  path: string,
  testID: string = ""
): clientRequestType {
  //
  // Rather than adding another "dontUseQuotes" param I just strip them here
  const testArgWithQuotes = getTestArgument(testID, false);
  const testArgWithoutQuotes = testArgWithQuotes.substring(
    1,
    testArgWithQuotes.length - 1
  );
  const requestObject: clientRequestType = {
    command: command,
    path: path,
    test: testArgWithoutQuotes,
  };

  return requestObject;
}

export function getRebuildOptionsString(): string {
  // this returns the --options=jsonString that is used to rebuild the environment

  // read the settings that affect enviro build
  const settings = vscode.workspace.getConfiguration("vectorcastTestExplorer");
  let optionsDict: { [command: string]: string | boolean } = {};
  optionsDict["ENVIRO.COVERAGE_TYPE"] = settings.get(
    "build.coverageKind",
    "None"
  );
  const jsonOptions: string = JSON.stringify(optionsDict);

  return jsonOptions;
}

/**
 * Function to retrieve the Combobox items for the webview when creating an env in a project
 * @param projectFile Path to Project File
 * @returns 2 Lists containing the project compilers and testsuites
 */
export function getWebveiwComboboxItems(projectFile: string) {
  let comboBoxList: { compilers: string[]; testsuites: string[] } = {
    compilers: [],
    testsuites: [],
  };
  let compilerList: string[] = [];
  let testsuiteList: string[] = [];

  const enviroData = globalProjectDataCache.get(projectFile);

  if (enviroData) {
<<<<<<< HEAD
    for (let envData of enviroData.values()) {
=======
    for (let [, envData] of enviroData) {
>>>>>>> 4baab3dd
      if (!compilerList.includes(envData.compiler.name)) {
        compilerList.push(envData.compiler.name);
      }

      for (let testsuiteName of envData.compiler.testsuites) {
        if (!testsuiteList.includes(testsuiteName)) {
          testsuiteList.push(testsuiteName);
        }
      }
    }
  }

  // Include empty / unused compilers
  for (let compiler of globalUnusedCompilerList) {
    if (!compilerList.includes(compiler.displayName)) {
      compilerList.push(compiler.displayName);
    }
  }

  // Include empty / unused testSuites
  for (let testsuite of globalUnusedTestsuiteList) {
    const testsuiteName = path.basename(testsuite.displayName);
    if (!testsuiteList.includes(testsuiteName)) {
      testsuiteList.push(testsuiteName);
    }
  }

  comboBoxList.compilers = compilerList;
  comboBoxList.testsuites = testsuiteList;

  return comboBoxList;
}

/**
 * Checks if the current Environment is part of a Project or not
 * @param enviroPath Path to Environment
 * @returns True if the Environment is part of a Project, False otherwise
 */
export function envIsEmbeddedInProject(enviroPath: string) {
  for (let envData of environmentDataCache.values()) {
    if (envData.buildDirectory === enviroPath && envData.projectPath !== "") {
      return true;
    }
  }
  return false;
}

/**
 * Checks if the current Environment is part of a Project or not
 * @param enviroPath Path to Environment
 * @returns True if the Environment is part of a Project, False otherwise
 */
export function checkIfAnyProjectsAreOpened() {
  for (let envData of environmentDataCache.values()) {
    if (envData.projectPath !== "") {
      return true;
    }
  }
  return false;
}

/**
 * Returns the Project file name and the Root path of the Project based
 * on the full path of the Project File
 * @param fullPath Full Path to the Project File
 */
export function getVcmRoot(fullPath: string) {
  // Match the path up to and including the .vcm directory
  const match = fullPath.match(/(.*\/)([^\/]+\.vcm)(?:\/.*)?$/);
  if (match) {
    const rootPath = match[1].replace(/\/$/, "");
    const vcmName = match[2];
    return { rootPath, vcmName };
  }
  return null;
}

/**
 * Opens the Project based on the Environment path if the Environment is part of a Project
 * @param enviroPath Path to the Environment
 */
export async function openProjectFromEnviroPath(enviroPath: string) {
  for (let envData of environmentDataCache.values()) {
    if (envData.buildDirectory === enviroPath) {
      const result = getVcmRoot(envData.projectPath);
      if (result) {
        const { rootPath, vcmName } = result;
        await openProjectInVcast(rootPath, vcmName);
      }
    }
  }
}

/**
 * Checks if a Environment is build in mutle Testsuites
 * @param enviroName Name of the Environment
 * @returns True, if the Environment is build in multiple Testsuites, False otherwise
 */
export async function checkIfEnvironmentIsBuildMultipleTimes(
  enviroName: string
) {
  let count = 0;
  for (let envData of environmentDataCache.values()) {
    const currentEnviroName = path.basename(envData.buildDirectory);
    if (enviroName === currentEnviroName && envData.isBuilt === true) {
      count++;
    }
  }
  return count > 1;
}

/**
 * Deletes all build folders for an environment within a project except for the one
 * corresponding to the current Testsuite. When an environment is built in multiple
 * Testsuites, synchronization issues can occur during project updates. This function
 * removes the other build folders so that the project update can proceed with
 * only the current environment build.
 *
 * @param enviroPath - The file system path of the environment that is being updated.
 */
export async function deleteOtherBuildFolders(enviroPath: string) {
  const givenEnviroName = path.basename(enviroPath);
  for (let envData of environmentDataCache.values()) {
    const currentEnviroPath = envData.buildDirectory;
    const currentEnviroName = path.basename(currentEnviroPath);
    if (
      givenEnviroName === currentEnviroName &&
      currentEnviroPath !== enviroPath &&
      envData.isBuilt === true
    ) {
      const enclosingDirectory = path.dirname(currentEnviroPath);

      // Normalize path to use forward slashes for a consistent enviroNodeID
      const normalizedCurrentEnviroPath = currentEnviroPath.replace(/\\/g, "/");
      const enviroNodeID = "vcast:" + normalizedCurrentEnviroPath;

      // If we are in server mode, close any existing connection to the environment
      if (globalEnviroDataServerActive)
        await closeConnection(currentEnviroPath);

      // This returns the environment directory name without any nesting
      let vcastArgs: string[] = ["-e" + currentEnviroName];
      const progressString = `Deleting ${currentEnviroName}`;
      vcastArgs.push("enviro");
      vcastArgs.push("delete");

      await executeWithRealTimeEchoWithProgress(
        clicastCommandToUse,
        vcastArgs,
        enclosingDirectory,
        progressString,
        deleteEnvironmentCallback,
        enviroNodeID
      );
    }
  }
}

/**
 * Checks if all Testsuites from the project are also present in the test pane
 * If Testsuites are empty, they will be created here
 */
export function ensureTestsuiteNodes() {
  globalUnusedTestsuiteList.forEach((item) => {
    // Expecting a format like "GNU/Banana"
    const parts = item.displayName.split("/");
    if (parts.length !== 2) {
      vectorMessage(`Invalid testsuite format: ${item.displayName}`);
      return;
    }
    const compilerName = parts[0];
    const testsuiteName = parts[1];

    // Search for the compiler node across all top-level items.
    let compilerNode: vcastTestItem | undefined;
    globalController.items.forEach((topItem) => {
      const node = findNodeByKindAndLabel(
        topItem as vcastTestItem,
        nodeKind.compiler,
        compilerName
      );
      if (node) {
        compilerNode = node;
      }
    });
    if (!compilerNode) {
      vectorMessage(`No compiler node found for "${compilerName}"`);
      return;
    }

    // Compute the expected testsuite node id.
    const testsuiteNodeId = `${compilerNode.id}/${testsuiteName}`;
    let testsuiteNode = compilerNode.children.get(
      testsuiteNodeId
    ) as vcastTestItem;
    if (!testsuiteNode) {
      // Create the testsuite node under the found compiler.
      testsuiteNode = globalController.createTestItem(
        testsuiteNodeId,
        testsuiteName
      ) as vcastTestItem;
      testsuiteNode.nodeKind = nodeKind.testsuite;
      compilerNode.children.add(testsuiteNode);
    }
  });
}

/**
 * Ensures that all compiler nodes from the globalUnusedCompilerList are present
 * in the test pane. Each item in globalUnusedCompilerList is expected to have a
 * displayName property (e.g. "GNU") and the name of the projectFile.
 * If a compiler node is not found, it is created.
 */
export function ensureCompilerNodes() {
  globalUnusedCompilerList.forEach((item) => {
    const compilerName = item.displayName; // e.g. "GNU"
    const projectFile = item.projectFile; // e.g. "/path/to/project.vcm"

    // Attempt to find the project node.
    // If you have a globalProjectMap keyed by project file, use it:
    let projectNode: vcastTestItem | undefined =
      globalProjectMap.get(projectFile);
    if (!projectNode) {
      // Alternatively, you can search among top-level nodes if needed.
      globalController.items.forEach((topItem) => {
        if ((topItem as vcastTestItem).id === projectFile) {
          projectNode = topItem as vcastTestItem;
        }
      });
    }

    // If no project node exists, do nothing.
    if (!projectNode) {
      vectorMessage(
        `Project node for "${projectFile}" not found. Skipping compiler "${compilerName}".`
      );
      return;
    }

    // Check if a compiler node with the given displayName already exists under the project node.
    let compilerNode: vcastTestItem | undefined;
    projectNode.children.forEach((child) => {
      const testItem = child as vcastTestItem;
      if (
        testItem.nodeKind === nodeKind.compiler &&
        typeof testItem.label === "string" &&
        testItem.label === compilerName
      ) {
        compilerNode = testItem;
      }
    });

    // If the compiler node doesn't exist, create and add it.
    if (!compilerNode) {
      // Construct an ID for the compiler node. For example, use the projectFile and compilerName.
      const compilerNodeId = `${projectFile}/${compilerName}`;
      compilerNode = globalController.createTestItem(
        compilerNodeId,
        compilerName
      ) as vcastTestItem;
      compilerNode.nodeKind = nodeKind.compiler;
      projectNode.children.add(compilerNode);
    }
  });
}

/**
 * Retruns the node with the given kind and label or undefined if not found
 * @returns node if found, undefined otherwise
 */
function findNodeByKindAndLabel(
  node: vcastTestItem,
  kind: nodeKind,
  label: string
): vcastTestItem | undefined {
  if (
    node.nodeKind === kind &&
    typeof node.label === "string" &&
    node.label === label
  ) {
    return node;
  }
  let found: vcastTestItem | undefined;
  node.children.forEach((child) => {
    const result = findNodeByKindAndLabel(child as vcastTestItem, kind, label);
    if (result) {
      found = result;
    }
  });
  return found;
}

export function getLevelFromNodeId(path: string) {
  const marker = ".vcm";
  const markerIndex = path.lastIndexOf(marker);

  if (markerIndex === -1) {
    // Marker not found; handle as needed.
    return { projectName: "", level: "" };
  }

  // Determine the project name by finding the preceding slash (if any)
  const slashBefore = path.lastIndexOf("/", markerIndex);
  let projectName;
  if (slashBefore === -1) {
    projectName = path.substring(0, markerIndex + marker.length);
  } else {
    projectName = path.substring(slashBefore + 1, markerIndex + marker.length);
  }

  // Start right after the marker; skip a slash if present
  let remainderStart = markerIndex + marker.length;
  if (path[remainderStart] === "/" || path[remainderStart] === "\\") {
    remainderStart++;
  }
  const level = path.substring(remainderStart);

  return { projectName, level };
}<|MERGE_RESOLUTION|>--- conflicted
+++ resolved
@@ -468,11 +468,7 @@
   const enviroData = globalProjectDataCache.get(projectFile);
 
   if (enviroData) {
-<<<<<<< HEAD
-    for (let envData of enviroData.values()) {
-=======
     for (let [, envData] of enviroData) {
->>>>>>> 4baab3dd
       if (!compilerList.includes(envData.compiler.name)) {
         compilerList.push(envData.compiler.name);
       }
