--- conflicted
+++ resolved
@@ -7,11 +7,8 @@
 
 import { errorLevel, vectorMessage } from "./messagePane";
 import { getGlobalCoverageData } from "./vcastTestInterface";
-<<<<<<< HEAD
-=======
 import { rebuildEnvironment } from "./vcastAdapter";
 import { rebuildEnvironmentCallback } from "./callbacks";
->>>>>>> df5fc7c3
 
 const fs = require("fs");
 const glob = require("glob");
