--- conflicted
+++ resolved
@@ -21,13 +21,8 @@
       VECTOR_LICENSE_FILE: /vcast/vector-license.lic
 
     container:
-<<<<<<< HEAD
-      image: rds-vtc-docker-dev-local.vegistry.vg.vector.int/vcast/vscode_ubuntu24_ci:dm_test
-      options: --user vcast_user
-=======
       image: rds-vtc-docker-dev-local.vegistry.vg.vector.int/vcast/vscode_ubuntu24_ci:node_18_dynamic_mounting
       options: --user vcast_user --mount type=bind,source=${{ vars.VCAST_RELEASES_PATH }},target=/vcast
->>>>>>> e01ea330
 
     strategy:
       matrix:
@@ -163,11 +158,7 @@
     runs-on: [self-hosted, vscode-vcast]
 
     container:
-<<<<<<< HEAD
-      image: rds-vtc-docker-dev-local.vegistry.vg.vector.int/vcast/vscode_ubuntu24_ci:dm_test
-=======
-      image: rds-vtc-docker-dev-local.vegistry.vg.vector.int/vcast/vscode_ubuntu24_ci:node_18_dynamic_mounting
->>>>>>> e01ea330
+      image: rds-vtc-docker-dev-local.vegistry.vg.vector.int/vcast/vscode_ubuntu24_ci:node_18_dynamic_mounting
       options: --user vcast_user
 
     outputs:
@@ -207,13 +198,8 @@
     runs-on: [self-hosted, vscode-vcast]
 
     container:
-<<<<<<< HEAD
-      image: rds-vtc-docker-dev-local.vegistry.vg.vector.int/vcast/vscode_ubuntu24_ci:dm_test
-      options: --user vcast_user
-=======
       image: rds-vtc-docker-dev-local.vegistry.vg.vector.int/vcast/vscode_ubuntu24_ci:node_18_dynamic_mounting
       options: --user vcast_user --mount type=bind,source=${{ vars.VCAST_RELEASES_PATH }},target=/vcast
->>>>>>> e01ea330
 
     strategy:
       matrix:
@@ -354,11 +340,7 @@
     runs-on: [ self-hosted, vscode-vcast]
 
     container:
-<<<<<<< HEAD
-      image: rds-vtc-docker-dev-local.vegistry.vg.vector.int/vcast/vscode_ubuntu24_ci:dm_test
-=======
-      image: rds-vtc-docker-dev-local.vegistry.vg.vector.int/vcast/vscode_ubuntu24_ci:node_18_dynamic_mounting
->>>>>>> e01ea330
+      image: rds-vtc-docker-dev-local.vegistry.vg.vector.int/vcast/vscode_ubuntu24_ci:node_18_dynamic_mounting
       options: --user vcast_user
 
     steps:
@@ -409,11 +391,7 @@
     runs-on: [ self-hosted, vscode-vcast]
 
     container:
-<<<<<<< HEAD
-      image: rds-vtc-docker-dev-local.vegistry.vg.vector.int/vcast/vscode_ubuntu24_ci:dm_test
-=======
-      image: rds-vtc-docker-dev-local.vegistry.vg.vector.int/vcast/vscode_ubuntu24_ci:node_18_dynamic_mounting
->>>>>>> e01ea330
+      image: rds-vtc-docker-dev-local.vegistry.vg.vector.int/vcast/vscode_ubuntu24_ci:node_18_dynamic_mounting
       options: --user vcast_user
 
     steps:
@@ -465,11 +443,7 @@
     runs-on: [ self-hosted, vscode-vcast]
 
     container:
-<<<<<<< HEAD
-      image: rds-vtc-docker-dev-local.vegistry.vg.vector.int/vcast/vscode_ubuntu24_ci:dm_test
-=======
-      image: rds-vtc-docker-dev-local.vegistry.vg.vector.int/vcast/vscode_ubuntu24_ci:node_18_dynamic_mounting
->>>>>>> e01ea330
+      image: rds-vtc-docker-dev-local.vegistry.vg.vector.int/vcast/vscode_ubuntu24_ci:node_18_dynamic_mounting
       options: --user vcast_user
 
     steps:
