--- conflicted
+++ resolved
@@ -140,23 +140,6 @@
         unit_mcdc_lines = mcdc_line_dic.get(unit, {})
         mcdc_line_coverage = unit_mcdc_lines.get(line_number, None)
 
-<<<<<<< HEAD
-        if mcdc_line_coverage is not None:
-            # Determine statement coverage and mcdc branch coverage
-            covered_statements = (
-                metrics.max_covered_statements + metrics.max_annotations_statements
-            )
-            total_statements = metrics.statements
-            total_mcdc_branches = getattr(metrics, "mcdc_branches", 0)
-            covered_mcdc = getattr(metrics, "max_covered_mcdc_branches", 0) + getattr(
-                metrics, "max_annotations_mcdc_branches", 0
-            )
-
-            # To be fully mcdc covered: All Statements + All MCDC branches + All MCDC pairs
-            is_fully_mcdc_covered = (
-                covered_statements == total_statements
-                and covered_mcdc == total_mcdc_branches
-=======
         # Decide whether to use mcdc_branches or fallback to normal branches (> 25 needs mcdc_branches)
         use_mcdc = getattr(metrics, "mcdc_branches", 0) > 0
         branch_total = metrics.mcdc_branches if use_mcdc else metrics.branches
@@ -177,7 +160,6 @@
             is_fully_mcdc_covered = (
                 covered_statements == total_statements
                 and covered_branches == branch_total
->>>>>>> f9dae758
                 and mcdc_line_coverage == MCDCLineCoverage.covered
             )
 
@@ -192,14 +174,7 @@
                 uncoveredString += f"{line_number},"
 
         # It's a fully covered statement and not a mcdc line --> green
-<<<<<<< HEAD
-        elif (
-            metrics.max_covered_statements + metrics.max_annotations_statements
-            == metrics.statements
-        ):
-=======
         elif covered_statements == total_statements:
->>>>>>> f9dae758
             coveredString += f"{line_number},"
 
     # If it s no mcdc line is not covered but still has statements --> uncovered statement line --> red
