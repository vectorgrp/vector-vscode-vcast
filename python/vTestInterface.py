--- conflicted
+++ resolved
@@ -26,7 +26,6 @@
 
 from vcastDataServerTypes import errorCodes
 from vConstants import TAG_FOR_INIT
-<<<<<<< HEAD
 from versionChecks import (
     vpythonHasCodedTestSupport,
     enviroSupportsMocking,
@@ -35,10 +34,6 @@
 
 from vector.apps.DataAPI.manage_api import VCProjectApi
 from vector.apps.DataAPI.vcproject_models import EnvironmentType
-=======
-from versionChecks import vpythonHasCodedTestSupport, enviroSupportsMocking
-
->>>>>>> 7b9053e7
 from vector.apps.DataAPI.unit_test_api import UnitTestApi
 from vector.lib.core.system import cd
 from vector.enums import COVERAGE_TYPE_TYPE_T
@@ -56,18 +51,12 @@
 
 
 modeChoices = [
-<<<<<<< HEAD
     "getProjectData",
-    "getEnviroData",
-    "executeTest",
-    "report",
-=======
     "getEnviroData",
     "executeTest",
     "report",
     "mcdcReport",
     "mcdcLines",
->>>>>>> 7b9053e7
     "parseCBT",
     "rebuild",
 ]
