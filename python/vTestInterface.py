"""
//////////////////////////////////////////////////////////////////////////
this started life as a duplicate of:  instumentationLib/vTestInterface.py
//////////////////////////////////////////////////////////////////////////
"""

import argparse
from datetime import datetime
import hashlib
import inspect
import json
import os
import subprocess
import re
import shutil
import site
import sys
import traceback

"""
///////////////////////////////////////////////////////////////////////////////////////////
This script must be run under vpython
///////////////////////////////////////////////////////////////////////////////////////////
"""

import clicastInterface
<<<<<<< HEAD
from dataAPIutilities import TAG_FOR_INIT
=======
from vConstants import TAG_FOR_INIT
>>>>>>> fdf5d451

from vector.apps.DataAPI.unit_test_api import UnitTestApi
from vector.lib.core.system import cd
from vector.enums import COVERAGE_TYPE_TYPE_T

vpythonHasCodedTestSupport: bool = False
try:
    from vector.lib.coded_tests import Parser

    vpythonHasCodedTestSupport = True
except:
    pass


class InvalidEnviro(Exception):
    pass


class UsageError(Exception):
    pass


modeChoices = [
    "getEnviroData",
    "executeTest",
    "report",
    "parseCBT",
    "rebuild",
]


def setupArgs():
    """
    Add Command Line Args
    """

    parser = argparse.ArgumentParser(description="VectorCAST Test Explorer Interface")

    # we intentionally do NOT provide a choice list so that we can handle
    # --mode errors manually and control the exit code
    parser.add_argument(
        "--mode",
        required=True,
        help="Test Explorer Mode",
    )

    parser.add_argument("--clicast", help="Path to clicast to use")

    parser.add_argument(
        "--path",
        help="Path to Environment Directory",
    )

    parser.add_argument("--test", help="Test ID")

    parser.add_argument(
        "--options", help="Serialized JSON object containing other option values"
    )

    return parser


def textStatus(status):
    # convert from the vcast format to what we need
    textStatus = ""
    if status == "TC_EXECUTION_PASSED":
        textStatus = "passed"
    elif status == "TC_EXECUTION_FAILED":
        textStatus = "failed"
    return textStatus


def getTime(time):
    # convert from datetime to human readable
    # if the time is today only return the time part not the date part
    if time:
        timeString = time.ctime()

        today = datetime.now()
        if (
            today.year == time.year
            and today.month == time.month
            and today.day == time.day
        ):
            return timeString.split()[3]
        else:
            return timeString
    else:
        return ""


def XofYString(numerator, denominator):
    if denominator == 0:
        return ""
    else:
        if numerator == 0:
            percentageString = "0"
        else:
            percentageString = "{:.2f}".format((numerator * 100) / denominator)
        return str(numerator) + "/" + str(denominator) + " (" + percentageString + "%)"


def getPassFailString(test):
    """
    This function takes a dataAPI testObject and
    returns the pass/fail string
    """

    summary = test.summary
    denominator = summary.expected_total + summary.control_flow_total

    numerator = denominator - (summary.expected_fail + summary.control_flow_fail)
    return XofYString(numerator, denominator)


def generateTestInfo(enviroPath, test):
    """
    This function takes an enviroPath and a dataAPI test object
    and creates a dictionary with the attributes we need
    """
    testInfo = dict()
    testInfo["testName"] = test.name

    testInfo["notes"] = test.notes
    # stored as 0 or 1
    testInfo["compoundOnly"] = test.for_compound_only
    testInfo["time"] = getTime(test.start_time)
    testInfo["status"] = textStatus(test.status)
    testInfo["passfail"] = getPassFailString(test)

    # New to support coded tests in vc24
    if vpythonHasCodedTestSupport and test.coded_tests_file:
        # guard against the case where the coded test file has been renamed or deleted
        # or dataAPI has a bad line number for the test, and return None in this case.
        enclosingDirectory = os.path.dirname(enviroPath)
        codedTestFilePath = os.path.abspath(
            os.path.join(enclosingDirectory, test.coded_tests_file)
        )
        if os.path.exists(codedTestFilePath) and test.coded_tests_line > 0:
            testInfo["codedTestFile"] = codedTestFilePath
            testInfo["codedTestLine"] = test.coded_tests_line
        else:
            testInfo = None

    return testInfo


# This list is created as we walk the dataAPI list of units->functions
# in getTestDataVCAST(), and we use it to set the isTestable field when
# walk the coverage data in the getUnitData() function which has no
# knowledge of "testabilty"
globalListOfTestableFunctions = []

# The extension needs to know if the environment was built
# with mocking support, not just if the tool supports it
# If the enviro was not built with mocking then the new mocking
# fields in the API will be set to None by the migration process
enviroSupportsMocking = None


def getTestDataVCAST(enviroPath):
    global globalListOfTestableFunctions
    global enviroSupportsMocking

    # dataAPI throws if there is a tool/enviro mismatch
    try:
        api = UnitTestApi(enviroPath)
    except Exception as err:
        raise InvalidEnviro(err)

    # Not currently used.
    # returns "None" if coverage is not initialized,
    # does not change based on coverage enabled/disabled
    coverageType = api.environment.coverage_type_text

    testList = list()
    sourceFiles = dict()

    # Do compound tests ...
    compoundList = api.TestCase.filter(is_compound_test=True)
    compoundNode = dict()
    compoundNode["name"] = "Compound Tests"
    compoundNode["tests"] = list()
    for test in compoundList:
        testInfo = generateTestInfo(enviroPath, test)
        compoundNode["tests"].append(testInfo)
    testList.append(compoundNode)

    # Do Init tests ...
    initList = api.TestCase.filter(is_init_test=True)
    initNode = dict()
    initNode["name"] = "Initialization Tests"
    initNode["tests"] = list()
    for test in initList:
        testInfo = generateTestInfo(enviroPath, test)
        initNode["tests"].append(testInfo)
    testList.append(initNode)

    # Now do normal tests
    for unit in api.Unit.all():
        # we used to add these and throw them away in the typescript, now we don't add them
        if unit.name != "uut_prototype_stubs":
            unitNode = dict()
            unitNode["name"] = unit.name
            try:
                unitNode["path"] = unit.path
            except:
                pass
            unitNode["functions"] = list()
            for function in unit.functions:
                functionNode = dict()

                # if we have not checked for mocking support yet, do it now
                if enviroSupportsMocking == None:
                    # if the field exists, which it will if our vcast version
                    # is > vc24sp3, then a value of None means we have an
                    # older enviro without mocking support
<<<<<<< HEAD
                    enviroSupportsMocking = hasattr(function, "mock_lookup_type")
=======
                    enviroSupportsMocking = hasattr(function, "mock")
>>>>>>> fdf5d451

                # Seems like a vcast dataAPI bug with manager.cpp
                if (
                    function.vcast_name != TAG_FOR_INIT
                    and not function.is_non_testable_stub
                ):
                    # Note: the vcast_name has the parameterization only when there is an overload
                    functionNode["name"] = function.vcast_name
                    functionNode["parameterizedName"] = function.long_name
                    globalListOfTestableFunctions.append(function.long_name)
                    functionNode["tests"] = list()
                    for test in function.testcases:
                        if test.is_csv_map:
                            pass
                        else:
                            # A coded test file might have been renamed or deleted,
                            # in which case generateTestInfo() will return None
                            testInfo = generateTestInfo(enviroPath, test)
                            if testInfo:
                                functionNode["tests"].append(testInfo)

                    unitNode["functions"].append(functionNode)

            if len(unitNode["functions"]) > 0:
                testList.append(unitNode)

    api.close()
    return testList


def getUnitData(enviroPath):
    """
    This function will return info about the units in an environment
    """
    unitList = list()
    try:
        # this can throw an error of the coverDB is too old!
        api = UnitTestApi(enviroPath)
    except Exception as err:
        raise InvalidEnviro(err)

    sourceObjects = api.SourceFile.all()
    for sourceObject in sourceObjects:
        if sourceObject.is_instrumented:
            sourcePath = sourceObject.display_path
            covered, uncovered, checksum = getCoverageData(sourceObject)
            unitInfo = dict()
            unitInfo["path"] = sourcePath
            unitInfo["functionList"] = getFunctionData(sourceObject)
            unitInfo["cmcChecksum"] = checksum
            unitInfo["covered"] = covered
            unitInfo["uncovered"] = uncovered
            unitList.append(unitInfo)

    api.close()
    return unitList


def getFunctionData(sourceObject):
    """
    This function will return info about the functions in a source file
    """
    functionList = list()
    for function in sourceObject.functions:
        functionInfo = dict()
        functionInfo["name"] = function.name
        functionInfo["startLine"] = function.start_line
        functionInfo["isTestable"] = function.name in globalListOfTestableFunctions
        functionList.append(functionInfo)

    return functionList


# For the purposes of the extension we only care about statement
# or branch coverage, so we handle all the possible coverage types
# here and boil them down to an enum of none, statement, branch
class CoverageKind:
    other = 0
    statement = 1
    branch = 2
    mcdc = 3
    ignore = 4


statementCoverList = [
    COVERAGE_TYPE_TYPE_T.STATEMENT,
    COVERAGE_TYPE_TYPE_T.STATEMENT_BRANCH,
    COVERAGE_TYPE_TYPE_T.STATEMENT_BRANCH_FUNCTION_CALL,
    COVERAGE_TYPE_TYPE_T.STATEMENT_FUNCTION_CALL,
    COVERAGE_TYPE_TYPE_T.STATEMENT_MCDC,
    COVERAGE_TYPE_TYPE_T.STATEMENT_MCDC_FUNCTION_CALL,
    COVERAGE_TYPE_TYPE_T.STATEMENT_BRANCH_FUNCTION_CALL,
]


def getCoverageKind(sourceObject):
    """
    This function will return:
    statement: for statement, statement+branch, statement+mcdc, etc.
    branch: for branch
    mcdc: for mcdc
    none: for everything else.
    """

    # vc23sp2 added a function called get_coverage_type_text, but to support
    # older version of vcast, we do the interpretation of the enum manually here
    if sourceObject.coverage_type in statementCoverList:
        return CoverageKind.statement
    elif sourceObject.coverage_type == COVERAGE_TYPE_TYPE_T.BRANCH:
        return CoverageKind.branch
    elif sourceObject.coverage_type == COVERAGE_TYPE_TYPE_T.MCDC:
        return CoverageKind.mcdc
    else:
        return CoverageKind.ignore


def getCoverageData(sourceObject):
    """
    This function will use the data interface to
    get the coverage data for a single file
    """
    coveredString = ""
    uncoveredString = ""
    checksum = 0
    if sourceObject and sourceObject.is_instrumented:
        checksum = sourceObject.checksum
        coverageKind = getCoverageKind(sourceObject)
        # iterate_coverage crashes if the file path doesn't exist
        if os.path.exists(sourceObject.path):
            for line in sourceObject.iterate_coverage():
                metrics = line.metrics
                if coverageKind == CoverageKind.statement:
                    if (
                        metrics.max_covered_statements > 0
                        or metrics.max_annotations_statements > 0
                    ):
                        coveredString += str(line.line_number) + ","
                    elif metrics.statements > 0:
                        uncoveredString += str(line.line_number) + ","
                elif coverageKind in [CoverageKind.branch, CoverageKind.mcdc]:
                    # for mcdc we only report on the top level branch
                    # not the sub-conditions, so for if (a && b)  we report
                    # covered if the if statement has been true and false
                    if (
                        metrics.branches > 0
                        and metrics.max_covered_branches
                        + metrics.max_annotations_branches
                        == metrics.branches
                    ):
                        coveredString += str(line.line_number) + ","
                    elif metrics.max_uncovered_branches > 0:
                        uncoveredString += str(line.line_number) + ","

            # print, but drop the last colon
            coveredString = coveredString[:-1]
            uncoveredString = uncoveredString[:-1]

    return coveredString, uncoveredString, checksum


def executeVCtest(enviroPath, testIDObject):
    with cd(os.path.dirname(enviroPath)):
        returnText = ""

<<<<<<< HEAD
        returnCode, commandOutput = clicastInterface.executeTest(
            enviroPath, testIDObject
        )
=======
        returnCode, commandOutput = clicastInterface.executeTest(testIDObject)
>>>>>>> fdf5d451

        if "TEST RESULT: pass" in commandOutput:
            returnText += "STATUS:passed\n"
        else:
            returnText += "STATUS:failed\n"
        returnText += f"REPORT:{testIDObject.reportName}.txt\n"

        # Retrieve the expected value x/y and the
        api = UnitTestApi(enviroPath)
        testList = api.TestCase.filter(name=testIDObject.testName)
        if len(testList) > 0:
<<<<<<< HEAD
            returnText += f"PASSFAIL:{getPassFailString(testList[0])}\n"
=======
            returnText += f"PASSFAIL: {getPassFailString(testList[0])}\n"
>>>>>>> fdf5d451
            returnText += f"TIME:{getTime(testList[0].start_time)}\n"
        api.close()

        returnText += commandOutput
        # need strip of the triling CR
        return returnCode, returnText.rstrip()


def processVResults(filePath):
    if os.path.isfile(filePath):
        with open(filePath, "r") as file:
            lineList = file.readlines()
            passCount = 0
            failCount = 0
            for line in lineList:
                if line.startswith("PASS"):
                    passCount += 1
                elif line.startswith("FAIL"):
                    failCount += 1
            print(f"PASSFAIL:{XofYString (passCount, passCount+failCount)}")

            if failCount == 0:
                print("STATUS:passed")
            else:
                print("STATUS:failed")
    else:
        print(f"{filePath} not found")


def getResults(enviroPath, testIDObject):
    with cd(os.path.dirname(enviroPath)):
        commands = list()
        commands.append("report")
        commandOutput = clicastInterface.generateExecutionReport(
            enviroPath, testIDObject
        )

        returnText = f"REPORT:{testIDObject.reportName}.txt\n"
        returnText += commandOutput
        return returnText


def getCodeBasedTestNames(filePath):
    """
    This function will use the same file parser that vcast
    uses to extract the test names from the CBT file.  It will return
    a list of dictionaries that contain the test name, the file path
    and the starting line for he test
    """

    returnObject = None
    if os.path.isfile(filePath):
        cbtParser = Parser()
        with open(filePath, "r") as cbtFile:
            fileData = cbtParser.parse(filePath)
            outputList = []
            for test in fileData:
                outputNode = {
                    "testName": f"{test.test_suite}.{test.test_case}",
                    "codedTestFile": filePath,
                    "codedTestLine": test.line,
                }
                outputList.append(outputNode)
            returnObject = {"tests": outputList}
    return returnObject


class testID:
    def __init__(self, enviroPath, testIDString):
        self.enviroName, restOfString = testIDString.split("|")
        pieces = restOfString.split(".")
        self.unitName = pieces[0]
        self.functionName = pieces[1]
        self.testName = ".".join(pieces[2:])

        # There can be all sort of odd characters in the test name
        # because we use the parameterized name ... so create a hash
        temp = ".".join([self.unitName, self.functionName, self.testName])
        hashString = hashlib.md5(temp.encode("utf-8")).hexdigest()
        self.reportName = os.path.join(enviroPath, hashString)


def validateClicastCommand(command, mode):
    """
    The --clicast arg is only required for a sub-set of modes, so we do
    those checks here, and throw usage error if there is a problem
    """
    if mode in ["executeTest", "rebuild"]:
        if command is None or len(command) == 0:
            raise UsageError("--clicast argument is required")
        elif os.path.isfile(command) or (
            sys.platform == "win32" and os.path.isfile(command + ".exe")
        ):
            pass
        else:
            raise UsageError("--clicast argument is invalid, file does not exist")


def validatePath(pathString):
    if not os.path.isdir(pathString) and not os.path.isfile(pathString):
        raise UsageError("--path argument is invalid, path does not exist")


def processOptions(optionString):
    """
    This function will take the options string and return a dictionary
    """
    returnObject = None
    if optionString and len(optionString) > 0:
        try:
            returnObject = {}
            returnObject = json.loads(optionString)
        except:
            raise UsageError("--options argument is invalid, value not JSON formatted")
    return returnObject


def processCommandLogic(mode, clicast, pathToUse, testString="", options="") -> dict:
    """
    This function does the actual work of processing a vTestInterface command,
    it will return a dictionary with the results of the command
    """

    returnCode = 0
    returnObject = None

    # no need to pass this all around
    # will raise usageError if path is invalid
    validateClicastCommand(clicast, mode)
    clicastInterface.globalClicastCommand = clicast

    # will raise usageError if path is invalid
    validatePath(pathToUse)

    if mode == "getEnviroData":
        topLevel = dict()

        # it is important that getTetDataVCAST() is called first since it sets up
        # the global list of testable functions that getUnitData() needs
        topLevel["testData"] = getTestDataVCAST(pathToUse)
        topLevel["unitData"] = getUnitData(pathToUse)

        # enviroSupportsMocking is set by the gettestDataVCAST() function
        topLevel["enviro"] = dict()
        topLevel["enviro"]["mockingSupport"] = (
            enviroSupportsMocking if enviroSupportsMocking else False
        )

        returnObject = topLevel

    elif mode == "executeTest":
        try:
            testIDObject = testID(pathToUse, testString)
            # remove any left over report file ...
            textReportPath = testIDObject.reportName + ".txt"
            if os.path.isfile(textReportPath):
                os.remove(textReportPath)
        except:
<<<<<<< HEAD
            raise UsageError("--test argument is invalid")
=======
            print("Invalid test ID, provide a valid --test argument")
            raise UsageError()
>>>>>>> fdf5d451
        returnCode, returnText = executeVCtest(pathToUse, testIDObject)
        returnObject = {"text": returnText.split("\n")}

    elif mode == "report":
        try:
            testIDObject = testID(pathToUse, testString)
        except:
            print("Invalid test ID, provide a valid --test argument")
            raise UsageError("--test argument is invlalid")
        returnObject = {"text": getResults(pathToUse, testIDObject).split("\n")}

    elif mode == "parseCBT":
        # This is a special mode used by the unit test driver to parse the CBT
        # file and generate the test list.
        returnObject = getCodeBasedTestNames(pathToUse)

    elif mode == "rebuild":
        # Rebuild environment has some special processing because we want
        # to incorporate any changed build settings, like coverageKind

        # we don't set the return object for rebuild, because we echo in real-time
        jsonOptions = processOptions(options)
        returnCode, commandOutput = clicastInterface.rebuildEnvironment(
            pathToUse, jsonOptions
        )
        returnObject = {"text": commandOutput.split("\n")}

    else:
        modeListAsString = ",".join(modeChoices)
        raise UsageError(
            f"--mode: {mode} is invalid, must be one of: {modeListAsString}"
        )

    # only used for executeTest currently
    return returnCode, returnObject


def processCommand(mode, clicast, pathToUse, testString="", options="") -> dict:
    """
    This is a wrapper for process command logic, so that we can process
    the exceptions in a single place for stand-alone (via main) and server usage
    """
    try:
        returnCode, returnObject = processCommandLogic(
            mode, clicast, pathToUse, testString, options
        )

    # because vpython and clicast use a large range of positive return codes
    # we use -1 for internal tool errors
    except InvalidEnviro as error:
        returnCode = 998
        whatToReturn = ["Miss-match between Environment and VectorCAST versions"]
        whatToReturn.extend(str(error).split("\n"))
        returnObject = {"text": whatToReturn}
    except UsageError as error:
        # for usage error we print the issue where we see it
        returnCode = 998
        returnObject = {"text": [str(error)]}
    except Exception:
        returnCode = 998
        traceBackText = traceback.format_exc().split("\n")
        returnObject = {"text": traceBackText}

    return returnCode, returnObject


def main():
    argParser = setupArgs()
    args, restOfArgs = argParser.parse_known_args()

    # path is the path to the enviro directory or cbt file
    pathToUse = os.path.abspath(args.path)

    # See the comment in: executeVPythonScript()
    print("ACTUAL-DATA")

    returnCode, returnObject = processCommand(
        args.mode, args.clicast, pathToUse, args.test, args.options
    )
    if returnObject:
        if "text" in returnObject:
            returnText = "\n".join(returnObject["text"])
            print(returnText)
        else:
            returnText = json.dumps(returnObject, indent=4)
            print(returnText)

    # only used for executeTest currently
    return returnCode


if __name__ == "__main__":

    returnCode = main()
    sys.exit(returnCode)<|MERGE_RESOLUTION|>--- conflicted
+++ resolved
@@ -24,11 +24,7 @@
 """
 
 import clicastInterface
-<<<<<<< HEAD
-from dataAPIutilities import TAG_FOR_INIT
-=======
 from vConstants import TAG_FOR_INIT
->>>>>>> fdf5d451
 
 from vector.apps.DataAPI.unit_test_api import UnitTestApi
 from vector.lib.core.system import cd
@@ -246,11 +242,7 @@
                     # if the field exists, which it will if our vcast version
                     # is > vc24sp3, then a value of None means we have an
                     # older enviro without mocking support
-<<<<<<< HEAD
-                    enviroSupportsMocking = hasattr(function, "mock_lookup_type")
-=======
                     enviroSupportsMocking = hasattr(function, "mock")
->>>>>>> fdf5d451
 
                 # Seems like a vcast dataAPI bug with manager.cpp
                 if (
@@ -415,13 +407,9 @@
     with cd(os.path.dirname(enviroPath)):
         returnText = ""
 
-<<<<<<< HEAD
         returnCode, commandOutput = clicastInterface.executeTest(
             enviroPath, testIDObject
         )
-=======
-        returnCode, commandOutput = clicastInterface.executeTest(testIDObject)
->>>>>>> fdf5d451
 
         if "TEST RESULT: pass" in commandOutput:
             returnText += "STATUS:passed\n"
@@ -433,11 +421,7 @@
         api = UnitTestApi(enviroPath)
         testList = api.TestCase.filter(name=testIDObject.testName)
         if len(testList) > 0:
-<<<<<<< HEAD
             returnText += f"PASSFAIL:{getPassFailString(testList[0])}\n"
-=======
-            returnText += f"PASSFAIL: {getPassFailString(testList[0])}\n"
->>>>>>> fdf5d451
             returnText += f"TIME:{getTime(testList[0].start_time)}\n"
         api.close()
 
@@ -596,12 +580,7 @@
             if os.path.isfile(textReportPath):
                 os.remove(textReportPath)
         except:
-<<<<<<< HEAD
             raise UsageError("--test argument is invalid")
-=======
-            print("Invalid test ID, provide a valid --test argument")
-            raise UsageError()
->>>>>>> fdf5d451
         returnCode, returnText = executeVCtest(pathToUse, testIDObject)
         returnObject = {"text": returnText.split("\n")}
 
