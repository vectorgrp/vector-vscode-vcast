--- conflicted
+++ resolved
@@ -23,11 +23,7 @@
 ///////////////////////////////////////////////////////////////////////////////////////////
 """
 
-<<<<<<< HEAD
 import clicastInterface
-=======
-
->>>>>>> bc6c7d0c
 
 from vector.apps.DataAPI.unit_test_api import UnitTestApi
 from vector.apps.DataAPI.cover_api import CoverApi
@@ -48,11 +44,7 @@
 class UsageError(Exception):
     pass
 
-<<<<<<< HEAD
-modeChoices = ["getEnviroData", "executeTest", "executeTestReport", "report", "parseCBT"]
-=======
 modeChoices = ["getEnviroData", "executeTest", "executeTestReport", "report", "parseCBT", "rebuild"]
->>>>>>> bc6c7d0c
 def setupArgs():
     """
     Add Command Line Args
@@ -344,58 +336,6 @@
     return coveredString, uncoveredString, checksum
 
 
-commandFileName = "commands.cmd"
-
-
-
-<<<<<<< HEAD
-=======
-def runClicastCommandWithEcho (commandToRun):
-    """
-    Similar to runClicastCommand but with real-time echo of output
-    """
-    stdoutString = ""
-    process = subprocess.Popen (commandToRun.split (" "), stdout=subprocess.PIPE, text=True)
-    while process.poll() is None:
-        line = process.stdout.readline ().rstrip()
-        if len (line)>0:
-            stdoutString += line + "\n"
-            print (line, flush=True)
-
-    return process.returncode, stdoutString
-
-
-def runClicastCommand (commandToRun):
-    """
-    A wrapper for the subprocess.run() function
-    """
-    try:
->>>>>>> bc6c7d0c
-        # note: shell=true, requires commandToRun to be a string
-
-
-
-<<<<<<< HEAD
-
-    # false at the end tells clicast to ignore errors in individual commands
-=======
-def runClicastScript(commandFileName, echoToStdout=False):
-    """
-    The caller should create a correctly formatted clicast script
-    and then call this with the name of that script
-    """
-
-    # false at the end tells clicast to ignore errors in individual commands
-    commandToRun = f"{globalClicastCommand} -lc tools execute {commandFileName} false"
-
-    if echoToStdout:
-        returnCode, stdoutString = runClicastCommandWithEcho (commandToRun)
-    else:
-        returnCode, stdoutString = runClicastCommand (commandToRun)
->>>>>>> bc6c7d0c
-
-
-
 def getStandardArgsFromTestObject(testIDObject, quoteParameters):
     
     returnString = f"-e{testIDObject.enviroName}"
@@ -431,11 +371,7 @@
     executeReturnCode = 0
     stdoutText = ""
     if "execute" in commandList:
-<<<<<<< HEAD
         shouldQuoteParameters = True and not clicastInterface.USE_SERVER
-=======
-        shouldQuoteParameters = True
->>>>>>> bc6c7d0c
         standardArgs = getStandardArgsFromTestObject(testIDObject, shouldQuoteParameters)
         # we cannot include the execute command in the command script that we use for
         # results because we need the return code from the execute command separately
@@ -453,7 +389,7 @@
         standardArgs = getStandardArgsFromTestObject(testIDObject, False)
         # We build a clicast command script to generate the execution report
         # since we need multiple commands
-        with open(commandFileName, "w") as commandFile:
+        with open(clicastInterface.commandFileName, "w") as commandFile:
             commandFile.write(
                 standardArgs
                 + " report custom actual "
@@ -468,7 +404,7 @@
                 + ".txt\n"
             )
             commandFile.write("option VCAST_CUSTOM_REPORT_FORMAT HTML\n")
-        clicastInterface.runClicastScript(commandFileName)
+        clicastInterface.runClicastScript(clicastInterface.commandFileName)
 
     return executeReturnCode, stdoutText
 
@@ -556,10 +492,6 @@
                 outputList.append (outputNode)
             returnObject = {"tests": outputList}
     return returnObject
-<<<<<<< HEAD
-
-=======
->>>>>>> bc6c7d0c
 
 
 class testID:
@@ -583,15 +515,9 @@
     The --clicast arg is only required for a sub-set of modes, so we do
     those checks here, and throw usage error if there is a probelem
     """
-<<<<<<< HEAD
-    if mode.startswith("executeTest"):
-        if command is None or len (command) == 0:
-            print (f"Arg --clicast is requird for mode: {mode}")
-=======
     if mode.startswith("executeTest") or mode == "rebuild":
         if command is None or len (command) == 0:
             print (f"Arg --clicast is required for mode: {mode}")
->>>>>>> bc6c7d0c
             raise UsageError()
         elif os.path.isfile (command) or (sys.platform == "win32" and os.path.isfile (command + ".exe")):
             pass
@@ -599,85 +525,6 @@
             print (f"Invalid value for --clicast: {command}")
             raise UsageError()
         
-<<<<<<< HEAD
-=======
-
-def updatedEnvironment (enviroPath, jsonOptions):
-    """
-    pathToUse is the full path to the environment directory
-    jsonOptions has the new values of ENVIRO.* commands for the enviro script
-    e.g.  ENVIRO.COVERAGE_TYPE: Statement
-
-    We overwrite any matching ENVIRO commands with the new values befoe rebuild
-    """
-
-    tempEnviroScript  = "rebuild.env"
-    tempTestScript = "rebuild.tst"
-
-    with cd(os.path.dirname(enviroPath)):
-
-        # first we generate a .env and .tst for the existing environment
-        # we do this using a clicast script
-        enviroName = os.path.basename(enviroPath)
-        with open(commandFileName, "w") as commandFile:
-            commandFile.write(f"-e{enviroName} enviro script create {tempEnviroScript}\n")
-            commandFile.write(f"-e{enviroName} test script create {tempTestScript}\n")
-        exitCode, stdOutput = runClicastScript(commandFileName, True)
-
-
-        # Read the enviro script into a list of strings
-        with open (tempEnviroScript, "r") as enviroFile:
-            enviroLines = enviroFile.readlines()
-
-        # Re-write the enviro script replacing the value of commands
-        # that exist in the jsonOptions
-        with open (tempEnviroScript, "w") as enviroFile:
-            for line in enviroLines:
-                whatToWrite = line
-                if line.startswith ("ENVIRO.END"):
-                    # if we have some un-used options then 
-                    # write these before the ENVIRO.END
-                    for key, value in jsonOptions.items():
-                        enviroFile.write (f"{key}: {value}\n")
-
-                elif line.startswith ("ENVIRO.") and ":" in line:
-                    # for all other commands, see if the command matches
-                    # a command from the jsonOptions dict
-                    enviroCommand, enviroValue = line.split (":",1)
-                    enviroCommand = enviroCommand.strip()
-                    enviroValue = enviroValue.strip()
-                    # if so replace the existing value ...
-                    if enviroCommand in jsonOptions:
-                        whatToWrite =  (f"{enviroCommand}: {jsonOptions[enviroCommand]}\n")
-                        jsonOptions.pop (enviroCommand)
-
-                # write the orignal or updated line
-                enviroFile.write (whatToWrite)
-
-        # Finally delelete and re-build the environment using the updated script
-        # and load the existing tests -> which duplicates what enviro rebuild does.
-        with open(commandFileName, "w") as commandFile:
-            # Improvement needed: vcast bug: 100924
-            shutil.rmtree (enviroName)
-            #commandFile.write(f"-e{enviroName} enviro delete\n")
-            commandFile.write(f"-lc enviro build {tempEnviroScript}\n")
-            commandFile.write(f"-e{enviroName} test script run {tempTestScript}\n")
-        exitCode, stdOutput = runClicastScript(commandFileName, True)
-
-        os.remove (tempEnviroScript)
-        os.remove (tempTestScript)
-
-
-def rebuildEnvironment (enviroPath):
-    """
-    This dowes a "normal" rebuild environment, when there are no
-    edits to be made to the enviro script
-    """
-    with cd(os.path.dirname(enviroPath)):
-        enviroName = os.path.basename(enviroPath)
-        commandToRun = f"{globalClicastCommand} -lc -e{enviroName} enviro re_build"
-        returnCode, commandOutput = runClicastCommandWithEcho (commandToRun)
-
 
 def processOptions (optionString):
     """
@@ -694,16 +541,9 @@
     return returnObject
 
 
+        
+
 def processCommand (mode, clicast, pathToUse, testString="", options="") -> dict:
-    """
-    This function does the actual work of processing a vTestInterface command, 
-    it will return a dictionary with the results of the command
-    """
-    
-    global globalClicastCommand
->>>>>>> bc6c7d0c
-
-def processCommand (mode, clicast, pathToUse, testString="") -> dict:
     """
     This function does the actual work of processing a vTestInterface command, 
     it will return a dictionary with the results of the command
@@ -711,21 +551,11 @@
     
     returnCode = 0
     returnObject = None
-<<<<<<< HEAD
 
     # no need to pass this all around
     validateClicastCommand (clicast, mode)
     clicastInterface.globalClicastCommand = clicast
 
-=======
-
-    # no need to pass this all around
-    validateClicastCommand (clicast, mode)
-    globalClicastCommand = clicast
-
-    jsonOptions = processOptions (options)
-
->>>>>>> bc6c7d0c
     if mode == "getEnviroData":
         topLevel = dict()
         # it is important that getTetDataVCAST() is called first since it sets up
@@ -755,19 +585,15 @@
         # This is a special mode used by the unit test driver to parse the CBT
         # file and generate the test list.
         returnObject = getCodeBasedTestNames (pathToUse)
-<<<<<<< HEAD
-       
-=======
 
     elif mode == "rebuild":
         # Rebuild environment has some special processing because we want
         # to incorporate any changed build settings, like coverageKind
 
         # we don't set the return object for rebuild, because we echo in real-time
-        if jsonOptions:
-            updatedEnvironment (pathToUse, jsonOptions)
-        else:
-            rebuildEnvironment (pathToUse)
+        jsonOptions = processOptions (options)
+        clicastInterface.rebuildEnvironment (pathToUse, jsonOptions)
+       
 
     # only used for executeTest currently
     return returnCode, returnObject
@@ -785,31 +611,6 @@
     print("ACTUAL-DATA")
 
     returnCode, returnObject  = processCommand (args.mode, args.clicast, pathToUse, args.test, args.options )
-    if returnObject:
-        if "text" in returnObject:
-            returnText = "\n".join(returnObject["text"])
-            print (returnText)
-        else:
-            returnText = json.dumps(returnObject, indent=4)
-            print (returnText)
->>>>>>> bc6c7d0c
-
-    # only used for executeTest currently
-    return returnCode, returnObject
-
-
-def main():
-
-    argParser = setupArgs()
-    args, restOfArgs = argParser.parse_known_args()
-
-    # path is the path to the enviro directory or cbt file
-    pathToUse = os.path.abspath(args.path)
-
-    # See the comment in: executeVPythonScript()
-    print("ACTUAL-DATA")
-
-    returnCode, returnObject  = processCommand (args.mode, args.clicast, pathToUse, args.test )
     if returnObject:
         if "text" in returnObject:
             returnText = "\n".join(returnObject["text"])
