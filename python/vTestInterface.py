"""
//////////////////////////////////////////////////////////////////////////
this started life as a duplicate of:  instumentationLib/vTestInterface.py
//////////////////////////////////////////////////////////////////////////
"""

import argparse
from datetime import datetime
import hashlib
import inspect
import json
import os
import subprocess
import re
import shutil
import site
import sys
import traceback

"""
///////////////////////////////////////////////////////////////////////////////////////////
This script must be run under vpython
///////////////////////////////////////////////////////////////////////////////////////////
"""

import clicastInterface
from clicastInterface import codeTestCompileErrorCode

from vector.apps.DataAPI.unit_test_api import UnitTestApi
from vector.lib.core.system import cd
from vector.enums import COVERAGE_TYPE_TYPE_T

vpythonHasCodedTestSupport: bool = False
try:
    from vector.lib.coded_tests import Parser

    vpythonHasCodedTestSupport = True
except:
    pass


class InvalidEnviro(Exception):
    pass


class UsageError(Exception):
    pass


modeChoices = [
    "getEnviroData",
    "executeTest",
    "executeTestReport",
    "report",
    "parseCBT",
    "rebuild",
]


def setupArgs():
    """
    Add Command Line Args
    """

    parser = argparse.ArgumentParser(description="VectorCAST Test Explorer Interface")

    # we intentionally do NOT provide a choice list so that we can handle
    # --mode errors manually and control the exit code
    parser.add_argument(
        "--mode",
        required=True,
        help="Test Explorer Mode",
    )

    parser.add_argument("--clicast", help="Path to clicast to use")

    parser.add_argument(
        "--path",
        help="Path to Environment Directory",
    )

    parser.add_argument("--test", help="Test ID")

    parser.add_argument(
        "--options", help="Serialized JSON object containing other option values"
    )

    return parser


def textStatus(status):
    # convert from the vcast format to what we need
    textStatus = ""
    if status == "TC_EXECUTION_PASSED":
        textStatus = "passed"
    elif status == "TC_EXECUTION_FAILED":
        textStatus = "failed"
    return textStatus


def getTime(time):
    # convert from datetime to human readable
    # if the time is today only return the time part not the date part
    if time:
        timeString = time.ctime()

        today = datetime.now()
        if (
            today.year == time.year
            and today.month == time.month
            and today.day == time.day
        ):
            return timeString.split()[3]
        else:
            return timeString
    else:
        return ""


def XofYString(numerator, denominator):
    if denominator == 0:
        return ""
    else:
        if numerator == 0:
            percentageString = "0"
        else:
            percentageString = "{:.2f}".format((numerator * 100) / denominator)
        return str(numerator) + "/" + str(denominator) + " (" + percentageString + "%)"


def getPassFailString(test):
    """
    This function takes a dataAPI testObject and
    returns the pass/fail string
    """

    summary = test.summary
    denominator = summary.expected_total + summary.control_flow_total

    numerator = denominator - (summary.expected_fail + summary.control_flow_fail)
    return XofYString(numerator, denominator)


def generateTestInfo(enviroPath, test):
    """
    This function takes an enviroPath and a dataAPI test object
    and creates a dictionary with the attributes we need
    """
    testInfo = dict()
    testInfo["testName"] = test.name

    testInfo["notes"] = test.notes
    # stored as 0 or 1
    testInfo["compoundOnly"] = test.for_compound_only
    testInfo["time"] = getTime(test.start_time)
    testInfo["status"] = textStatus(test.status)
    testInfo["passfail"] = getPassFailString(test)

    # New to support coded tests in vc24
    if vpythonHasCodedTestSupport and test.coded_tests_file:
        # guard against the case where the coded test file has been renamed or deleted
        # or dataAPI has a bad line nuumber for the test, and return None in this case.
        enclosingDirectory = os.path.dirname(enviroPath)
        codedTestFilePath = os.path.abspath(
            os.path.join(enclosingDirectory, test.coded_tests_file)
        )
        if os.path.exists(codedTestFilePath) and test.coded_tests_line > 0:
            testInfo["codedTestFile"] = codedTestFilePath
            testInfo["codedTestLine"] = test.coded_tests_line
        else:
            testInfo = None

    return testInfo


# This list is created as we walk the dataAPI list of units->functions
# in getTestDataVCAST(), and we use it to set the isTestable field when
# walk the coverage data in the getUnitData() function which has no
# knowledge of "testabilty"
globalListOfTestableFunctions = []


def getTestDataVCAST(enviroPath):
    global globalListOfTestableFunctions

    # dataAPI throws if there is a tool/enviro mismatch
    try:
        api = UnitTestApi(enviroPath)
    except Exception as err:
        print(err)
        raise InvalidEnviro()

    # Not currently used.
    # returns "None" if coverage is not initialized,
    # does not change based on coverage enabled/disabled
    coverageType = api.environment.coverage_type_text

    testList = list()
    sourceFiles = dict()

    # Do compound tests ...
    compoundList = api.TestCase.filter(is_compound_test=True)
    compoundNode = dict()
    compoundNode["name"] = "Compound Tests"
    compoundNode["tests"] = list()
    for test in compoundList:
        testInfo = generateTestInfo(enviroPath, test)
        compoundNode["tests"].append(testInfo)
    testList.append(compoundNode)

    # Do Init tests ...
    initList = api.TestCase.filter(is_init_test=True)
    initNode = dict()
    initNode["name"] = "Initialization Tests"
    initNode["tests"] = list()
    for test in initList:
        testInfo = generateTestInfo(enviroPath, test)
        initNode["tests"].append(testInfo)
    testList.append(initNode)

    # Now do normal tests
    for unit in api.Unit.all():
        # we used to add these and throw them away in the typescript, nowe we don't add them
        if unit.name != "uut_prototype_stubs":
            unitNode = dict()
            unitNode["name"] = unit.name
            try:
                unitNode["path"] = unit.path
            except:
                pass
            unitNode["functions"] = list()
            for function in unit.functions:
                functionNode = dict()
                # Seems like a vcast dataAPI bug with manager.cpp
                if (
                    function.vcast_name != "<<INIT>>"
                    and not function.is_non_testable_stub
                ):
                    # Note: the vcast_name has the parameterization only when there is an overload
                    functionNode["name"] = function.vcast_name
                    functionNode["parameterizedName"] = function.long_name
                    globalListOfTestableFunctions.append(function.long_name)
                    functionNode["tests"] = list()
                    for test in function.testcases:
                        if test.is_csv_map:
                            pass
                        else:
                            # A coded test file might have been renamed or deleted,
                            # in which case generateTestInfo() will return None
                            testInfo = generateTestInfo(enviroPath, test)
                            if testInfo:
                                functionNode["tests"].append(testInfo)

                    unitNode["functions"].append(functionNode)

            if len(unitNode["functions"]) > 0:
                testList.append(unitNode)

    api.close()
    return testList


def getUnitData(enviroPath):
    """
    This function will return info about the units in an environment
    """
    unitList = list()
    try:
        # this can throw an error of the coverDB is too old!
        api = UnitTestApi(enviroPath)
    except Exception as err:
        print(err)
        raise InvalidEnviro()

    sourceObjects = api.SourceFile.all()
    for sourceObject in sourceObjects:
        if sourceObject.is_instrumented:
            sourcePath = sourceObject.display_path
            covered, uncovered, checksum = getCoverageData(sourceObject)
            unitInfo = dict()
            unitInfo["path"] = sourcePath
            unitInfo["functionList"] = getFunctionData(sourceObject)
            unitInfo["cmcChecksum"] = checksum
            unitInfo["covered"] = covered
            unitInfo["uncovered"] = uncovered
            unitList.append(unitInfo)

    api.close()
    return unitList


def getFunctionData(sourceObject):
    """
    This function will return info about the functions in a source file
    """
    functionList = list()
    for function in sourceObject.functions:
        functionInfo = dict()
        functionInfo["name"] = function.name
        functionInfo["startLine"] = function.start_line
        functionInfo["isTestable"] = function.name in globalListOfTestableFunctions
        functionList.append(functionInfo)

    return functionList


# For the purposes of the extension we only care about statement
# or branch coverage, so we handle all the possible coverage types
# here and boil them down to an enum of none, statement, branch
class CoverageKind:
    other = 0
    statement = 1
    branch = 2
    mcdc = 3
    ignore = 4


statementCoverList = [
    COVERAGE_TYPE_TYPE_T.STATEMENT,
    COVERAGE_TYPE_TYPE_T.STATEMENT_BRANCH,
    COVERAGE_TYPE_TYPE_T.STATEMENT_BRANCH_FUNCTION_CALL,
    COVERAGE_TYPE_TYPE_T.STATEMENT_FUNCTION_CALL,
    COVERAGE_TYPE_TYPE_T.STATEMENT_MCDC,
    COVERAGE_TYPE_TYPE_T.STATEMENT_MCDC_FUNCTION_CALL,
    COVERAGE_TYPE_TYPE_T.STATEMENT_BRANCH_FUNCTION_CALL,
]


def getCoverageKind(sourceObject):
    """
    This function will return:
    statement: for statement, statement+branch, statement+mcdc, etc.
    branch: for branch
    mcdc: for mcdc
    none: for everything else.
    """

    # vc23sp2 added a function called get_coverage_type_text, but to support
    # older versoon of vcast, we do the interpretation of the enum manually here
    if sourceObject.coverage_type in statementCoverList:
        return CoverageKind.statement
    elif sourceObject.coverage_type == COVERAGE_TYPE_TYPE_T.BRANCH:
        return CoverageKind.branch
    elif sourceObject.coverage_type == COVERAGE_TYPE_TYPE_T.MCDC:
        return CoverageKind.mcdc
    else:
        return CoverageKind.ignore


def getCoverageData(sourceObject):
    """
    This function will use the data interface to
    get the coverage data for a single file
    """
    coveredString = ""
    uncoveredString = ""
    checksum = 0
    if sourceObject and sourceObject.is_instrumented:
        checksum = sourceObject.checksum
        coverageKind = getCoverageKind(sourceObject)
        # iterate_coverage crashes if the file path doesn't exist
        if os.path.exists(sourceObject.path):
            for line in sourceObject.iterate_coverage():
                metrics = line.metrics
                if coverageKind == CoverageKind.statement:
                    if (
                        metrics.max_covered_statements > 0
                        or metrics.max_annotations_statements > 0
                    ):
                        coveredString += str(line.line_number) + ","
                    elif metrics.statements > 0:
                        uncoveredString += str(line.line_number) + ","
                elif coverageKind in [CoverageKind.branch, CoverageKind.mcdc]:
                    # for mcdc we only report on the top level branch
                    # not the sub-conditions, so for if (a && b)  we report
                    # covered if the if statement has been true and false
                    if (
                        metrics.branches > 0
                        and metrics.max_covered_branches
                        + metrics.max_annotations_branches
                        == metrics.branches
                    ):
                        coveredString += str(line.line_number) + ","
                    elif metrics.max_uncovered_branches > 0:
                        uncoveredString += str(line.line_number) + ","

            # print, but drop the last colon
            coveredString = coveredString[:-1]
            uncoveredString = uncoveredString[:-1]

    return coveredString, uncoveredString, checksum


def executeVCtest(enviroPath, testIDObject, generateReport):
    with cd(os.path.dirname(enviroPath)):
        returnText = ""

<<<<<<< HEAD
        returnCode, commandOutput = clicastInterface.executeTest(enviroPath, testIDObject)
        if generateReport:
            commandOutput += clicastInterface.generateExecutionReport(enviroPath, testIDObject)
=======
        returnCode, commandOutput = clicastInterface.executeTest(testIDObject)
        # If the coded test failed to compile it makes no sense to build the reports.
        if generateReport and returnCode != codeTestCompileErrorCode:
            commandOutput += clicastInterface.generateExecutionReport(testIDObject)
>>>>>>> b6511a58

        if "TEST RESULT: pass" in commandOutput:
            returnText += "STATUS:passed\n"
        else:
            returnText += "STATUS:failed\n"
        returnText += f"REPORT:{testIDObject.reportName}.txt\n"

        # Retrieve the expected value x/y and the
        api = UnitTestApi(enviroPath)
        testList = api.TestCase.filter(name=testIDObject.testName)
        if len(testList) > 0:
            returnText += f"PASSFAIL:{getPassFailString(testList[0])}\n"
            returnText += f"TIME:{getTime(testList[0].start_time)}\n"
        api.close()

        returnText += commandOutput
        # need strip of the triling CR
        return returnCode, returnText.rstrip()


def processVResults(filePath):
    if os.path.isfile(filePath):
        with open(filePath, "r") as file:
            lineList = file.readlines()
            passCount = 0
            failCount = 0
            for line in lineList:
                if line.startswith("PASS"):
                    passCount += 1
                elif line.startswith("FAIL"):
                    failCount += 1
            print(f"PASSFAIL:{XofYString (passCount, passCount+failCount)}")

            if failCount == 0:
                print("STATUS:passed")
            else:
                print("STATUS:failed")
    else:
        print(f"{filePath} not found")


def getResults(enviroPath, testIDObject):
    with cd(os.path.dirname(enviroPath)):
        commands = list()
        commands.append("report")
        commandOutput = clicastInterface.generateExecutionReport(enviroPath, testIDObject)

        returnText = f"REPORT:{testIDObject.reportName}.txt\n"
        returnText += commandOutput
        return returnText


def getCodeBasedTestNames(filePath):
    """
    This function will use the same file parser that the vcast
    uses to extract the test names from the CBT file.  It will return
    a list of dictionaries that contain the test name, the file path
    and the starting line for he test
    """

    returnObject = None
    if os.path.isfile(filePath):
        cbtParser = Parser()
        with open(filePath, "r") as cbtFile:
            fileData = cbtParser.parse(filePath)
            outputList = []
            for test in fileData:
                outputNode = {
                    "testName": f"{test.test_suite}.{test.test_case}",
                    "codedTestFile": filePath,
                    "codedTestLine": test.line,
                }
                outputList.append(outputNode)
            returnObject = {"tests": outputList}
    return returnObject


class testID:
    def __init__(self, enviroPath, testIDString):
        self.enviroName, restOfString = testIDString.split("|")
        pieces = restOfString.split(".")
        self.unitName = pieces[0]
        self.functionName = pieces[1]
        self.testName = ".".join(pieces[2:])

        # There can be all sort of odd characters in the test name
        # because we use the parameterized name ... so create a hash
        temp = ".".join([self.unitName, self.functionName, self.testName])
        hashString = hashlib.md5(temp.encode("utf-8")).hexdigest()
        self.reportName = os.path.join(enviroPath, hashString)


def validateClicastCommand(command, mode):
    """
    The --clicast arg is only required for a sub-set of modes, so we do
    those checks here, and throw usage error if there is a probelem
    """
    if mode.startswith("executeTest") or mode == "rebuild":
        if command is None or len(command) == 0:
            raise UsageError("--clicast argument is required")
        elif os.path.isfile(command) or (
            sys.platform == "win32" and os.path.isfile(command + ".exe")
        ):
            pass
        else:
            raise UsageError("--clicast argument is invalid, file does not exist")


def validatePath(pathString):
    if not os.path.isdir(pathString) and not os.path.isfile(pathString):
        raise UsageError("--path argument is invalid, path does not exist")


def processOptions(optionString):
    """
    This function will take the options string and return a dictionary
    """
    returnObject = None
    if optionString and len(optionString) > 0:
        try:
            returnObject = {}
            returnObject = json.loads(optionString)
        except:
            raise UsageError("--options argument is invalid, value not JSON formatted")
    return returnObject


def processCommandLogic(mode, clicast, pathToUse, testString="", options="") -> dict:
    """
    This function does the actual work of processing a vTestInterface command,
    it will return a dictionary with the results of the command
    """

    returnCode = 0
    returnObject = None

    # no need to pass this all around
    # will raise usageError if path is invalid
    validateClicastCommand(clicast, mode)
    clicastInterface.globalClicastCommand = clicast

    # will raise usageError if path is invalid
    validatePath(pathToUse)

    if mode == "getEnviroData":
        topLevel = dict()
        # it is important that getTetDataVCAST() is called first since it sets up
        # the global list of tesable functoions that getUnitData() needs
        topLevel["testData"] = getTestDataVCAST(pathToUse)
        topLevel["unitData"] = getUnitData(pathToUse)
        returnObject = topLevel

    elif mode.startswith("executeTest"):
        try:
            testIDObject = testID(pathToUse, testString)
        except:
            raise UsageError("--test argument is invalid")
        returnCode, returnText = executeVCtest(
            pathToUse, testIDObject, mode == "executeTestReport"
        )
        returnObject = {"text": returnText.split("\n")}

    elif mode == "report":
        try:
            testIDObject = testID(pathToUse, testString)
        except:
            print("Invalid test ID, provide a valid --test argument")
            raise UsageError("--test argument is invlalid")
        returnObject = {"text": getResults(pathToUse, testIDObject).split("\n")}

    elif mode == "parseCBT":
        # This is a special mode used by the unit test driver to parse the CBT
        # file and generate the test list.
        returnObject = getCodeBasedTestNames(pathToUse)

    elif mode == "rebuild":
        # Rebuild environment has some special processing because we want
        # to incorporate any changed build settings, like coverageKind

        # we don't set the return object for rebuild, because we echo in real-time
        jsonOptions = processOptions(options)
        returnCode, commandOutput = clicastInterface.rebuildEnvironment(pathToUse, jsonOptions)
        returnObject = {"text": commandOutput.split("\n")}

    else:
        modeListAsString = ",".join(modeChoices)
        raise UsageError(
            f"--mode: {mode} is invalid, must be one of: {modeListAsString}"
        )

    # only used for executeTest currently
    return returnCode, returnObject


def processCommand(mode, clicast, pathToUse, testString="", options="") -> dict:
    """
    This is a wrapper for process command logic, so that we can process
    the exceptions in a single place for stand-alone (via main) and server usage
    """
    try:
        returnCode, returnObject = processCommandLogic(
            mode, clicast, pathToUse, testString, options
        )

    # because vpython and clicast use a large range of positive return codes
    # we use -1 for internal tool errors
    except InvalidEnviro:
        returnCode = 998
        returnObject = {
            "text": ["Miss-match between Environment and VectorCAST versions"]
        }
    except UsageError as error:
        # for usage error we print the issue where we see it
        returnCode = 998
        returnObject = {"text": [str(error)]}
    except Exception:
        returnCode = 998
        traceBackText = traceback.format_exc().split("\n")
        returnObject = {"text": traceBackText}

    return returnCode, returnObject


def main():
    argParser = setupArgs()
    args, restOfArgs = argParser.parse_known_args()

    # path is the path to the enviro directory or cbt file
    pathToUse = os.path.abspath(args.path)

    # See the comment in: executeVPythonScript()
    print("ACTUAL-DATA")

    returnCode, returnObject = processCommand(
        args.mode, args.clicast, pathToUse, args.test, args.options
    )
    if returnObject:
        if "text" in returnObject:
            returnText = "\n".join(returnObject["text"])
            print(returnText)
        else:
            returnText = json.dumps(returnObject, indent=4)
            print(returnText)

    # only used for executeTest currently
    return returnCode


if __name__ == "__main__":

    returnCode = main()
    sys.exit(returnCode)<|MERGE_RESOLUTION|>--- conflicted
+++ resolved
@@ -395,16 +395,14 @@
     with cd(os.path.dirname(enviroPath)):
         returnText = ""
 
-<<<<<<< HEAD
-        returnCode, commandOutput = clicastInterface.executeTest(enviroPath, testIDObject)
-        if generateReport:
-            commandOutput += clicastInterface.generateExecutionReport(enviroPath, testIDObject)
-=======
-        returnCode, commandOutput = clicastInterface.executeTest(testIDObject)
+        returnCode, commandOutput = clicastInterface.executeTest(
+            enviroPath, testIDObject
+        )
         # If the coded test failed to compile it makes no sense to build the reports.
         if generateReport and returnCode != codeTestCompileErrorCode:
-            commandOutput += clicastInterface.generateExecutionReport(testIDObject)
->>>>>>> b6511a58
+            commandOutput += clicastInterface.generateExecutionReport(
+                enviroPath, testIDObject
+            )
 
         if "TEST RESULT: pass" in commandOutput:
             returnText += "STATUS:passed\n"
@@ -450,7 +448,9 @@
     with cd(os.path.dirname(enviroPath)):
         commands = list()
         commands.append("report")
-        commandOutput = clicastInterface.generateExecutionReport(enviroPath, testIDObject)
+        commandOutput = clicastInterface.generateExecutionReport(
+            enviroPath, testIDObject
+        )
 
         returnText = f"REPORT:{testIDObject.reportName}.txt\n"
         returnText += commandOutput
@@ -586,7 +586,9 @@
 
         # we don't set the return object for rebuild, because we echo in real-time
         jsonOptions = processOptions(options)
-        returnCode, commandOutput = clicastInterface.rebuildEnvironment(pathToUse, jsonOptions)
+        returnCode, commandOutput = clicastInterface.rebuildEnvironment(
+            pathToUse, jsonOptions
+        )
         returnObject = {"text": commandOutput.split("\n")}
 
     else:
