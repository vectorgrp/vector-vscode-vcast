import argparse
import copy
import json
import os
import sys
import signal
import socket
import traceback

import vcastDataServerTypes
from vcastDataServerTypes import commandType, errorCodes


# flask was added to vpython for vc24sp4
from flask import Flask, request


import clicastInterface
import testEditorInterface
import tstUtilities
import vTestInterface
import pythonUtilities
from pythonUtilities import logFileHandle, logMessage, logPrefix


def init_application(logFilePath):
    app = Flask(__name__)
    with app.app_context():

        @app.route("/ping")
        def pingRoute():
            return ping()

        @app.route("/shutdown")
        def shutdownRoute():
            return shutdown()

        @app.route("/runcommand")
        def runcommandRoute():
            clientRequestText = request.args.get("request")
            clientRequest = decodeRequest(clientRequestText)
            return runcommand(clientRequest, clientRequestText)

        # Note: this string must match what is in vcastAdapter.ts -> startServer()
        # We prefix the string with " * " so that it matches the flask output
        print(
<<<<<<< HEAD
            f" * vcastDataServer is starting on {vcastDataServerTypes.HOST}:{vcastDataServerTypes.PORT}",
            flush=True,
=======
            f" * vcastDataServer is starting on {vcastDataServerTypes.HOST}:{vcastDataServerTypes.PORT}", flush=True
>>>>>>> 66fd8856
        )
        print(f" * Server log file path: {logFilePath}", flush=True)
        logMessage(
            f"{logPrefix()} port: {vcastDataServerTypes.PORT} clicast: {pythonUtilities.globalClicastCommand}\n"
        )

    return app


def ping():
    logMessage(f"{logPrefix()} received ping request, responding 'alive'")
    # we return the clicast path since the client needs this
    return {"text": "alive"}


def shutdown():
    logMessage(f"\n{logPrefix()} received shutdown request ...")
    # terminate all of the clicast processes
    # Need a copy of the keys because we are modifying the dictionary
    # while looping over it would cause an error
    keyList = list(pythonUtilities.clicastInstances.keys())
    for enviroPath in keyList:
        logMessage(f"  terminating clicast process for: {enviroPath}")
        clicastInterface.closeEnvironmentConnection(enviroPath)

    # TBD: is there an app.shutdown() call to do this?
    logMessage("  vcastDataServer is exiting ...")
    sys.exit(0)


def runcommand(clientRequest, clientRequestText):
    """
    This function does the work of translating the clientRequest object into a call
    to the vTestInterface module and then sending the response object back to the client
    """

    try:
        logMessage(
            f"\n{logPrefix()} received client request: {clientRequest.command} for {clientRequest.path}"
        )
        logMessage(f"  clicastInstances: {pythonUtilities.clicastInstances.keys()}")
        exitCode = 0
        if clientRequest.command == commandType.closeConnection:

            returnValue = clicastInterface.closeEnvironmentConnection(
                clientRequest.path
            )
            returnData = {
                "status": returnValue,
                "newlist": list(pythonUtilities.clicastInstances.keys()),
            }
            logMessage(f"  clicastInstances: {pythonUtilities.clicastInstances.keys()}")

        elif clientRequest.command == commandType.choiceListTst:

            # because we are not restarting, we need to clear the global output log
            testEditorInterface.globalOutputLog.clear()

            choiceData = testEditorInterface.processTstLine(
                clientRequest.path, clientRequest.options
            )
            returnData = tstUtilities.buildChoiceResponse(choiceData)
            logMessage(f"  line received: '{clientRequest.options}'")
            logMessage(
                "  list returned:\n     " + "\n     ".join(returnData["choiceList"])
            )

        elif clientRequest.command == commandType.choiceListCT:

            # because we are not restarting, we need to clear the global output log
            testEditorInterface.globalOutputLog.clear()

            choiceData = testEditorInterface.processMockDefinition(
                clientRequest.path, clientRequest.options
            )
            returnData = tstUtilities.buildChoiceResponse(choiceData)
            logMessage(f"  line received: '{clientRequest.options}'")

            # the return data for the vmock implementation is really long
            # so we show the first line, otherwise we show the list
            if len(returnData["choiceList"]) == 1:
                # we need to strip off the new line chars as the beginning
                logMessage(
                    "  returned: " + returnData["choiceList"][0].strip().split("\n")[0]
                )
            else:
                logMessage(
                    "  list returned:\n     " + "\n     ".join(returnData["choiceList"])
                )

        elif clientRequest.command == commandType.runClicastCommand:

            exitCode, returnData = clicastInterface.runClicastServerCommand(
                clientRequest.path, clientRequest.options
            )

        elif clientRequest.command in vTestInterface.modeChoices:

            # Note: globalClicastCommand is initialized in the server
            # main() based on the vpython used to start the server
            exitCode, returnData = vTestInterface.processCommand(
                clientRequest.command,
                pythonUtilities.globalClicastCommand,
                clientRequest.path,
                clientRequest.test,
                clientRequest.options,
            )

        elif clientRequest.command == "crash-me":
            # this is for unit testing only to force a stack trace
            raise Exception("crash-me command received")

        elif clientRequest.command == "bad-request-format":
            errorMessage = f"client request was improperly formatted, ignoring: '{clientRequestText}'"
            logMessage(f"  ERROR: {errorMessage}")
            exitCode = errorCodes.internalServerError
            returnData = {"error": [errorMessage]}

        else:
            errorMessage = f"server does not support command: '{clientRequest.command}'"
            logMessage(f"  ERROR: {errorMessage}")
            exitCode = errorCodes.internalServerError
            returnData = {"error": [errorMessage]}

    except Exception as error:
        # if anything goes wrong send the stack trace back to the client
        errorMessage = "internal server error"
        logMessage(f"  ERROR: {errorMessage}")
        errorTextToReturn = [errorMessage]
        errorTextToReturn.extend(traceback.format_exc().split("\n"))
        exitCode = errorCodes.internalServerError
        returnData = {"error": errorTextToReturn}

    return {"exitCode": exitCode, "data": returnData}


def decodeRequest(requestString):

    clientRequest = None
    try:
        requestDictionary = json.loads(requestString)
        clientRequest = vcastDataServerTypes.clientRequest.fromDict(requestDictionary)
    except KeyboardInterrupt:
        raise
    except:
        clientRequest = vcastDataServerTypes.clientRequest("bad-request-format")

    return clientRequest


def serverSignalHandler(signum, frame):
    logMessage(f"Server caught signal {signum}")
    shutdown()


def findAvailablePort():
    """
    I have not implemented any error handling, and I am not sure
    if there could be a race condition between the close and
    the flask app.start() ... but this seems unlikely.
    """
    sock = socket.socket(socket.AF_INET, socket.SOCK_STREAM)
    sock.bind((vcastDataServerTypes.HOST, 0))
    availablePortNumber = sock.getsockname()[1]
    sock.close()
    vcastDataServerTypes.PORT = availablePortNumber


def main():
    """
    This is the VectorCAST data server that allows the VS Code Test Explorer
    to interact with the VectorCAST environment.
    """

    # force server mode on
    pythonUtilities.USE_SERVER = True

    # set the global clicast command
    # we are running under vpython so we use that to find the path to clicast
    vcastInstallation = os.path.dirname(sys.executable)
    pythonUtilities.globalClicastCommand = os.path.join(vcastInstallation, "clicast")

    # By registering this signal handler we can
    # allow ctrl-c to shutdown the server gracefully
    signal.signal(signal.SIGTERM, serverSignalHandler)
    signal.signal(signal.SIGINT, serverSignalHandler)

    if sys.platform == "win32":
        signal.signal(signal.SIGBREAK, serverSignalHandler)
    else:
        # Explicitly ignore signal.SIGPIPE
        signal.signal(signal.SIGPIPE, signal.SIG_IGN)

    # start the server
    logFilePath = os.path.join(os.getcwd(), "vcastDataServer.log")
    with open(logFilePath, "w", buffering=1) as pythonUtilities.logFileHandle:
        # this will set the vcastDataServerTypes.PORT global
        findAvailablePort()
        app = init_application(logFilePath)
        app.run(vcastDataServerTypes.HOST, vcastDataServerTypes.PORT, threaded=False)


if __name__ == "__main__":
    try:
        main()
        sys.exit(0)

    # allow ctr-c to stop program without messages
    except KeyboardInterrupt:
        shutdown()

    except Exception as err:
        print(Exception, err)
        print(traceback.format_exc())
        print(" ")
        sys.exit(1)<|MERGE_RESOLUTION|>--- conflicted
+++ resolved
@@ -44,12 +44,8 @@
         # Note: this string must match what is in vcastAdapter.ts -> startServer()
         # We prefix the string with " * " so that it matches the flask output
         print(
-<<<<<<< HEAD
             f" * vcastDataServer is starting on {vcastDataServerTypes.HOST}:{vcastDataServerTypes.PORT}",
             flush=True,
-=======
-            f" * vcastDataServer is starting on {vcastDataServerTypes.HOST}:{vcastDataServerTypes.PORT}", flush=True
->>>>>>> 66fd8856
         )
         print(f" * Server log file path: {logFilePath}", flush=True)
         logMessage(
