--- conflicted
+++ resolved
@@ -43,11 +43,7 @@
 def shouldAddHashToMockFunctionNames(functionObject):
     """
     Automated testing sets vmockVerboseOutput to True to force the hash ussage
-<<<<<<< HEAD
-    But  for normal usage, we only want to do this if we have an
-=======
-    But  for normal usage, we only want to do this  if we have an
->>>>>>> 5fd61bf8
+    But for normal usage, we only want to do this if we have an
     overload, which is indicated by a parameterized name
     """
 
