--- conflicted
+++ resolved
@@ -12,17 +12,7 @@
 import base64
 
 from enum import Enum
-<<<<<<< HEAD
 from string import Template
-=======
-
-from dataAPIutilities import (
-    functionCanBeMocked,
-    generateMockEnableForUnitAndFunction,
-    CODED_TEST_SUBPROGRAM_NAME,
-    TAG_FOR_INIT,
-)
->>>>>>> 272092bd
 
 from vector.apps.DataAPI.unit_test_api import UnitTestApi
 from vector.apps.DataAPI.unit_test_models import Function, Global
@@ -40,6 +30,8 @@
 # Tag for the init, which we want to ignore
 TAG_FOR_INIT = "<<INIT>>"
 
+# Coded Test Subprogram Name
+CODED_TEST_SUBPROGRAM_NAME = "coded_tests_driver"
 
 MOCK_ENABLE_DISABLE_TEMPLATE = Template(
     """
