--- conflicted
+++ resolved
@@ -34,13 +34,8 @@
 
 def shouldAddHashToMockFunctionNames(functionObject):
     """
-<<<<<<< HEAD
-    Add a hash to the generated function name if the function is parameterized
-=======
-    Automated testing sets vmockVerboseOutput to True to force the hash usage
-    But for normal usage, we only want to do this if we have an
-    overload, which is indicated by a parameterized name
->>>>>>> 09c1029b
+    Add a hash to the generated function name if the function is overloaded,
+    which is indicated by a parameterized name
     """
 
     if ADD_HASH_TO_MOCK_FUNCTION_NAMES or "(" in functionObject.vcast_name:
