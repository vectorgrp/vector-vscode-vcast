--- conflicted
+++ resolved
@@ -15,11 +15,6 @@
 
 from vector.apps.DataAPI.unit_test_api import UnitTestApi
 from vector.apps.DataAPI.unit_test_models import Function, Global
-<<<<<<< HEAD
-try:
-    from vector.apps.DataAPI import mock_helper
-except:
-=======
 
 CODED_MOCK_ENABLED = False
 try:
@@ -44,7 +39,6 @@
     CODED_MOCK_ENABLED = mock_helper.MOCK_API_MAJOR <= supported_mock_api_version
 
 except ImportError:
->>>>>>> 2f54a9e8
     pass
 
 from vConstants import (
