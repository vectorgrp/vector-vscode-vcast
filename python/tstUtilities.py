"""
//////////////////////////////////////////////////////////////////////////////
this started life as a duplicate of:  dataAPIInterface/tstUtilities.py
//////////////////////////////////////////////////////////////////////////////
"""

import os
import re
import sys
import traceback
import hashlib
import base64

from enum import Enum
from string import Template

from dataAPIutilities import (
    functionCanBeVMocked,
    getReturnType,
    getParameterList,
    isConstFunction,
    tagForInit,
)

from vector.apps.DataAPI.unit_test_api import UnitTestApi
from vector.apps.DataAPI.unit_test_models import Function, Global

globalOutputLog = list()

#
# For automated test it is desirable to always have a unique name generated for
# a mock function, so if you set this variable, we will append a hash of the
# mangled function name to the mock name.
#
ENV_VCAST_TEST_EXPLORER_USE_MANGLED_NAMES = "VCAST_TEST_EXPLORER_USE_MANGLED_NAMES"


def getNameListFromObjectList(objectList):
    """
    This will take a list of dataAPI objects and return
    a list of names ... note all objects have name attributes
    """
    returnList = list()
    for object in objectList:
        if isinstance(object, Function):
            # vcast_name has the overloaded name if needed.
            returnList.append(object.vcast_name)
        else:
            returnList.append(object.name)

    return returnList


def getNameListFromItemList(paramOrObjectList):
    """
    This gets called for params and global objects
    This will create a list of name@type items
    """
    returnList = list()
    for object in paramOrObjectList:
        if isinstance(object, Global):
            # Improvement needed: need to handle class instance objects here
            listItem = object.name + "@" + additionalTypeInfo(object.type)
        else:
            typeInfo = additionalTypeInfo(object.type)
            if typeInfo.endswith("*") or typeInfo.endswith("]"):
                listItem = object.name + "[0]@" + typeInfo
            else:
                listItem = object.name + "@" + typeInfo

        returnList.append(listItem)

    return returnList


def getObjectFromName(objectList, name):
    for object in objectList:
        # function names might be overloaded
        if isinstance(object, Function) and object.vcast_name == name:
            return object
        elif object.name == name:
            return object
    return None


def getTypeDisplayName(type):
    """
    In some cases the "display_name" is a generated temporary or tag-name
    this happens for anon structures in C for example

    typedef struct {
        int a;
        } myType;

    In that case, use use the typemark vs display_name
    """

    # The anon names are always __T<address> so use regex
    returnValue = type.display_name
    if re.match("__T[0-9]", returnValue):
        returnValue = type.typemark

    return returnValue


def additionalTypeInfo(type):
    """
    For some types, we want to give a hint about the kind ...
    """

    if type.kind == "REC_ORD":
        return getTypeDisplayName(type) + "(struct)"
    elif type.kind == "UNION":
        return getTypeDisplayName(type) + "(union)"
    elif type.kind == "CLASS":
        return type.display_name + "(class)"
    elif type.kind in ["POINTER", "CLASS_PTR", "ACCE_SS"]:
        return type.element.display_name + "*"
    elif type.kind == "ADD_RESS":
        return "void*"
    elif type.kind == "AR_RAY":
        return type.element.display_name + "[]"
    else:
        return type.display_name


def getTypeClassification(type):
    """
    This function will convert the type.kind into nice neat buckets
    """

    if type.is_enumeration:
        return "enum"

    elif type.is_string:
        return "string"

    elif type.is_character:
        return "char"

    elif type.kind in ["REC_ORD", "UNION", "CLASS"]:
        return "struct"

    elif (
        type.kind in ["ACCE_SS", "ADD_RESS", "CLASS_PTR", "AR_RAY"]
        or "POINTER" in type.kind
    ):
        return "array"

    elif type.kind == "BOOL_EAN":
        return "bool"

    elif type.is_float:
        return "float"

    elif type.kind in [
        "INT_EGER",
        "FIX_ED",
        "M_OD",
        "BIT",
        "UN_SIGNED",
        "SHORT_INT",
        "LONG_INT",
        "UNSIGNED_SHORT",
        "UNSIGNED_LONG",
        "DEC_IMAL",
        "POS_ITIVE",
        "SHORT_SHORT",
        "TINY_INT",
        "BYTE_INT",
        "LONG_LONG",
        "UNSIGNED_LONG_LONG",
        "NAT_URAL",
        "BUILTIN_QUAD",
        "INT40_T",
        "UNSIGNED_INT40_T",
        "SHORT_LONG",
        "UNSIGNED_SHORT_LONG",
        "INT128",
        "UNSIGNED_INT128",
    ]:
        return "int"

    else:
        """
        This will catch these:
            SUB_TYPE, PRI_VATE, LIMIT_ED, T_ASK, UNKNOWN,
            PRO_TECTED, GENERIC_TYPE, NOT_SUPPORTED, FORWARD_DECL,
            STD_CONTAINER, STD_MAP_CONTAINER, STD_PAIR
            SBIT, SFRA, SFRB, SFRW
        """
        return ""


def processType(type, commandPieces, currentIndex, triggerCharacter):
    """
    This recursive function will walk the type and return a list of
    strings that make up the downstream

    type is the dataAPI type of the node we are currently processing

    commandPieces is a list of what the user has entered so far
    So it will look something like this:
    test -> value -> manager -> placeOrder -> order -> Entree ->

    currentIndex tells us what node we are currently processing
    this parameter will be incremented if we recurse.

    We are "done" processing, when the currentIndex = the commandPieces length -1

    """
    global globalOutputLog
    returnData = choiceDataType()

    typeClassification = getTypeClassification(type)

    if typeClassification == "enum":
        if triggerCharacter == ":":
            enumChoices = list()
            for e in type.enums:
                enumChoices.append(e.name)
            returnData.choiceList = enumChoices
            returnData.choiceKind = choiceKindType.Enum

    elif typeClassification == "string":
        if triggerCharacter == ":":
            returnData.choiceList.append("string")
            returnData.choiceKind = choiceKindType.Constant

    elif typeClassification == "char":
        if triggerCharacter == ":":
            returnData.choiceList.append("scalar@character")
            returnData.choiceKind = choiceKindType.Constant

    elif typeClassification == "struct":
        fieldObjectList = list()
        fieldNameList = list()
        choiceList = list()
        for f in type.child_fields:
            fieldObjectList.append(f)
            fieldNameList.append(f.name)
            typeInfo = additionalTypeInfo(f.type)
            if typeInfo.endswith("*") or typeInfo.endswith("]"):
                choiceList.append(f.name + "[0]@" + typeInfo)
            else:
                choiceList.append(f.name + "@" + typeInfo)
        if len(commandPieces) == currentIndex + 1:
            returnData.choiceList = choiceList
            returnData.choiceKind = choiceKindType.Field

        else:
            currentField = commandPieces[currentIndex].split("[")[0]
            if currentField in fieldNameList:
                index = fieldNameList.index(currentField)
                return processType(
                    fieldObjectList[index].type,
                    commandPieces,
                    currentIndex + 1,
                    triggerCharacter,
                )

    elif typeClassification == "array":
        # VS Code gives us the closing ] for free ...
        # so we only need to recurse when we are past this
        if len(commandPieces) > currentIndex:
            # make sure that the string has an index expression ...
            if (
                "[" in commandPieces[currentIndex - 1]
                and "]" in commandPieces[currentIndex - 1]
            ):
                # recurse based using the array element type
                # We don't need to increment the currentIndex because
                # the index and the name are all wrapped up into one piece (e.g. array[3])
                return processType(
                    type.element, commandPieces, currentIndex, triggerCharacter
                )

    elif typeClassification == "bool":
        if triggerCharacter == ":":
            returnData.choiceList.append("true")
            returnData.choiceList.append("false")
            returnData.choiceKind = choiceKindType.Enum

    elif typeClassification in ["int", "float"]:
        if triggerCharacter == ":":
            returnData.choiceList.append("scalar@number")
            returnData.choiceKind = choiceKindType.Constant

    else:  # "other" case
        globalOutputLog.append("process type ignored type: " + type.kind)

    return returnData


tagForGlobals = "<<GLOBAL>>"


def getFunctionList(api, unitName):
    """
    common code to generate list of functions ...
    """
    returnList = list()
    unitObject = getObjectFromName(api.Unit.all(), unitName)
    # unitName might be invalid ...
    if unitObject:
        functionList = unitObject.functions
        returnList = getNameListFromObjectList(functionList)
        # seems like a vcast dataAPI bug, that <<INIT>> is in this list
        if tagForInit in returnList:
            returnList.remove(tagForInit)
        if len(unitObject.globals) > 0:
            returnList.append(tagForGlobals)

    return returnList


def getTestList(api, unitName, functionName):
    returnList = list()
    unitObject = getObjectFromName(api.Unit.all(), unitName)
    if unitObject:
        functionObject = getObjectFromName(unitObject.functions, functionName)
        if functionObject:
            for testObject in functionObject.testcases:
                returnList.append(testObject.name)

    if len(returnList) > 0:
        return returnList
    else:
        return ["no test cases exist"]


# choiceKindType should match the VS Code CompletionItemKind type
# Surprisingly there is no "parameter" kind, so I just use Field for parameters
class choiceKindType(str, Enum):
    Constant = "Constant"
    Enum = "Enum"
    Field = ("Field",)
    File = ("File",)
    Function = ("Function",)
    Keyword = ("Keyword",)
    Property = "Property"
    Snippet = "Snippet"
    Value = "Value"
    Variable = "Variable"


class choiceDataType:
    choiceList = list()
    extraText = ""
    choiceKind = choiceKindType.Keyword


def processRequirementLines(api, pieces, triggerCharacter):
    """
    This function will compute the list of possible requirement keys and return
    a list of key | description pairs
    """
    returnData = choiceDataType()
    lengthOfCommand = len(pieces)

    requirements = api.environment.requirement_api.Requirement.all()
    for requirement in requirements:
        # the description can have multiple lines, so we just take the first line
        returnData.choiceList.append(
            f"{requirement.external_key} ||| {requirement.title} ||| {requirement.description}"
        )

    return returnData


def processSlotLines(api, pieces, triggerCharacter):
    """
    This function handles slot lines that look like this:
       TEST.SLOT: 1, manager, Manager::PlaceOrder, 1, Manager::PlaceOrder.001
    """

    global globalOutputLog
    returnData = choiceDataType()

    lengthOfCommand = len(pieces)

    if lengthOfCommand == 2 and triggerCharacter == ":":  # Slot Number
        returnData.choiceList.append("<slot-number>")
        returnData.choiceKind = choiceKindType.Constant

    elif lengthOfCommand == 3 and triggerCharacter == ",":  # Unit
        objectList = api.Unit.all()
        returnData.choiceList = getNameListFromObjectList(objectList)
        returnData.choiceKind = choiceKindType.File

    elif lengthOfCommand == 4 and triggerCharacter == ",":  # function
        returnData.choiceList = getFunctionList(api, pieces[2])
        returnData.choiceKind = choiceKindType.Function

    elif lengthOfCommand == 5 and triggerCharacter == ",":  # iterations
        returnData.choiceList.append("<iteration-count>")
        returnData.choiceKind = choiceKindType.Constant

    elif lengthOfCommand == 6 and triggerCharacter == ",":  # test-case
        unitName = pieces[2]
        functionName = pieces[3]
        returnData.choiceList = getTestList(api, unitName, functionName)
        returnData.choiceKind = choiceKindType.Property

    return returnData


def processStandardLines(api, pieces, triggerCharacter):
    """
    This function process everything except TEST.SLOT and TEST.REQUIREMENT_KEY lines
    """
    global globalOutputLog

    returnData = choiceDataType()

    lengthOfCommand = len(pieces)

    # we should never be called with TEST. for example
    if lengthOfCommand < 3:
        globalOutputLog.append("Line has less than 3 fields ...")

    elif lengthOfCommand == 3 and triggerCharacter == ":":  # Unit
        objectList = api.Unit.all()
        returnData.choiceList = getNameListFromObjectList(objectList)
        returnData.choiceKind = choiceKindType.File

    elif lengthOfCommand == 4 and triggerCharacter == ".":  # Function
        returnData.choiceList = getFunctionList(api, pieces[2])
        returnData.choiceKind = choiceKindType.Function

    elif (
        lengthOfCommand == 5 and triggerCharacter == "."
    ):  # parameters and global objects
        unitName = pieces[2]
        unitObject = getObjectFromName(api.Unit.all(), unitName)
        functionList = unitObject.functions

        functionName = pieces[3]
        # functionNAme can be <<GLOBAL>> ...
        if functionName == tagForGlobals:
            globalsList = unitObject.globals
            returnData.choiceList = getNameListFromItemList(globalsList)
            returnData.choiceKind = choiceKindType.Variable
        else:
            functionObject = getObjectFromName(functionList, functionName)
            try:
                paramList = functionObject.parameters
                returnData.choiceList = getNameListFromItemList(paramList)
                returnData.choiceKind = choiceKindType.Field
            except:
                pass

    elif lengthOfCommand > 5:  # in field | array index | value part
        unitName = pieces[2]
        unitObject = getObjectFromName(api.Unit.all(), unitName)
        functionName = pieces[3]
        paramName = pieces[4].split("[")[0]
        if functionName == tagForGlobals:
            globalsList = unitObject.globals
            itemObject = getObjectFromName(globalsList, paramName)
        else:
            functionList = unitObject.functions
            functionObject = getObjectFromName(functionList, functionName)
            paramList = functionObject.parameters
            itemObject = getObjectFromName(paramList, paramName)

        # we pass index 5 to walk the parameter type
        if itemObject:
            returnData = processType(itemObject.type, pieces, 5, triggerCharacter)

    return returnData


def splitExistingLine(line):
    """
    We need to split the input line based on delimiters: '.' ':' ','
    comma is only for slots so to support this and do the
    right thing when there are overloaded functions we do this in parts
    """

    if line.upper().startswith("TEST.SLOT"):
        # split by : and , but ignore , in ()
        pieces = re.split("(?<!:)[:\,](?!:)(?![^\(]*\))", line)
    else:
        # split by : and .
        pieces = re.split("(?<!:)[:\.](?!:)", line)

    # strip any extra white space
    return [x.strip() for x in pieces]


# see comment below for what the patterns this matches
unitAndFunctionRegex = "^\s*\/\/\s*vmock\s*(\S+)\s*(\S+)?.*"
# units to not be shown in the unit list
unitsToIgnore = ["USER_GLOBALS_VCAST"]
<<<<<<< HEAD
# function to not be shown in the functions list
# PCT-FIX-NEEDED - issue #8 - constructors listed as <<init>> function
# these <<INIT>> functions should not be in the list
# Waiting for PCT fix of FB: 101353.
functionsToIgnore = ["coded_tests_driver", tagForInit]


def functionCanBeVMocked(functionObject):
    """
    Convenience function
    # PCT-FIX-NEEDED - issue #7 - is_mockable not dependable
    this should be replaced by usage of is_mockable from the dataAPI
    """
    if functionObject.vcast_name in functionsToIgnore:
        return False

    # FIXME: this is a hack to avoid generating applys that don't have lookups
    elif not functionObject.mock_lookup_type:
        return False
    elif hasattr (functionObject, "is_mockable"):
        return functionObject.is_mockable
    else:
        return True
=======
>>>>>>> 365b3188


def getUnitAneFunctionStrings(lineSoFar):
    # using a regex is the simplest way to extract the unit and function names
    match = re.match(unitAndFunctionRegex, lineSoFar)
    if match:
        unitString = match.group(1)
        functionString = match.group(2)
    else:
        unitString = None
        functionString = None

    return unitString, functionString


def getUnitAndFunctionObjects(api, unitString, functionString):
    """
    This function will get called with the lineSoFar for
    the current line being edited.  When we get here the line
    will look something like (regex implements this)
         // vmock                    - return list of units
         // vmock myUn               - return list of units that start with myUn
         // vmock myUnit             - return list of functions
         // vmock myUnit myFunc      - return list of functions that starts with myFunc
         // vmock myUnit myFunction  - return full declaration

    Other notes:
        - overloaded names should be parameterized in the vmock style

    The return values will be a list of unitObjects and function objects that
    match the input strings.  If there is an exact match we will return a
    single object, for a partial match we'll return the filtered list,
    and if there is no match we'll return the full list
    """

    unitList = api.Unit.all()
    returnUnitList = []
    returnFunctionList = []

    #  first build the unit list
    for unitObject in unitList:
        if unitObject.name not in unitsToIgnore:
            # if no unit string was entered, return all unit objects
            if unitString == None:
                returnUnitList.append(unitObject)

            # if there is an exact match, return a list with a single unit
            elif unitObject.name == unitString:
                returnUnitList = [unitObject]
                break

            # else return a filtered list that matches the entry so far
            elif unitObject.name.startswith(unitString):
                returnUnitList.append(unitObject)

    # if the unit name is an exact match, process the function name
    if len(returnUnitList) == 1:
        # check if the function name matches any of the functions in the unit
        for functionObject in unitObject.functions:
            if functionCanBeVMocked(functionObject):
                # vcast name will have the parameterization if the function is overloaded
                parameterizedName = functionObject.vcast_name

                # if no function name was entered, return all function objects
                if functionString == None:
                    returnFunctionList.append(functionObject)

                # if there is an exact match, return a list with a single object
                elif parameterizedName == functionString:
                    returnFunctionList = [functionObject]
                    break

                elif parameterizedName.startswith(functionString):
                    returnFunctionList.append(functionObject)

    # for an exact match of what the user entered, we will return
    # lists with a single object for each
    return returnUnitList, returnFunctionList


def checkTemplateClassExists(api, instantiatingClass):
    # TODO: decide if we actually need this or if the existence of '<'
    # is enough (you can't really have `<` in namespaces ...)

    validClass = False
    beforeTemplate = instantiatingClass.split("<", 1)[0]
    for t in api.Type.all():
        currName = t.get_name()
        currNameBeforeTemplate = currName.split("<", 1)[0]
        if currName.startswith(beforeTemplate):
            validClass = True

    return validClass


def getFunctionSignature(api, functionObject):
    """
    Create the signature for a vmock stub function, something like this:
        ::vunit::CallCtx<myClass> vunit_ctx, int param
    """

    # if this function is a class member, we include the class name
    instantiatingClass = ""
    if "::" in functionObject.name:
        instantiatingClass = functionObject.name.rsplit("::", 1)[0]

        # Operators can take a type, and that type can have `::` in it, so we
        # need to break before the `::operator`
        operatorFollowedBySpace = "::operator "
        if operatorFollowedBySpace in instantiatingClass:
            idxOfOperatorFollowedBySpace = instantiatingClass.find("::operator ")
            instantiatingClass = instantiatingClass[:idxOfOperatorFollowedBySpace]
        elif "<" in instantiatingClass:
            # FIXME: we don't store the correct string for `get_by_typemark`.
            #
            # However, having `<` in the name, is likely enough to know we are
            # a class and not a namespace!
            #
            # See: checkTemplateClassExists for a more detailed (but probably
            # pointless!) way to do this.

            pass

        elif api.Type.get_by_typemark(instantiatingClass) is None:
            # We need to check if we get a class name after splitting; we only use
            # if it is a class.
            instantiatingClass = ""

        # FIXME: Hack to check if we're a static method or not
        if "::*" not in functionObject.mock_lookup_type:
            instantiatingClass = ""

    # the static part of the signature looks like this,
    # we will append the parameters next
    signatureString = f"::vunit::CallCtx<{instantiatingClass}> vunit_ctx"

    # In all cases the returnString will end with a "," so strip this
    signatureString += getParameterList(functionObject)

    return signatureString


def functionIsOperator(functionName):
    """
    So that we have one place to adjust if we find bugs :)
    """
    return "::operator" in functionName or functionName.startswith("operator")


def getShortHash(toHash, requiredLen=8):
    """
    Generate a short, unique(ish) hash of a string
    """
    # Get the MD5 sum of the string
    hashed = hashlib.md5(bytes(toHash, "utf8")).digest()

    # Get the base64 "safe" version (does not contain / or +)
    b64 = base64.urlsafe_b64encode(hashed).decode()

    # Strip off any other chars we don't like
    sanitized = b64.replace("-", "").replace("_", "").replace("=", "")

    # Find how much from the beginning/end we want
    offset = int(requiredLen / 2)
    sanitized = sanitized[:offset] + sanitized[-offset:]

    return sanitized


def getFunctionName(functionObject):
    """
    We use the vmock with the unit and function names as the default
    stub name, the user can edit this to make it unique
    """

    functionName = functionObject.name

    functionHash = ""
    if os.environ.get(ENV_VCAST_TEST_EXPLORER_USE_MANGLED_NAMES, None):
        # We want a leading underscore
        functionHash = f"_{getShortHash(functionObject.mangled_name)}"

    returnName = "vmock_"
    returnName += functionObject.unit.name + "_"

    # If the method is templated, don't generate a mock with the template in
    # the name
    #
    # We need to do this _before_ splitting on `(`, in case there's a `(` in
    # the template!
    functionNameToUse = functionName
    if "<" in functionNameToUse and ">" in functionNameToUse:
        # Need to have both of these to be in a template
        #
        # We need to handle things like:
        #
        # ClassName<TypeName>::operator>=
        oldFunctionNameToUse = functionNameToUse
        functionNameToUse = ""
        in_count = 0
        for idx, char in enumerate(oldFunctionNameToUse):
            if char == "<":
                in_count += 1
            elif char == ">":
                in_count -= 1
            elif in_count == 0:
                functionNameToUse += char

    # overloaded functions will have the parameterization, stirp
    functionNameToUse = functionNameToUse.split("(")[0]

    # Handle if we have an operator function (which will include symbols we
    # cannot use in a function name)
    if functionIsOperator(functionNameToUse):
        startIndex = functionNameToUse.find("operator")
        functionNameToUse = functionNameToUse[: startIndex + len("operator")]

    # class members will have the scope operator, replace
    returnName += functionNameToUse.replace("::", "_")
    # now add the hash computed above for uniqueness
    returnName += f"{functionHash}"

    return returnName


def buildCppParameterization(api, functionObject, functionName):
    """
    This function will convert the vcast parameterization
    into the correct C++ style parameterization
    """

    # create the function pointer part ether * or className::*
    instantiatingClass = ""
    if "::" in functionName:
        instantiatingClass = functionObject.name.rsplit("::", 1)[0]
        # We need to check if we get a class name after splitting; we only use
        # if it is a class
        if api.Type.get_by_typemark(instantiatingClass) is None:
            instantiatingClass = ""

    if len(instantiatingClass) > 0:
        fptrString = f"{instantiatingClass}::*"
    else:
        fptrString = "*"

    # original_return_type 
    returnType = getReturnType (functionObject)

    # TBD today - if we convert to using the new orig_declaration we'll
    # have to deal with the param names and special cases like int param[]

    # the vcast parameterization string looks like: (char, int[])int
    # and this will return the "(char, int[])" part
    parameterString = functionObject.parameterization.split("(", 1)[1].rsplit(")", 1)[0]

    return f"{returnType} ({fptrString})({parameterString})"


enableStubPrefix = "// Enable Stub:"
disableStubPrefix = "// Disable Stub:"


def getUsageStrings(api, functionObject, vmockFunctionName):
    """
    There are three variations of code needed to connect a mock definition with the function being mocked

    The normal case looks like this
    vmock_session.mock (&userFunctionName).assign (&vmockFunctionName);

    For an overloaded function, we must add parameterization to the user function name
    vmock_session.mock <int(myClass::*)(int)> (&userClass::userMethod).assign (&vmockFunctionName);

    For a template mock, we must add the template parameters to the user function name
    vmock_session.mock (&userFunction<int, int>).assign (&vmockFunctionName);

    """

    functionName = functionObject.vcast_name

    # start with the static part of the expression
    baseString = "vmock_session.mock "

    # add the user function name, there are two special cases as described above

    # if this is a function template
    if functionObject.prototype_instantiation:
        # name_with_template_arguments is only valid for vc24sp3 and higher
        # Original FB: 101345
        baseString += f"(&{functionObject.full_prototype_instantiation})"

    # else if this is an operator, operators are overloaded
    # from the compilers point-of-view but might not be from vcast's
    elif functionIsOperator(functionName):
        cppParameterization = buildCppParameterization(
            api, functionObject, functionName
        )
        baseString += f"(({cppParameterization})&{functionName})"

    # else if it is an overloaded function
    # This is correct even if only one overloaded function is testable
    elif functionObject.is_overloaded:
        # currentFunctionName will have the full name like
        # className::MethodName(int, int)int

        cppParameterization = buildCppParameterization(
            api, functionObject, functionName
        )

        functionName = functionName.split("(")[0]
        if isConstFunction(functionObject):
            baseString += f"<{cppParameterization}> (({cppParameterization})({cppParameterization} const)&{functionName})"
        else:
            baseString += (
                f"<{cppParameterization}> (({cppParameterization})&{functionName})"
            )

    elif isConstFunction(functionObject):

        # for const functions we need to insert a cast to a non const version
        # So for a function like this: int myMethod(int param) const
        # we need to insert: (int (fooClass::*)(int))

        cppParameterization = buildCppParameterization(
            api, functionObject, functionName
        )
        baseString += f"(({cppParameterization})&{functionName})"

    else:
        baseString += f"(&{functionName})"

    # Now create the enable and disable comments
    enableComment = f"{enableStubPrefix}  {baseString}.assign (&{vmockFunctionName});"
    disableComment = f"{disableStubPrefix} {baseString}.assign (nullptr);"

    # TBD today - This could be removed once we understand the mock_lookup_type
    if os.environ.get("VMOCK_DEBUG"):
        print(f"    baseString: {baseString}")
        returnType = getReturnType (functionObject)
        if functionObject.mock_lookup_type:
            print(
                f"      mock_lookup_type: '{returnType}' '{functionObject.mock_lookup_type}'"
            )
        else:
            print("      mock_lookup_type: 'None'")

    # FIXME: Some of our strings had `\n` in them -- this causes parse errors,
    # so make sure all comments are on one line
    return enableComment.replace("\n", ""), disableComment.replace("\n", "")


def getFunctionNameForAddress(api, functionObject):
    functionName = functionObject.vcast_name

    if functionObject.prototype_instantiation:
        functionName = functionObject.full_prototype_instantiation

    # If we're `operator()`, do nothing
    if "operator()" in functionName:
        functionName = re.split("operator\(\)", functionName)[0] + "operator()"
    elif "operator" in functionName:
        # Need to handle operator< and overloads that contain templates, but
        # where the function itself isn't templated
        #
        # This stops the logic below getting hit if we have operator< or
        # operator>
        functionName = functionName.split("(")[0]
    elif "<" in functionName and ">" in functionName:
        # Possible FIXME:
        #
        # Need to careful when splitting the name when we have templates
        #
        # Note: we can have things like `operator<=`, so we need to check if we
        # have _both_ opening and closing <>
        in_count = 0
        for idx, char in enumerate(functionName):
            if char == "<":
                in_count += 1
            elif char == ">":
                in_count -= 1
            elif char == "(" and in_count == 0:
                functionName = functionName[:idx]
    else:
        functionName = functionName.split("(")[0]

    return functionName


mock_template = Template(
    """
void ${mock}_apply(vunit::MockSession &vmock_session) {
    using vcast_mock_rtype = ${original_return} ;
    ${lookup_decl} ${const} = &${function} ;
    vmock_session.mock <${lookup_type}> ((${lookup_type})vcast_fn_ptr).assign (&${mock});
}
""".strip(
        "\n"
    )
)


def generateVMockApplyForUnitAndFunction(api, functionObject):
    original_return = functionObject.original_return_type
    lookup_type = functionObject.mock_lookup_type

    # We need to reintroduce the 'vcast_fn_ptr' string, which Richard ommitted
    # (likely because Andrew asked him to omit it ... doh!)
    if "::*" in lookup_type:
        # If we're a method, we only see this in one place
        lookup_decl = lookup_type.replace("::*)(", "::*vcast_fn_ptr)(", 1)
    else:
        # Otherwise, let's guess, but this could convert "too much" (e.g., in
        # functions that take function pointers)
        lookup_decl = lookup_type.replace("*)(", "*vcast_fn_ptr)(", 1)
    const = "const" if functionObject.is_const else ""
    function_name = getFunctionNameForAddress(api, functionObject)
    vmock_function_name = getFunctionName(functionObject)
    mock_apply = mock_template.safe_substitute(
        original_return=original_return,
        lookup_decl=lookup_decl,
        const=const,
        lookup_type=lookup_type,
        function=function_name,
        mock=vmock_function_name,
    )
    mock_use = f"{vmock_function_name}_apply(vmock_session);"

    return mock_apply, mock_use


def generateVMockDefitionForUnitAndFunction(api, functionObject):
    """
    For a function like: int simpleFunction (int param);

    This function will generate a stub and some usage hints like this:

    int vmock_vmock_examples_simpleFunction(::vunit::CallCtx<> vunit_ctx, int param) {
       // Enable Stub:  vmock_session.mock (&simpleFunction).assign (&vmock_vmock_examples_simpleFunction);
       // Disable Stub: vmock_session.mock (&simpleFunction).assign (nullptr);

    }
    """

    # get the parameter profile for the stubbed function
    # e.g -> ::vunit::CallCtx<myClass> vunit_ctx, int param
    signatureString = getFunctionSignature(api, functionObject)

    vmockFunctionName = getFunctionName(functionObject)
    # These are the two comment lines that are added to the stub
    enableComment, disableComment = getUsageStrings(
        api,
        functionObject,
        vmockFunctionName,
    )
    # Put it all together
<<<<<<< HEAD
    # PCT-FIX-NEEDED - issue #5 - trailing space
    returnType = functionObject.original_return_type.rstrip()

    # Need to handle when the function returns a function pointer
    # FIXME: this is likely very fragile
    if "(*)" in returnType:
        decl = returnType.replace("(*)", f"(*{vmockFunctionName}({signatureString}))")
    elif "(&)" in returnType:
        decl = returnType.replace("(&)", f"(&{vmockFunctionName}({signatureString}))")
    else:
        decl = f"\n{returnType} {vmockFunctionName}({signatureString})"

    whatToReturn = f"{decl} {{\n    {enableComment}\n    {disableComment}\n}}"
=======
    returnType = getReturnType (functionObject)
    whatToReturn = (
        f"\n{returnType} {vmockFunctionName}({signatureString})"
        + " {\n  "
        + enableComment
        + "\n  "
        + disableComment
        + "\n\n}"
    )
>>>>>>> 365b3188

    return whatToReturn


def processVMockDefinition(enviroName, lineSoFar):
    """
    This function will process vmock_  line completions for coded tests
    When we get here, the line will always start with vmock, and end
    with "_" or (, like this:

          // vmock
          // vmock myUnit
          // vmock myUnit myFunction

    Our job is to return what comes next.

    """

    returnData = choiceDataType()

    api = UnitTestApi(enviroName)

    # TBD today - need unit tests for this

    # if what the user entered so far is an each match for the unit and function
    # we will get a single object in each list, else we will get a filtered list
    # based on what was entered

    # get the unit and function names entered by the user
    unitString, functionString = getUnitAneFunctionStrings(lineSoFar)

    # use these to get the matching unit and function objects or object lists
    unitObjectList, functionObjectList = getUnitAndFunctionObjects(
        api, unitString, functionString
    )

    # if multiple unit objects match what was entered
    # of if no unitName was just entered by the user
    # build the choice list
    if len(unitObjectList) > 1 or unitString == None:
        returnData.choiceKind = choiceKindType.File
        for unitObject in unitObjectList:
            returnData.choiceList.append(unitObject.name)

    # if multiple function objects match what was entered
    # or if no functionName was just entered by the user
    # build choice list
    elif len(functionObjectList) > 1 or functionString == None:
        for functionObject in functionObjectList:
            # vcast_name will be parameterized if the function is overloaded
            returnData.choiceList.append(functionObject.vcast_name)

    # else the unit and function names are both valid so build the definition
    elif len(unitObjectList) == 1 and len(functionObjectList) == 1:
        unitObject = unitObjectList[0]
        functionObject = functionObjectList[0]

        whatToReturn = generateVMockDefitionForUnitAndFunction(api, functionObject)

        returnData.choiceKind = choiceKindType.Snippet
        returnData.choiceList.append(whatToReturn)

    api.close()

    return returnData


def processVMockSession(enviroName, lineSoFar):
    returnData = choiceDataType()
    returnData.choiceKind = choiceKindType.Variable
    returnData.choiceList.append(" ::vunit::MockSession();")

    return returnData


def processTstLine(enviroName, line):
    """

    This function will process TEST.<command> line completions

    It will build the choice list for the "next" field
    based on the line the user has entered so far.

    To make this simpler, I did not handle all the edge cases,
    for now I'm using the exception handler.

    Input examples:
        1    2      3        4        5      6  <- lengthOfLine
        0    1      2        3        4      5  <- index into pieces
       TEST.VALUE:manager.
       TEST.VALUE:manager.PlaceOrder.
       TEST.VALUE:manager.PlaceOrder.Order.Beverage

    the pieces will always be one more than the
    fields entered so far, since the last piece will be ""
    """
    global globalOutputLog

    try:
        globalOutputLog.append("Processing: '" + line + "' ...")

        # open the environment ...
        api = UnitTestApi(enviroName)

        # Intelligently split the line into its fields
        pieces = splitExistingLine(line)

        # if the line ended in a delimiter than the last item in the
        # list will be a zero length string, if not it will be a partial
        # field so we pop it and add a null string
        if len(pieces[-1]) == 0:
            triggerCharacter = line[-1]
        else:
            pieces.pop()
            pieces.append("")
            # find all delimiters, regex cuz we might have :: in function names.
            delimiterList = re.findall(r"(?<!:)[:\.\,](?!:)", line)
            # the last delimiter is the one we want
            triggerCharacter = delimiterList[-1]

        # when we get here, the last element in the list of pieces will always be ""

        if line.upper().startswith("TEST.SLOT"):
            returnData = processSlotLines(api, pieces, triggerCharacter)
        elif line.upper().startswith("TEST.REQUIREMENT_KEY"):
            returnData = processRequirementLines(api, pieces, triggerCharacter)
        else:
            returnData = processStandardLines(api, pieces, triggerCharacter)

        api.close()
        return returnData

    except Exception as err:
        globalOutputLog.append("-" * 100)
        globalOutputLog.append("Exception occurred ...")
        trace = traceback.format_exc()
        for traceLine in trace.split("\n"):
            if len(traceLine) > 0:
                globalOutputLog.append(traceLine)
        globalOutputLog.append("-" * 100)
        return choiceDataType()


# Unit Tests
def main():
    pass


if __name__ == "__main__":
    main()<|MERGE_RESOLUTION|>--- conflicted
+++ resolved
@@ -493,32 +493,6 @@
 unitAndFunctionRegex = "^\s*\/\/\s*vmock\s*(\S+)\s*(\S+)?.*"
 # units to not be shown in the unit list
 unitsToIgnore = ["USER_GLOBALS_VCAST"]
-<<<<<<< HEAD
-# function to not be shown in the functions list
-# PCT-FIX-NEEDED - issue #8 - constructors listed as <<init>> function
-# these <<INIT>> functions should not be in the list
-# Waiting for PCT fix of FB: 101353.
-functionsToIgnore = ["coded_tests_driver", tagForInit]
-
-
-def functionCanBeVMocked(functionObject):
-    """
-    Convenience function
-    # PCT-FIX-NEEDED - issue #7 - is_mockable not dependable
-    this should be replaced by usage of is_mockable from the dataAPI
-    """
-    if functionObject.vcast_name in functionsToIgnore:
-        return False
-
-    # FIXME: this is a hack to avoid generating applys that don't have lookups
-    elif not functionObject.mock_lookup_type:
-        return False
-    elif hasattr (functionObject, "is_mockable"):
-        return functionObject.is_mockable
-    else:
-        return True
-=======
->>>>>>> 365b3188
 
 
 def getUnitAneFunctionStrings(lineSoFar):
@@ -973,9 +947,7 @@
         vmockFunctionName,
     )
     # Put it all together
-<<<<<<< HEAD
-    # PCT-FIX-NEEDED - issue #5 - trailing space
-    returnType = functionObject.original_return_type.rstrip()
+    returnType = getReturnType (functionObject)
 
     # Need to handle when the function returns a function pointer
     # FIXME: this is likely very fragile
@@ -987,17 +959,6 @@
         decl = f"\n{returnType} {vmockFunctionName}({signatureString})"
 
     whatToReturn = f"{decl} {{\n    {enableComment}\n    {disableComment}\n}}"
-=======
-    returnType = getReturnType (functionObject)
-    whatToReturn = (
-        f"\n{returnType} {vmockFunctionName}({signatureString})"
-        + " {\n  "
-        + enableComment
-        + "\n  "
-        + disableComment
-        + "\n\n}"
-    )
->>>>>>> 365b3188
 
     return whatToReturn
 
