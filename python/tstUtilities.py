import os
import re
import sys
import traceback
import hashlib
import base64

from enum import Enum


from vector.apps.DataAPI.unit_test_api import UnitTestApi
from vector.apps.DataAPI.unit_test_models import Function, Global
from vector.apps.DataAPI.migrations.migrate import MigrationError

from vConstants import (
    TAG_FOR_INIT,
    TAG_FOR_GLOBALS,
    CODED_TEST_SUBPROGRAM_NAME,
    MOCK_ENABLE_DISABLE_TEMPLATE,
)

from versionChecks import vpythonHasCodedMockSupport, enviroSupportsMocking

if vpythonHasCodedMockSupport():
    from vector.apps.DataAPI import mock_helper

globalOutputLog = list()


# For automated testing it is desirable to always have a unique name generated for
# a mock function, so if you set this variable, we will append a hash of the
# mangled function name to the mock name.  Some users might prefer this also
# so we will expose this in the extension
ADD_HASH_TO_MOCK_FUNCTION_NAMES = False


def functionCanBeMocked(functionObject):
    # NOTE: this function should *only* be called when 'CODED_MOCK_ENABLED' is
    # set to true
    return functionObject.mock is not None


def generateMockEnableForUnitAndFunction(functionObject, mockFunctionName):
    """
    Note that we pass in mockFunctionName because we want getFunctionName()
    to remain in tstUtilities.py
    """

    expr = f"enable ? &{mockFunctionName} : nullptr"
    mock_enable_body = mock_helper.generateMockEnableBody(
        functionObject, expr=expr
    ).strip()

    mock_enable_disable = MOCK_ENABLE_DISABLE_TEMPLATE.safe_substitute(
        mock=mockFunctionName,
        mock_enable_body=mock_enable_body,
    )
    mock_enable_call = f"{mockFunctionName}_enable_disable(vmock_session);"

    return mock_enable_disable, mock_enable_call


def shouldAddHashToMockFunctionNames(functionObject):
    """
    Add a hash to the generated function name if the function is overloaded,
    which is indicated by a parameterized name
    """

    if ADD_HASH_TO_MOCK_FUNCTION_NAMES or "(" in functionObject.vcast_name:
        return True
    else:
        return False


def getUnitNameList(unitList):
    """
    This will take a list of dataAPI objects and return
    a list of names ... note all objects have name attributes
    """
    returnList = list()
    for object in unitList:
        returnList.append(object.name)

    return returnList


def getNameListFromItemList(paramOrObjectList):
    """
    This gets called for params and global objects
    This will create a list of name@type items
    """
    returnList = list()
    for object in paramOrObjectList:
        if isinstance(object, Global):
            # Improvement needed: need to handle class instance objects here
            listItem = object.name + "@" + additionalTypeInfo(object.type)
        else:
            typeInfo = additionalTypeInfo(object.type)
            if typeInfo.endswith("*") or typeInfo.endswith("]"):
                listItem = object.name + "[0]@" + typeInfo
            else:
                listItem = object.name + "@" + typeInfo

        returnList.append(listItem)

    return returnList


def getObjectFromName(objectList, name):
    for object in objectList:
        # function names might be overloaded
        if isinstance(object, Function) and object.vcast_name == name:
            return object
        elif object.name == name:
            return object
    return None


def getTypeDisplayName(type):
    """
    In some cases the "display_name" is a generated temporary or tag-name
    this happens for anon structures in C for example

    typedef struct {
        int a;
        } myType;

    In that case, use use the typemark vs display_name
    """

    # The anon names are always __T<address> so use regex
    returnValue = type.display_name
    if re.match("__T[0-9]", returnValue):
        returnValue = type.typemark

    return returnValue


def additionalTypeInfo(type):
    """
    For some types, we want to give a hint about the kind ...
    """

    if type.kind == "REC_ORD":
        return getTypeDisplayName(type) + "(struct)"
    elif type.kind == "UNION":
        return getTypeDisplayName(type) + "(union)"
    elif type.kind == "CLASS":
        return type.display_name + "(class)"
    elif type.kind in ["POINTER", "CLASS_PTR", "ACCE_SS"]:
        return type.element.display_name + "*"
    elif type.kind == "ADD_RESS":
        return "void*"
    elif type.kind == "AR_RAY":
        return type.element.display_name + "[]"
    else:
        return type.display_name


def getTypeClassification(type):
    """
    This function will convert the type.kind into nice neat buckets
    """

    if type.is_enumeration:
        return "enum"

    elif type.is_string:
        return "string"

    elif type.is_character:
        return "char"

    elif type.kind in ["REC_ORD", "UNION", "CLASS"]:
        return "struct"

    elif (
        type.kind in ["ACCE_SS", "ADD_RESS", "CLASS_PTR", "AR_RAY"]
        or "POINTER" in type.kind
    ):
        return "array"

    elif type.kind == "BOOL_EAN":
        return "bool"

    elif type.is_float:
        return "float"

    elif type.kind in [
        "INT_EGER",
        "FIX_ED",
        "M_OD",
        "BIT",
        "UN_SIGNED",
        "SHORT_INT",
        "LONG_INT",
        "UNSIGNED_SHORT",
        "UNSIGNED_LONG",
        "DEC_IMAL",
        "POS_ITIVE",
        "SHORT_SHORT",
        "TINY_INT",
        "BYTE_INT",
        "LONG_LONG",
        "UNSIGNED_LONG_LONG",
        "NAT_URAL",
        "BUILTIN_QUAD",
        "INT40_T",
        "UNSIGNED_INT40_T",
        "SHORT_LONG",
        "UNSIGNED_SHORT_LONG",
        "INT128",
        "UNSIGNED_INT128",
    ]:
        return "int"

    else:
        """
        This will catch these:
            SUB_TYPE, PRI_VATE, LIMIT_ED, T_ASK, UNKNOWN,
            PRO_TECTED, GENERIC_TYPE, NOT_SUPPORTED, FORWARD_DECL,
            STD_CONTAINER, STD_MAP_CONTAINER, STD_PAIR
            SBIT, SFRA, SFRB, SFRW
        """
        return ""


def processType(type, commandPieces, currentIndex, triggerCharacter):
    """
    This recursive function will walk the type and return a list of
    strings that make up the downstream

    type is the dataAPI type of the node we are currently processing

    commandPieces is a list of what the user has entered so far
    So it will look something like this:
    test -> value -> manager -> placeOrder -> order -> Entree ->

    currentIndex tells us what node we are currently processing
    this parameter will be incremented if we recurse.

    We are "done" processing, when the currentIndex = the commandPieces length -1

    """
    global globalOutputLog
    returnData = choiceDataType()

    typeClassification = getTypeClassification(type)

    if typeClassification == "enum":
        if triggerCharacter == ":":
            enumChoices = list()
            for e in type.enums:
                enumChoices.append(e.name)
            returnData.choiceList = enumChoices
            returnData.choiceKind = choiceKindType.Enum

    elif typeClassification == "string":
        if triggerCharacter == ":":
            returnData.choiceList.append("string")
            returnData.choiceKind = choiceKindType.Constant

    elif typeClassification == "char":
        if triggerCharacter == ":":
            returnData.choiceList.append("scalar@character")
            returnData.choiceKind = choiceKindType.Constant

    elif typeClassification == "struct":
        fieldObjectList = list()
        fieldNameList = list()
        choiceList = list()
        for f in type.child_fields:
            fieldObjectList.append(f)
            fieldNameList.append(f.name)
            typeInfo = additionalTypeInfo(f.type)
            if typeInfo.endswith("*") or typeInfo.endswith("]"):
                choiceList.append(f.name + "[0]@" + typeInfo)
            else:
                choiceList.append(f.name + "@" + typeInfo)
        if len(commandPieces) == currentIndex + 1:
            returnData.choiceList = choiceList
            returnData.choiceKind = choiceKindType.Field

        else:
            currentField = commandPieces[currentIndex].split("[")[0]
            if currentField in fieldNameList:
                index = fieldNameList.index(currentField)
                return processType(
                    fieldObjectList[index].type,
                    commandPieces,
                    currentIndex + 1,
                    triggerCharacter,
                )

    elif typeClassification == "array":
        # VS Code gives us the closing ] for free ...
        # so we only need to recurse when we are past this
        if len(commandPieces) > currentIndex:
            # make sure that the string has an index expression ...
            if (
                "[" in commandPieces[currentIndex - 1]
                and "]" in commandPieces[currentIndex - 1]
            ):
                # recurse based using the array element type
                # We don't need to increment the currentIndex because
                # the index and the name are all wrapped up into one piece (e.g. array[3])
                return processType(
                    type.element, commandPieces, currentIndex, triggerCharacter
                )

    elif typeClassification == "bool":
        if triggerCharacter == ":":
            returnData.choiceList.append("true")
            returnData.choiceList.append("false")
            returnData.choiceKind = choiceKindType.Enum

    elif typeClassification in ["int", "float"]:
        if triggerCharacter == ":":
            returnData.choiceList.append("scalar@number")
            returnData.choiceKind = choiceKindType.Constant

    else:  # "other" case
        globalOutputLog.append("process type ignored type: " + type.kind)

    return returnData


def isTestableFunction(functionNode):

    # this is the modern way to make this check, available in vc24sp5+
    if hasattr(functionNode, "is_testable"):
        if functionNode.is_testable:
            return True
        else:
            return False

    # Otherwise we check using this hack ...
    # dataAPI had a bug that caused <<INIT>> to be in the function list
    # this was fixed in vc24sp5, but we need this check for older enviros
    if functionNode.vcast_name == TAG_FOR_INIT:
        return False
    elif functionNode.is_non_testable_stub:
        return False
    else:
        return True


def getFunctionList(api, unitName):
    """
    common code to generate list of functions ...
    """
    returnList = list()
    unitObject = getObjectFromName(api.Unit.all(), unitName)
    # unitName might be invalid ...
    if unitObject:
        for function in unitObject.functions:
            # we only want testable functions but we also omit
            # coded_tests_driver because this function is supporting
            # TEST.VALUE and TEST.EXPECTED lines.
            if (
                isTestableFunction(function)
                and function.vcast_name != CODED_TEST_SUBPROGRAM_NAME
            ):
                returnList.append(function.vcast_name)

        if len(unitObject.globals) > 0:
            returnList.append(TAG_FOR_GLOBALS)

    return returnList


def getTestList(api, unitName, functionName):
    returnList = list()
    unitObject = getObjectFromName(api.Unit.all(), unitName)
    if unitObject:
        functionObject = getObjectFromName(unitObject.functions, functionName)
        if functionObject:
            for testObject in functionObject.testcases:
                returnList.append(testObject.name)

    if len(returnList) > 0:
        return returnList
    else:
        return ["no test cases exist"]


# choiceKindType should match the VS Code CompletionItemKind type
# Surprisingly there is no "parameter" kind, so I just use Field for parameters
class choiceKindType(str, Enum):
    Constant = "Constant"
    Enum = "Enum"
    Field = ("Field",)
    File = ("File",)
    Function = ("Function",)
    Keyword = ("Keyword",)
    Property = "Property"
    Snippet = "Snippet"
    Value = "Value"
    Variable = "Variable"


class choiceDataType:
    def __init__(self):
        self.choiceList = list()
        self.choiceKind = choiceKindType.Keyword
        self.extraText = ""

    def toDict(self):
        data = {}
        data["choiceKind"] = self.choiceKind
        data["choiceList"] = self.choiceList
        data["extraText"] = self.extraText
        return data


def processRequirementLines(api, pieces, triggerCharacter):
    """
    This function will compute the list of possible requirement keys and return
    a list of key | description pairs
    """
    returnData = choiceDataType()
    lengthOfCommand = len(pieces)

    requirements = api.environment.requirement_api.Requirement.all()
    for requirement in requirements:
        # the description can have multiple lines, so we replace \n with ,
        description = requirement.description.replace("\n", ", ")
        returnData.choiceList.append(
            f"{requirement.external_key} ||| {requirement.title} ||| {description}"
        )

    return returnData


def processSlotLines(api, pieces, triggerCharacter):
    """
    This function handles slot lines that look like this:
       TEST.SLOT: 1, manager, Manager::PlaceOrder, 1, Manager::PlaceOrder.001
    """

    global globalOutputLog
    returnData = choiceDataType()

    lengthOfCommand = len(pieces)

    if lengthOfCommand == 2 and triggerCharacter == ":":  # Slot Number
        returnData.choiceList.append("<slot-number>")
        returnData.choiceKind = choiceKindType.Constant

    elif lengthOfCommand == 3 and triggerCharacter == ",":  # Unit
        unitList = api.Unit.all()
        returnData.choiceList = getUnitNameList(unitList)
        returnData.choiceKind = choiceKindType.File

    elif lengthOfCommand == 4 and triggerCharacter == ",":  # function
        returnData.choiceList = getFunctionList(api, pieces[2])
        returnData.choiceKind = choiceKindType.Function

    elif lengthOfCommand == 5 and triggerCharacter == ",":  # iterations
        returnData.choiceList.append("<iteration-count>")
        returnData.choiceKind = choiceKindType.Constant

    elif lengthOfCommand == 6 and triggerCharacter == ",":  # test-case
        unitName = pieces[2]
        functionName = pieces[3]
        returnData.choiceList = getTestList(api, unitName, functionName)
        returnData.choiceKind = choiceKindType.Property

    return returnData


def processStandardLines(api, pieces, triggerCharacter):
    """
    This function process everything except TEST.SLOT and TEST.REQUIREMENT_KEY lines
    """
    global globalOutputLog

    returnData = choiceDataType()

    lengthOfCommand = len(pieces)

    # we should never be called with TEST. for example
    if lengthOfCommand < 3:
        globalOutputLog.append("Line has less than 3 fields ...")

    elif lengthOfCommand == 3 and triggerCharacter == ":":  # Unit
        unitList = api.Unit.all()
        returnData.choiceList = getUnitNameList(unitList)
        returnData.choiceKind = choiceKindType.File

    elif lengthOfCommand == 4 and triggerCharacter == ".":  # Function
        returnData.choiceList = getFunctionList(api, pieces[2])
        returnData.choiceKind = choiceKindType.Function

    elif (
        lengthOfCommand == 5 and triggerCharacter == "."
    ):  # parameters and global objects
        unitName = pieces[2]
        unitObject = getObjectFromName(api.Unit.all(), unitName)
        functionList = unitObject.functions

        functionName = pieces[3]
        # functionNAme can be <<GLOBAL>> ...
        if functionName == TAG_FOR_GLOBALS:
            globalsList = unitObject.globals
            returnData.choiceList = getNameListFromItemList(globalsList)
            returnData.choiceKind = choiceKindType.Variable
        else:
            functionObject = getObjectFromName(functionList, functionName)
            try:
                paramList = functionObject.parameters
                returnData.choiceList = getNameListFromItemList(paramList)
                returnData.choiceKind = choiceKindType.Field
            except:
                pass

    elif lengthOfCommand > 5:  # in field | array index | value part
        unitName = pieces[2]
        unitObject = getObjectFromName(api.Unit.all(), unitName)
        functionName = pieces[3]
        paramName = pieces[4].split("[")[0]
        if functionName == TAG_FOR_GLOBALS:
            globalsList = unitObject.globals
            itemObject = getObjectFromName(globalsList, paramName)
        else:
            functionList = unitObject.functions
            functionObject = getObjectFromName(functionList, functionName)
            paramList = functionObject.parameters
            itemObject = getObjectFromName(paramList, paramName)

        # we pass index 5 to walk the parameter type
        if itemObject:
            returnData = processType(itemObject.type, pieces, 5, triggerCharacter)

    return returnData


def splitExistingLine(line):
    """
    We need to split the input line based on delimiters: '.' ':' ','
    comma is only for slots so to support this and do the
    right thing when there are overloaded functions we do this in parts
    """

    if line.upper().startswith("TEST.SLOT"):
        # split by : and , but ignore , in ()
        pieces = re.split("(?<!:)[:\,](?!:)(?![^\(]*\))", line)
    else:
        # split by : and .
        pieces = re.split("(?<!:)[:\.](?!:)", line)

    # strip any extra white space
    return [x.strip() for x in pieces]


# see comment below for what the patterns this matches
unitAndFunctionRegex = "^\s*\/\/\s*vmock\s*(\S+)\s*(\S+)?.*"
# units to not be shown in the unit list
unitsToIgnore = ["USER_GLOBALS_VCAST"]


def getUnitAneFunctionStrings(lineSoFar):
    # using a regex is the simplest way to extract the unit and function names
    match = re.match(unitAndFunctionRegex, lineSoFar)
    if match:
        unitString = match.group(1)
        functionString = match.group(2)
    else:
        unitString = None
        functionString = None

    return unitString, functionString


# this global and function is to use something nicer than
#  uut_prototype_stubs for the user interactions :)
PROTOTYPE_STUB_VCAST_NAME = "uut_prototype_stubs"
PROTOTYPE_STUB_DISPLAY_NAME = "Prototype-Stubs"


def unitObjectName(realName):
    if realName == PROTOTYPE_STUB_VCAST_NAME:
        return PROTOTYPE_STUB_DISPLAY_NAME
    else:
        return realName


def getUnitAndFunctionObjects(api, unitString, functionString):
    """
    This function will get called with the lineSoFar for
    the current line being edited.  When we get here the line
    will look something like (regex implements this)
         // vmock                    - return list of units
         // vmock myUn               - return list of units that start with myUn
         // vmock myUnit             - return list of functions
         // vmock myUnit myFunc      - return list of functions that starts with myFunc
         // vmock myUnit myFunction  - return full declaration

    Other notes:
        - overloaded names should be parameterized in the vmock style

    The return values will be a list of unitObjects and function objects that
    match the input strings.  If there is an exact match we will return a
    single object, for a partial match we'll return the filtered list,
    and if there is no match we'll return the full list
    """

    unitList = api.Unit.all()
    returnUnitList = []
    returnFunctionList = []

    #  first build the unit list
    for unitObject in unitList:
        if unitObject.name not in unitsToIgnore:
            # special for uut_prototype_stubs
            if unitString == PROTOTYPE_STUB_DISPLAY_NAME:
                unitString = PROTOTYPE_STUB_VCAST_NAME

            # if no unit string was entered, return all unit objects
            if unitString == None:
                returnUnitList.append(unitObject)

            # if there is an exact match, return a list with a single unit
            elif unitObject.name == unitString:
                returnUnitList = [unitObject]
                break

            # else return a filtered list that matches the entry so far
            elif unitObject.name.startswith(unitString):
                returnUnitList.append(unitObject)

    # if coded mocks are enabled, and the unit name is an exact match, process the function name
    if len(returnUnitList) == 1:
        # check if the function name matches any of the functions in the unit
        for functionObject in unitObject.functions:
            if functionCanBeMocked(functionObject):
                # vcast name will have the parameterization if the function is overloaded
                parameterizedName = functionObject.vcast_name

                # if no function name was entered, return all function objects
                if functionString == None:
                    returnFunctionList.append(functionObject)

                # if there is an exact match, return a list with a single object
                elif parameterizedName == functionString:
                    returnFunctionList = [functionObject]
                    break

                elif parameterizedName.startswith(functionString):
                    returnFunctionList.append(functionObject)

    # for an exact match of what the user entered, we will return
    # lists with a single object for each
    return returnUnitList, returnFunctionList


def isOperator(operatorSuffix):
    """
    This will get called with what comes after "operator" or "::operator"
    in a function name.  We are trying to differentiate between a real operator
    like operator++ and a function name that starts with "operator" like
            operator_to_do_something
            operator123
            operators
    """

    if len(operatorSuffix) > 0:
        firstCharacter = operatorSuffix[0]
        if (
            firstCharacter.isalpha()
            or firstCharacter.isdigit()
            or firstCharacter == "_"
        ):
            return False
        else:
            return True
    else:
        return False


def functionIsOperator(functionName):
    """
    So that we have one place to adjust if we find bugs :)
    """
    returnValue = False
    if "::operator" in functionName:
        operatorIndex = functionName.find("::operator")
        returnValue = isOperator(functionName[operatorIndex + len("::operator") :])
    elif functionName.startswith("operator"):
        returnValue = isOperator(functionName[len("operator") :])
    else:
        returnValue = False

    return returnValue


def getShortHash(toHash, requiredLen=8):
    """
    Generate a short, unique(ish) hash of a string
    """
    # Get the MD5 sum of the string
    hashed = hashlib.md5(bytes(toHash, "utf8")).digest()

    # Get the base64 "safe" version (does not contain / or +)
    b64 = base64.urlsafe_b64encode(hashed).decode()

    # Strip off any other chars we don't like
    sanitized = b64.replace("-", "").replace("_", "").replace("=", "")

    # Find how much from the beginning/end we want
    offset = int(requiredLen / 2)
    sanitized = sanitized[:offset] + sanitized[-offset:]

    return sanitized


def dropTemplates(originalName):
    """
    In some instances, we need to remove all template arguments before doing processing.

    For example, if we have a template that returns a function pointer, then we
    see `<(*)>` in the template arguments, this means we cannot correctly
    determine if our mock should return a function pointer or not.

    By dropping all function templates from a given string, we can see if it is
    only the "return" of a function is a function pointer.
    """
    droppedName = ""
    in_count = 0
    for _, char in enumerate(originalName):
        if char == "<":
            in_count += 1
        elif char == ">":
            in_count -= 1
        elif in_count == 0:
            droppedName += char

    return droppedName


def getFunctionName(functionObject):
    """
    This function generates the name of the mock function

    We use "vmock" along with the unit and function names as the default
    stub name, the user can edit this to make it unique.

    For automated testing, we support an environment variable
    to append a unique hash to this name to guarantee that we won't
    have name collisions
    """

    functionName = functionObject.name

    functionHash = ""
    if shouldAddHashToMockFunctionNames(functionObject):
        # We want a leading underscore
        functionHash = f"_{getShortHash(functionObject.mangled_name)}"

    returnName = "vmock_"
    returnName += functionObject.unit.name + "_"

    # If the method is templated, don't generate a mock with the template in
    # the name
    #
    # We need to do this _before_ splitting on `(`, in case there's a `(` in
    # the template!
    functionNameToUse = functionName
    if "<" in functionNameToUse and ">" in functionNameToUse:
        # Need to have both of these to be in a template
        #
        # We need to handle things like:
        #
        # ClassName<TypeName>::operator>=
        functionNameToUse = dropTemplates(functionNameToUse)

    # overloaded functions will have the parameterization, strip
    functionNameToUse = functionNameToUse.split("(")[0]

    # Handle if we have an operator function (which will include symbols we
    # cannot use in a function name)
    if functionIsOperator(functionNameToUse):
        startIndex = functionNameToUse.find("operator")
        functionNameToUse = functionNameToUse[: startIndex + len("operator")]

    # class members will have the scope operator, replace
    returnName += functionNameToUse.replace("::", "_")
    # now add the hash computed above for uniqueness
    returnName += f"{functionHash}"

    return returnName


enableStubPrefix = "// Enable Stub:"
disableStubPrefix = "// Disable Stub:"
logicComment = "// Insert mock logic here!"


class mockDataClass:
    def __init__(self):
        self.mockFunctionName = ""
        self.mockDeclaration = ""
        self.enableFunctionDefinition = ""
        self.enableComment = ""
        self.disableComment = ""
        self.enableFunctionCall = ""


def generateMockDataForFunction(api, functionObject):
    """
    This function will generate mockDataClass object containing
    all of the information needed to by the vmock completion processing
    or the vmockGenerator
    """

    whatToReturn = mockDataClass()

    # First generate the mock definition

    # get the name to be used for the mock itself
    mockFunctionName = getFunctionName(functionObject)

    # save the function name
    whatToReturn.mockFunctionName = mockFunctionName

    # generate the complete declaration
    mockDeclaration = functionObject.mock.generate_mock_declaration(mockFunctionName)

    whatToReturn.mockDeclaration = mockDeclaration

    # Next generate the enable function declaration,  which includes
    # all of the logic to associate the mock with the original function
    enableFunctionDefinition, enableFunctionCall = generateMockEnableForUnitAndFunction(
        functionObject, mockFunctionName
    )
    whatToReturn.enableFunctionDefinition = enableFunctionDefinition
    whatToReturn.enableFunctionCall = enableFunctionCall

    # And finally generate the usage comments that will be inserted into the mock
    whatToReturn.enableComment = f"{enableStubPrefix} {enableFunctionCall}"
    disableFunctionCall = enableFunctionCall[:-2] + ", false);"
    whatToReturn.disableComment = f"{disableStubPrefix} {disableFunctionCall}"

    return whatToReturn


def generateMockForFunction(mockData):
    """
    For a function like: int simpleFunction (int param);

    This function will generate a stub declaration and insert some
    usage hints into the declaration like this:

    int vmock_vmock_examples_simpleFunction(::vunit::CallCtx<> vunit_ctx, int param) {
       // Enable Stub:  ...
       // Disable Stub: ...

       // Insert mock logic here!

    }
    void vmock_vmock_examples_simpleFunction_enable_disable (...) {
        ...
    }

    """

    # Then put it all together, I like it this way because it is easy to read
    # and it looks more like the code that will be generated (with LF's)
    endComment = f"// end of mock for: {mockData.mockFunctionName} "
    # Note that we need the leading CR to force the declaration to a new line
    whatToReturn = (
        "\n"
        + f"{mockData.mockDeclaration}"
        + " {\n  "
        + mockData.enableComment
        + "\n  "
        + mockData.disableComment
        + "\n\n  "
        + logicComment
        + "\n}\n"
        + mockData.enableFunctionDefinition
        + "\n"
        + endComment
        + "-" * (120 - len(endComment))
        + "\n\n"
    )

    return whatToReturn


def processDataAPIException(enviroPath, error):
    """
    This is called by the TST and the Coded Mock auto-completion logic
    in the case where a MigrationError is raised, and it will return
    a choiceDataType
    """
    errorMessage = f"Language server cannot process environment: {os.path.basename (enviroPath)}\n\n"
    errorMessage += error.message
    globalOutputLog.append(errorMessage)
    returnData = choiceDataType()
    returnData.extraText = "MigrationError"
    return returnData


def processMockDefinition(enviroPath, lineSoFar):
    """
    This function will process vmock_  line completions for coded tests
    When we get here, the line will always start with vmock, and end
    with "_" or (, like this:

          // vmock
          // vmock myUnit
          // vmock myUnit myFunction

    Our job is to return what comes next.

    """

    returnData = choiceDataType()

    try:
        api = UnitTestApi(enviroPath)
    except MigrationError as error:
        return processDataAPIException(enviroPath, error)

    # if what the user entered so far is an each match for the unit and function
    # we will get a single object in each list, else we will get a filtered list
    # based on what was entered

    # get the unit and function names entered by the user
    unitString, functionString = getUnitAneFunctionStrings(lineSoFar)

    # use these to get the matching unit and function objects or object lists
    unitObjectList, functionObjectList = getUnitAndFunctionObjects(
        api, unitString, functionString
    )

    # if multiple unit objects match what was entered
    # of if no unitName was just entered by the user
    # build the choice list
    if len(unitObjectList) > 1 or unitString == None:
        returnData.choiceKind = choiceKindType.File
        for unitObject in unitObjectList:
            returnData.choiceList.append(unitObjectName(unitObject.name))

    # if multiple function objects match what was entered
    # or if no functionName was just entered by the user
    # build choice list
    elif len(functionObjectList) > 1 or functionString == None:
        for functionObject in functionObjectList:
            # vcast_name will be parameterized if the function is overloaded
            returnData.choiceList.append(functionObject.vcast_name)

    # else the unit and function names are both valid so build the definition
    elif len(unitObjectList) == 1 and len(functionObjectList) == 1:
        unitObject = unitObjectList[0]
        functionObject = functionObjectList[0]

        # First generate the mock data
        mockData = generateMockDataForFunction(api, functionObject)
        # then generate the mock definition that we will return
        whatToReturn = generateMockForFunction(mockData)

        returnData.choiceKind = choiceKindType.Snippet
        returnData.choiceList.append(whatToReturn)

    api.close()

    return returnData


def buildChoiceResponse(choiceData: choiceDataType):
    """
    This is a separate function to allow the testEditorInterface | main()
    and the socket based server to use the same code to build the response
    """

    responseObject = dict()
    responseObject["choiceKind"] = choiceData.choiceKind
    responseObject["choiceList"] = choiceData.choiceList
    responseObject["extraText"] = choiceData.extraText
    responseObject["messages"] = globalOutputLog

    return responseObject


<<<<<<< HEAD
def processTstLine(enviroName, line):
=======
def processTstLine(enviroPath, line):
>>>>>>> 099b57e2
    """

    This function will process TEST.<command> line completions

    It will build the choice list for the "next" field
    based on the line the user has entered so far.

    To make this simpler, I did not handle all the edge cases,
    for now I'm using the exception handler.

    Input examples:
        1    2      3        4        5      6  <- lengthOfLine
        0    1      2        3        4      5  <- index into pieces
       TEST.VALUE:manager.
       TEST.VALUE:manager.PlaceOrder.
       TEST.VALUE:manager.PlaceOrder.Order.Beverage

    the pieces will always be one more than the
    fields entered so far, since the last piece will be ""
    """
    global globalOutputLog

    try:
        globalOutputLog.append("Processing: '" + line + "' ...")

        # open the environment ...
        try:
            api = UnitTestApi(enviroPath)
        except MigrationError as error:
            return processDataAPIException(enviroPath, error)

        # Intelligently split the line into its fields
        pieces = splitExistingLine(line)

        # if the line ended in a delimiter than the last item in the
        # list will be a zero length string, if not it will be a partial
        # field so we pop it and add a null string
        if len(pieces[-1]) == 0:
            triggerCharacter = line[-1]
        else:
            pieces.pop()
            pieces.append("")
            # find all delimiters, regex cuz we might have :: in function names.
            delimiterList = re.findall(r"(?<!:)[:\.\,](?!:)", line)
            # the last delimiter is the one we want
            triggerCharacter = delimiterList[-1]

        # when we get here, the last element in the list of pieces will always be ""

        if line.upper().startswith("TEST.SLOT"):
            returnData = processSlotLines(api, pieces, triggerCharacter)
        elif line.upper().startswith("TEST.REQUIREMENT_KEY"):
            returnData = processRequirementLines(api, pieces, triggerCharacter)
        else:
            returnData = processStandardLines(api, pieces, triggerCharacter)

        api.close()
        return returnData

<<<<<<< HEAD
    except MigrationError as error:
        errorMessage = f"Language server cannot process environment: {os.path.basename (enviroName)}\n\n"
        errorMessage += error.message
        globalOutputLog.append(errorMessage)
        returnData = choiceDataType()
        returnData.extraText = "MigrationError"
        return returnData

=======
>>>>>>> 099b57e2
    except Exception:
        globalOutputLog.append("-" * 100)
        globalOutputLog.append("Exception occurred ...")
        trace = traceback.format_exc()
        for traceLine in trace.split("\n"):
            if len(traceLine) > 0:
                globalOutputLog.append(traceLine)
        globalOutputLog.append("-" * 100)
        return choiceDataType()


# Unit Tests
import json


def main():
    pass


if __name__ == "__main__":
    main()<|MERGE_RESOLUTION|>--- conflicted
+++ resolved
@@ -984,11 +984,7 @@
     return responseObject
 
 
-<<<<<<< HEAD
-def processTstLine(enviroName, line):
-=======
 def processTstLine(enviroPath, line):
->>>>>>> 099b57e2
     """
 
     This function will process TEST.<command> line completions
@@ -1048,17 +1044,6 @@
         api.close()
         return returnData
 
-<<<<<<< HEAD
-    except MigrationError as error:
-        errorMessage = f"Language server cannot process environment: {os.path.basename (enviroName)}\n\n"
-        errorMessage += error.message
-        globalOutputLog.append(errorMessage)
-        returnData = choiceDataType()
-        returnData.extraText = "MigrationError"
-        return returnData
-
-=======
->>>>>>> 099b57e2
     except Exception:
         globalOutputLog.append("-" * 100)
         globalOutputLog.append("Exception occurred ...")
