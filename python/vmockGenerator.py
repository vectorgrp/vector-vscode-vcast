--- conflicted
+++ resolved
@@ -353,11 +353,7 @@
 
     ret_val = 0
 
-<<<<<<< HEAD
-    if tstUtilities.coded_mocks_enabled is False:
-=======
     if tstUtilities.CODED_MOCK_ENABLED is False:
->>>>>>> 7bac9fac
         print("This version of VectorCAST does not support coded mocks")
         ret_val = -1
     elif (
