--- conflicted
+++ resolved
@@ -8,32 +8,6 @@
 from string import Template
 
 
-<<<<<<< HEAD
-=======
-def getParameterList(functionObject):
-    # "orig_declaration" contains both the type and the
-    # parameter name as originally defined.
-
-    # PCT-FIX-NEEDED - issue #1 - duplicate parameter names
-    # A special case is unnamed parameters, where "vcast_param"
-    # is used, so in this case replace with vcast_param1,2,3
-
-    paramIndex = 0
-    parameterString = ""
-    for parameterObject in functionObject.parameters:
-        if parameterObject.name != "return":
-            paramIndex += 1
-            # get parameterObject.orig_declaration
-            declarationToUse = parameterObject.bare_orig_declaration
-            parameterString += f" {declarationToUse},"
-
-    if len(parameterString) == 0:
-        return ""
-    else:
-        return f",{parameterString[:-1]}"
-
-
->>>>>>> a8bfbc25
 # function to not be shown in the functions list
 tagForInit = "<<INIT>>"
 functionsToIgnore = ["coded_tests_driver", tagForInit]
@@ -43,11 +17,7 @@
     """
     # PCT-FIX-NEEDED - issue #14 - Function call needs empty string
     """
-<<<<<<< HEAD
-    return functionObject.original_return_type.rstrip().replace("\n", "")
-=======
     return functionObject.named_original_return_type("")
->>>>>>> a8bfbc25
 
 
 def dropTemplates(originalName):
@@ -74,67 +44,8 @@
     return droppedName
 
 
-<<<<<<< HEAD
 def getMockDeclaration(functionObject, mockFunctionName):
     return functionObject.generate_mock_declaration(mockFunctionName)
-=======
-def getMockDeclaration(functionObject, mockFunctionName, signatureString):
-    # PCT-FIX-NEEDED - issue #13 - generate_mock_declaration is incorrect when
-    # the function is a free function in a namespace
-    #
-    # This whole function should be replaced with:
-    #
-    #       functionObject.generate_mock_declaration(mockFunctionName)
-    #
-    # Once #13 is fixed.
-    #
-    # Also see, #15 for the overarching issue.
-    #
-    # You should then remove: getParameterList and getFunctionSignature
-
-    """
-    This handles the special cases for the return of the mock which
-    cannot simply "just" return the return type, as per DataAPI.
-
-    This code handles two edge-cases (and the "happy path"):
-
-        1) If the function returns a function pointer, e.g.,:
-
-            `void (*get_fptr(void))(void)`
-
-           then the mock looks like this:
-
-            `void (*vmock_unit_get_fptr(::vunit::CallCtx<> vunit_ctx))(void)`
-
-        2) If the function returns a reference to a fixed-sized array, e.g.,:
-
-            `char const (&get())[100]`
-
-           then the mock looks like this:
-
-            `const char (&vmock_unit_get(::vunit::CallCtx<> vunit_ctx))[100]`
-
-        3) Otherwise, the mock is "very normal" and looks like this:
-
-            `void vmock_unit_foo(::vunit::CallCtx<> vunit_ctx)`
-    """
-
-    returnType = getReturnType(functionObject)
-
-    # Need to handle when the function returns a function pointer
-    if "(*)" in dropTemplates(returnType):
-        stubDeclaration = returnType.replace(
-            "(*)", f"(*{mockFunctionName}({signatureString}))"
-        )
-    elif "(&)" in dropTemplates(returnType):
-        stubDeclaration = returnType.replace(
-            "(&)", f"(&{mockFunctionName}({signatureString}))"
-        )
-    else:
-        stubDeclaration = f"\n{returnType} {mockFunctionName}({signatureString})"
-
-    return stubDeclaration
->>>>>>> a8bfbc25
 
 
 def functionCanBeMocked(functionObject):
@@ -161,110 +72,6 @@
         return True
 
 
-<<<<<<< HEAD
-# ----------------------------------------------------------------------------------------
-# PCT-FIX-NEEDED - would be nice if Ian would generate the apply functions for us
-# so that we don't have to do any of the processing below these lines
-# ----------------------------------------------------------------------------------------
-=======
-def getInstantiatingClass(api, functionObject):
-    # PCT-FIX-NEEDED - issue #16
-    #
-    # Currently we do lots of processing to ensure we use the right string for
-    # a function's 'callCtx' (e.g., if the function is a free function, or if
-    # it is a static method), given VectorCAST already calculates this, it
-    # would be good if this could be stored in DataAPI as well.
-
-    # Get the mock lookup type -- this now *does not* have the return type
-    mockLookupType = functionObject.mock_lookup_type
-
-    # It should start with `(`
-    assert mockLookupType[0] == "("
-
-    # We now want to find the place where we have an even number of round
-    # brackets, with the last closing bracket signifying the end the "context"
-    #
-    # endIdx is then the position in the string where the context type ends
-    endIdx = -1
-    openParen = 0
-    for idx, char in enumerate(mockLookupType):
-        if char == "(":
-            openParen += 1
-        elif openParen == 1 and char == ")":
-            endIdx = idx
-            break
-        elif char == ")":
-            openParen -= 1
-
-    # endIdx should now be a `*`
-    assert mockLookupType[endIdx - 1] == "*"
-
-    # Grab the string from after the opening `(` to before the `*`
-    instantiatingClass = mockLookupType[1 : endIdx - 1]
-
-    # Remove trailing whitespace
-    instantiatingClass = instantiatingClass.strip()
-
-    # If we happened to be a class, we're going to have `::`, so we want to
-    # remove that
-    if instantiatingClass.endswith("::"):
-        instantiatingClass = instantiatingClass.rstrip(":")
-
-    # Now we have our instantiating class
-    return instantiatingClass
-
-
-def getFunctionNameForAddress(api, functionObject):
-    # PCT-FIX-NEEDED - issue #17
-    #
-    # Currently we do lots of processing to ensure we use the right string for
-    # a function's address, given VectorCAST already calculates this, it would
-    # be good if this could be stored in DataAPI as well.
-
-    functionName = functionObject.vcast_name
-
-    if functionObject.prototype_instantiation:
-        functionName = functionObject.full_prototype_instantiation
-
-    # If we're `operator()`, do nothing
-    if "operator()" in functionName:
-        functionName = re.split("operator\(\)", functionName)[0] + "operator()"
-    elif "operator" in functionName:
-        # Need to handle operator< and overloads that contain templates, but
-        # where the function itself isn't templated
-        #
-        # This stops the logic below getting hit if we have operator< or
-        # operator>
-        #
-        # We also need to handle: scope::scope::template<args
-        # (*)>::scope::operator, so we can't just split on `(`
-
-        parts = functionName.split("operator")
-
-        # FIXME: remove this once we've done a run and we know we only get one!
-        assert len(parts) == 2
-
-        before, after = parts
-
-        functionName = before + "operator" + after.split("(")[0]
-
-    elif "<" in functionName and ">" in functionName:
-        # Don't split on "(" in parens
-        in_count = 0
-        for idx, char in enumerate(functionName):
-            if char == "<":
-                in_count += 1
-            elif char == ">":
-                in_count -= 1
-            elif char == "(" and in_count == 0:
-                functionName = functionName[:idx]
-                break
-    else:
-        functionName = functionName.split("(")[0]
-
-    return functionName
-
->>>>>>> a8bfbc25
 
 
 mock_template = Template(
