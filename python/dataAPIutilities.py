"""
This file contains all the special stuff we need to do to compute the LSE stuff for Coded Mocks,
along with all of the work arounds for existing bugs or missing features
"""

import re

from string import Template


# function to not be shown in the functions list
tagForInit = "<<INIT>>"
functionsToIgnore = ["coded_tests_driver", tagForInit]


def getReturnType(functionObject):
    """
    # PCT-FIX-NEEDED - issue #5 - return type has trailing space
    # PCT-FIX-NEEDED - issue #9 - original_return_type sometimes has \n
    """
    return functionObject.original_return_type.rstrip().replace("\n", "")


def dropTemplates(originalName):
    """
    In some instances, we need to remove all template arguments before doing processing.

    For example, if we have a template that returns a function pointer, then we
    see `<(*)>` in the template arguments, this means we cannot correctly
    determine if our mock should return a function pointer or not.

    By dropping all function templates from a given string, we can see if it is
    only the "return" of a function is a function pointer.
    """
    droppedName = ""
    in_count = 0
    for idx, char in enumerate(originalName):
        if char == "<":
            in_count += 1
        elif char == ">":
            in_count -= 1
        elif in_count == 0:
            droppedName += char

    return droppedName


def getMockDeclaration(functionObject, mockFunctionName):
    return functionObject.generate_mock_declaration(mockFunctionName)


def functionCanBeMocked(functionObject):
    """
    # PCT-FIX-NEEDED - issue #7 - is_mockable not dependable
    # Should be replaced by a single check of is_mockable

    # PCT-FIX-NEEDED - issue #8 - constructors listed as <<init>> function
    # these <<INIT>> functions should not be in the list
    # Waiting for PCT fix of FB: 101353.
    """
    if functionObject.vcast_name in functionsToIgnore:
        return False
    # Constructors are not supported by vmock
    elif functionObject.is_constructor:
        return False
    # Destructors are not supported by vmock
    elif "~" in functionObject.vcast_name:
        return False
    # This allows us to support older versions of VectorCAST
    elif hasattr(functionObject, "is_mockable"):
        return functionObject.is_mockable
    else:
        return True


<<<<<<< HEAD
# ----------------------------------------------------------------------------------------
# PCT-FIX-NEEDED - would be nice if Ian would generate the apply functions for us
# so that we don't have to do any of the processing below these lines
# ----------------------------------------------------------------------------------------
=======
def getInstantiatingClass(api, functionObject):
    # PCT-FIX-NEEDED - feature request for 'getInstantiatingClass' (includes
    # detailed example)
    #
    # Currently we do lots of processing to ensure we use the right string for
    # a function's 'callCtx' (e.g., if the function is a free function, or if
    # it is a static method), given VectorCAST already calculates this, it
    # would be good if this could be stored in DataAPI as well.

    # Get the mock lookup type -- this now *does not* have the return type
    mockLookupType = functionObject.mock_lookup_type

    # It should start with `(`
    assert mockLookupType[0] == "("

    # We now want to find the place where we have an even number of round
    # brackets, with the last closing bracket signifying the end the "context"
    #
    # endIdx is then the position in the string where the context type ends
    endIdx = -1
    openParen = 0
    for idx, char in enumerate(mockLookupType):
        if char == "(":
            openParen += 1
        elif openParen == 1 and char == ")":
            endIdx = idx
            break
        elif char == ")":
            openParen -= 1

    # endIdx should now be a `*`
    assert mockLookupType[endIdx - 1] == "*"

    # Grab the string from after the opening `(` to before the `*`
    instantiatingClass = mockLookupType[1 : endIdx - 1]

    # Remove trailing whitespace
    instantiatingClass = instantiatingClass.strip()

    # If we happened to be a class, we're going to have `::`, so we want to
    # remove that
    if instantiatingClass.endswith("::"):
        instantiatingClass = instantiatingClass.rstrip(":")

    # Now we have our instantiating class
    return instantiatingClass
>>>>>>> 3de1be6f


def getFunctionNameForAddress(api, functionObject):
    # PCT-FIX-NEEDED - feature request for 'getFunctionNameForAddress'
    # (includes detailed example)
    #
    # Currently we do lots of processing to ensure we use the right string for
    # a function's address, given VectorCAST already calculates this, it would
    # be good if this could be stored in DataAPI as well.

    functionName = functionObject.vcast_name

    if functionObject.prototype_instantiation:
        functionName = functionObject.full_prototype_instantiation

    # If we're `operator()`, do nothing
    if "operator()" in functionName:
        functionName = re.split("operator\(\)", functionName)[0] + "operator()"
    elif "operator" in functionName:
        # Need to handle operator< and overloads that contain templates, but
        # where the function itself isn't templated
        #
        # This stops the logic below getting hit if we have operator< or
        # operator>
        #
        # We also need to handle: scope::scope::template<args
        # (*)>::scope::operator, so we can't just split on `(`

        parts = functionName.split("operator")

        # FIXME: remove this once we've done a run and we know we only get one!
        assert len(parts) == 2

        before, after = parts

        functionName = before + "operator" + after.split("(")[0]

    elif "<" in functionName and ">" in functionName:
        # Don't split on "(" in parens
        in_count = 0
        for idx, char in enumerate(functionName):
            if char == "<":
                in_count += 1
            elif char == ">":
                in_count -= 1
            elif char == "(" and in_count == 0:
                functionName = functionName[:idx]
                break
    else:
        functionName = functionName.split("(")[0]

    return functionName


mock_template = Template(
    """
void ${mock}_enable_disable(vunit::MockSession &vmock_session, bool enable = true) {
    using vcast_mock_rtype = ${original_return} ;
    vcast_mock_rtype ${lookup_decl} ${const} = &${function};
    vmock_session.mock <vcast_mock_rtype ${lookup_type}> ((vcast_mock_rtype ${lookup_type})vcast_fn_ptr).assign (enable ? &${mock} : nullptr);
}
""".strip(
        "\n"
    )
)


def generateMockEnableForUnitAndFunction(api, functionObject, mockFunctionName):
    """
    Note that we pass in mockFunctionName because we want getFunctionName()
    to remain in tstUtilitie.py
    """

    original_return = getReturnType(functionObject)
    lookup_type = functionObject.mock_lookup_type

    # We need to reintroduce the 'vcast_fn_ptr' string into the look-up, when
    # first declaring the function pointer (but when use the type later on, we
    # don't want the variable name in there)
    if "::*" in lookup_type:
        # If we're a method, we only see this in one place
        lookup_decl = lookup_type.replace("::*)(", "::*vcast_fn_ptr)(", 1)
    else:
        # Otherwise, let's guess, but this could convert "too much" (e.g., in
        # functions that take function pointers)
        lookup_decl = lookup_type.replace("*)(", "*vcast_fn_ptr)(", 1)
    const = "const" if functionObject.is_const else ""
    function_name = getFunctionNameForAddress(api, functionObject)
    mock_enable_disable = mock_template.safe_substitute(
        original_return=original_return,
        lookup_decl=lookup_decl,
        const=const,
        lookup_type=lookup_type,
        function=function_name,
        mock=mockFunctionName,
    )
    mock_enable_call = f"{mockFunctionName}_enable_disable(vmock_session);"

    return mock_enable_disable, mock_enable_call<|MERGE_RESOLUTION|>--- conflicted
+++ resolved
@@ -73,59 +73,10 @@
         return True
 
 
-<<<<<<< HEAD
 # ----------------------------------------------------------------------------------------
 # PCT-FIX-NEEDED - would be nice if Ian would generate the apply functions for us
 # so that we don't have to do any of the processing below these lines
 # ----------------------------------------------------------------------------------------
-=======
-def getInstantiatingClass(api, functionObject):
-    # PCT-FIX-NEEDED - feature request for 'getInstantiatingClass' (includes
-    # detailed example)
-    #
-    # Currently we do lots of processing to ensure we use the right string for
-    # a function's 'callCtx' (e.g., if the function is a free function, or if
-    # it is a static method), given VectorCAST already calculates this, it
-    # would be good if this could be stored in DataAPI as well.
-
-    # Get the mock lookup type -- this now *does not* have the return type
-    mockLookupType = functionObject.mock_lookup_type
-
-    # It should start with `(`
-    assert mockLookupType[0] == "("
-
-    # We now want to find the place where we have an even number of round
-    # brackets, with the last closing bracket signifying the end the "context"
-    #
-    # endIdx is then the position in the string where the context type ends
-    endIdx = -1
-    openParen = 0
-    for idx, char in enumerate(mockLookupType):
-        if char == "(":
-            openParen += 1
-        elif openParen == 1 and char == ")":
-            endIdx = idx
-            break
-        elif char == ")":
-            openParen -= 1
-
-    # endIdx should now be a `*`
-    assert mockLookupType[endIdx - 1] == "*"
-
-    # Grab the string from after the opening `(` to before the `*`
-    instantiatingClass = mockLookupType[1 : endIdx - 1]
-
-    # Remove trailing whitespace
-    instantiatingClass = instantiatingClass.strip()
-
-    # If we happened to be a class, we're going to have `::`, so we want to
-    # remove that
-    if instantiatingClass.endswith("::"):
-        instantiatingClass = instantiatingClass.rstrip(":")
-
-    # Now we have our instantiating class
-    return instantiatingClass
->>>>>>> 3de1be6f
 
 
 def getFunctionNameForAddress(api, functionObject):
