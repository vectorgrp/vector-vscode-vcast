--- conflicted
+++ resolved
@@ -9,12 +9,8 @@
 import { TextDocuments, CompletionParams } from "vscode-languageserver";
 
 import {
-<<<<<<< HEAD
   choiceKindType,
-  getChoiceDataFromPython,
-=======
   getChoiceData,
->>>>>>> 5577bfa7
   getHoverStringForRequirement,
 } from "./pythonUtilities";
 
@@ -55,7 +51,7 @@
             key = pieces[2].trim();
           }
           // now find the title for this key, via a python call
-          hoverString = getHoverStringForRequirement(enviroPath, key);
+          hoverString = await getHoverStringForRequirement(enviroPath, key);
           console.log(hoverString);
         }
       } else if (
@@ -80,15 +76,11 @@
 
           // call python to get the list for this field, and then ...
           // match up that piece to find the "extra stuff" to display
-<<<<<<< HEAD
-          const choiceData = getChoiceDataFromPython(
+          const choiceData = await getChoiceData(
             choiceKindType.choiceListTST,
             enviroPath,
             lineSoFar
           );
-=======
-          const choiceData = await getChoiceData(enviroPath, lineSoFar);
->>>>>>> 5577bfa7
           const valueList = choiceData.choiceList;
           for (var index = 0; index < valueList.length; index++) {
             const valuePieces = valueList[index].split("@");
