--- conflicted
+++ resolved
@@ -35,13 +35,10 @@
   // The client passes the extensionRoot and vpython command in the args to the server
   // see: client.ts:activateLanguageServerClient()
 
-<<<<<<< HEAD
-=======
   console.log("VectorCAST Language Server is Active ...");
   console.log(`  using vpython: ${vpythonPath}`);
   console.log(`  using environment data server: ${useServer}`);
 
->>>>>>> 099b57e2
   vPythonCommandToUse = vpythonPath;
   // set the server instance of the globalEnviroDataServerActive flag
   // based on the value passed to us by the client.
@@ -100,7 +97,6 @@
   messages: [],
   extraText: "",
 };
-<<<<<<< HEAD
 
 export async function getChoiceDataFromServer(
   kind: choiceKindType,
@@ -119,26 +115,6 @@
     options: lineSoFar,
   };
 
-=======
-
-export async function getChoiceDataFromServer(
-  kind: choiceKindType,
-  enviroPath: string,
-  lineSoFar: string
-): Promise<choiceDataType> {
-  // We are re-using options for the line fragment in the request
-
-  let commandToUse = vcastCommandType.choiceListTst;
-  if (kind === choiceKindType.choiceListCT) {
-    commandToUse = vcastCommandType.choiceListCT;
-  }
-  const requestObject: clientRequestType = {
-    command: commandToUse,
-    path: enviroPath,
-    options: lineSoFar,
-  };
-
->>>>>>> 099b57e2
   let transmitResponse: transmitResponseType =
     await transmitCommand(requestObject);
 
