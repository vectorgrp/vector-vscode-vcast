
import { cleanOutputString } from "../src-common/commonUtilities";

import {
  vcastCommandType,
  clientRequestType,
  transmitCommand,
  transmitResponseType,
} from "../src-common/vcastServer";

import fs = require("fs");
import path = require("path");

const execSync = require("child_process").execSync;

<<<<<<< HEAD
// This is the language server version of the flag, set when
// the server is started.  If the user changes the value
// of use server in the settings, if will not affect the
// language server until the extension is re-started
let globalEnviroServerActive: boolean = false;
=======
import { cleanVcastOutput } from "../src-common/commonUtilities";
>>>>>>> b6511a58

let testEditorScriptPath: string | undefined = undefined;
let vPythonCommandToUse: string;

export function initializePaths(extensionRoot:string, vpythonPath:string, useServer:boolean) {
  // The client passes the extensionRoot and vpython command in the args to the server
  // see: client.ts:activateLanguageServerClient()

  vPythonCommandToUse = vpythonPath;
  globalEnviroServerActive = useServer;

  const pathToTestEditorInterface = path.join(
    extensionRoot,
    "python",
    "testEditorInterface.py"
  );
  if (fs.existsSync(pathToTestEditorInterface)) {
    console.log(
      `testEditorInterface was found here: ${pathToTestEditorInterface}`
    );
    testEditorScriptPath = `${pathToTestEditorInterface}`;
  } else {
    console.log(
      `testEditorInterface was not found in the expected location: ${pathToTestEditorInterface}`
    );
  }
}

// Get Choice Data Processing -------------------------------------------------------------

// This mirrors the data object returned from the python call to get completion text
interface choiceDataType {
  choiceKind: string;
  choiceList: string[];
  messages: string[];
}
const emptyChoiceData: choiceDataType = {
  choiceKind: "",
  choiceList: [],
  messages: [],
};

async function getChoiceDataFromServer(
  enviroPath: string,
  lineSoFar: string
): Promise<choiceDataType> {
  // We are re-using options for the line fragment in the request
  const requestObject: clientRequestType = {
    command: vcastCommandType.choiceList,
    path: enviroPath,
    options: lineSoFar,
  };

  let transmitResponse: transmitResponseType = await transmitCommand(
    requestObject
  );

  // tansmitResponse.returnData is an object with exitCode and data properties
  if (transmitResponse.success) {
    // return data wil be formatted as a choiceDataType
    return transmitResponse.returnData.data;
  } else {
    console.log(transmitResponse.statusText);
    return emptyChoiceData;
  }
}

function getChoiceDataFromPython(
  enviroPath: string,
  lineSoFar: string
): choiceDataType {
  // NOTE: we cannot use executeCommand() here because it is in the client only!
  // commandOutput is a buffer: (Uint8Array)
<<<<<<< HEAD
  const commandToRun = `${vPythonCommandToUse} ${testEditorScriptPath} choiceList ${enviroPath} "${lineSoFar}"`;
  let commandOutputBuffer = execSync(commandToRun).toString();

  // see comment about ACTUAL-DATA in cleanOutputString
  commandOutputBuffer = cleanOutputString (commandOutputBuffer);

  // two statement to make debugging easy
  const returnData = JSON.parse(commandOutputBuffer);
  return returnData;
=======
  // RUN mode is a single shot mode where we run the python script and communicate with stdin/stdout and
  const commandToRun = `${vPythonCommandToUse} ${testEditorScriptPath} ${action} ${enviroName} "${payload}"`;
  const commandOutputBuffer = execSync(commandToRun).toString();

  // two steps to make debugging easier
  const outputString = cleanVcastOutput(commandOutputBuffer);
  return JSON.parse(outputString);
>>>>>>> b6511a58
}

// Get Choice Data for Line Being Edited
export async function getChoiceData(
  enviroPath: string,
  lineSoFar: string
): Promise<choiceDataType> {
  //

  let jsonData: any;
  if (globalEnviroServerActive) {
    jsonData = await getChoiceDataFromServer(enviroPath, lineSoFar);
  } else {
    jsonData = getChoiceDataFromPython(enviroPath, lineSoFar);
  }

  for (const msg of jsonData.messages) {
    console.log(msg);
  }
  return jsonData;
}

// Get Hover String for Requirement
export function getHoverStringForRequirement(
  enviroPath: string,
  requirementKey: string
): any {
  let returnValue: string = "";
  const jsonData = getChoiceDataFromPython(enviroPath, "TEST.REQUIREMENT_KEY:");
  for (const msg of jsonData.messages) {
    console.log(msg);
  }
  for (const line of jsonData.choiceList) {
    if (line.startsWith(requirementKey)) {
      // raw data looks like:  <key> ||| <title> ||| <description>
      const pieces = line.split("|||");
      // title often has double quotes in our examples so strip those too
      const title = pieces[1].trim().replace(/['"]+/g, "");
      const description = pieces[2].trim();
      returnValue = `${title} \n\n ${description}`;
      break;
    }
  }
  return returnValue;
}

// --------------------------------------------------------------------------
// Temporary Function for Development
// --------------------------------------------------------------------------
export async function getChoiceListTimingTest(
  enviroPath: string,
  lineSoFar: string
) {
  // Compares the timing for choiceList using the server and vpython
  // To use this, insert a call into getChoiceData()

  let startTime: number = performance.now();
  for (let index = 0; index < 10; index++) {
    await getChoiceDataFromServer(enviroPath, lineSoFar);
  }
  let endTime: number = performance.now();
  let deltaString: string = ((endTime - startTime) / 1000).toFixed(2);
  console.log(`choiceList via the server 10x took: ${deltaString} seconds`);

  startTime = performance.now();
  for (let index = 0; index < 10; index++) {
    getChoiceDataFromPython(enviroPath, lineSoFar);
  }
  endTime = performance.now();
  deltaString = ((endTime - startTime) / 1000).toFixed(2);
  console.log(`choiceList via vpython 10x took: ${deltaString} seconds`);
}<|MERGE_RESOLUTION|>--- conflicted
+++ resolved
@@ -1,5 +1,4 @@
-
-import { cleanOutputString } from "../src-common/commonUtilities";
+import { cleanVcastOutput } from "../src-common/commonUtilities";
 
 import {
   vcastCommandType,
@@ -13,20 +12,20 @@
 
 const execSync = require("child_process").execSync;
 
-<<<<<<< HEAD
 // This is the language server version of the flag, set when
 // the server is started.  If the user changes the value
 // of use server in the settings, if will not affect the
 // language server until the extension is re-started
 let globalEnviroServerActive: boolean = false;
-=======
-import { cleanVcastOutput } from "../src-common/commonUtilities";
->>>>>>> b6511a58
 
 let testEditorScriptPath: string | undefined = undefined;
 let vPythonCommandToUse: string;
 
-export function initializePaths(extensionRoot:string, vpythonPath:string, useServer:boolean) {
+export function initializePaths(
+  extensionRoot: string,
+  vpythonPath: string,
+  useServer: boolean
+) {
   // The client passes the extensionRoot and vpython command in the args to the server
   // see: client.ts:activateLanguageServerClient()
 
@@ -95,25 +94,15 @@
 ): choiceDataType {
   // NOTE: we cannot use executeCommand() here because it is in the client only!
   // commandOutput is a buffer: (Uint8Array)
-<<<<<<< HEAD
   const commandToRun = `${vPythonCommandToUse} ${testEditorScriptPath} choiceList ${enviroPath} "${lineSoFar}"`;
   let commandOutputBuffer = execSync(commandToRun).toString();
 
-  // see comment about ACTUAL-DATA in cleanOutputString
-  commandOutputBuffer = cleanOutputString (commandOutputBuffer);
+  // see comment about ACTUAL-DATA in cleanVcastOutput
+  commandOutputBuffer = cleanVcastOutput(commandOutputBuffer);
 
   // two statement to make debugging easy
   const returnData = JSON.parse(commandOutputBuffer);
   return returnData;
-=======
-  // RUN mode is a single shot mode where we run the python script and communicate with stdin/stdout and
-  const commandToRun = `${vPythonCommandToUse} ${testEditorScriptPath} ${action} ${enviroName} "${payload}"`;
-  const commandOutputBuffer = execSync(commandToRun).toString();
-
-  // two steps to make debugging easier
-  const outputString = cleanVcastOutput(commandOutputBuffer);
-  return JSON.parse(outputString);
->>>>>>> b6511a58
 }
 
 // Get Choice Data for Line Being Edited
