import { cleanVcastOutput } from "../src-common/commonUtilities";

import {
  vcastCommandType,
  clientRequestType,
  transmitCommand,
  transmitResponseType,
} from "../src-common/vcastServer";

import fs = require("fs");
import path = require("path");
<<<<<<< HEAD

const execSync = require("child_process").execSync;

// This is the language server version of the flag, set when
// the server is started.  If the user changes the value
// of use server in the settings, if will not affect the
// language server until the extension is re-started
let globalEnviroServerActive: boolean = false;
=======
import { execSync } from "child_process";
import { cleanVcastOutput } from "../src-common/commonUtilities";
>>>>>>> f12bae5a

let testEditorScriptPath: string | undefined = undefined;
let vPythonCommandToUse: string;

export function initializePaths(
  extensionRoot: string,
  vpythonPath: string,
  useServer: boolean
) {
  // The client passes the extensionRoot and vpython command in the args to the server
  // see: client.ts:activateLanguageServerClient()

  vPythonCommandToUse = vpythonPath;
  globalEnviroServerActive = useServer;

  const pathToTestEditorInterface = path.join(
    extensionRoot,
    "python",
    "testEditorInterface.py"
  );
  if (fs.existsSync(pathToTestEditorInterface)) {
    console.log(
      `testEditorInterface was found here: ${pathToTestEditorInterface}`
    );
    testEditorScriptPath = `${pathToTestEditorInterface}`;
  } else {
    console.log(
      `testEditorInterface was not found in the expected location: ${pathToTestEditorInterface}`
    );
  }
}

// Get Choice Data Processing -------------------------------------------------------------

// This mirrors the data object returned from the python call to get completion text
interface choiceDataType {
  choiceKind: string;
  choiceList: string[];
  messages: string[];
}
const emptyChoiceData: choiceDataType = {
  choiceKind: "",
  choiceList: [],
  messages: [],
};

async function getChoiceDataFromServer(
  enviroPath: string,
  lineSoFar: string
): Promise<choiceDataType> {
  // We are re-using options for the line fragment in the request
  const requestObject: clientRequestType = {
    command: vcastCommandType.choiceList,
    path: enviroPath,
    options: lineSoFar,
  };

  let transmitResponse: transmitResponseType = await transmitCommand(
    requestObject
  );

  // tansmitResponse.returnData is an object with exitCode and data properties
  if (transmitResponse.success) {
    // return data wil be formatted as a choiceDataType
    return transmitResponse.returnData.data;
  } else {
    console.log(transmitResponse.statusText);
    return emptyChoiceData;
  }
}

function getChoiceDataFromPython(
  enviroPath: string,
  lineSoFar: string
): choiceDataType {
  // NOTE: we cannot use executeCommand() here because it is in the client only!
  // commandOutput is a buffer: (Uint8Array)
  const commandToRun = `${vPythonCommandToUse} ${testEditorScriptPath} choiceList ${enviroPath} "${lineSoFar}"`;
  let commandOutputBuffer = execSync(commandToRun).toString();

  // see comment about ACTUAL-DATA in cleanVcastOutput
  commandOutputBuffer = cleanVcastOutput(commandOutputBuffer);

  // two statement to make debugging easy
  const returnData = JSON.parse(commandOutputBuffer);
  return returnData;
}

// Get Choice Data for Line Being Edited
export async function getChoiceData(
  enviroPath: string,
  lineSoFar: string
): Promise<choiceDataType> {
  //

  let jsonData: any;
  if (globalEnviroServerActive) {
    jsonData = await getChoiceDataFromServer(enviroPath, lineSoFar);
  } else {
    jsonData = getChoiceDataFromPython(enviroPath, lineSoFar);
  }

  for (const msg of jsonData.messages) {
    console.log(msg);
  }
  return jsonData;
}

// Get Hover String for Requirement
export function getHoverStringForRequirement(
  enviroPath: string,
  requirementKey: string
): any {
  let returnValue: string = "";
  const jsonData = getChoiceDataFromPython(enviroPath, "TEST.REQUIREMENT_KEY:");
  for (const msg of jsonData.messages) {
    console.log(msg);
  }
  for (const line of jsonData.choiceList) {
    if (line.startsWith(requirementKey)) {
      // raw data looks like:  <key> ||| <title> ||| <description>
      const pieces = line.split("|||");
      // title often has double quotes in our examples so strip those too
      const title = pieces[1].trim().replace(/['"]+/g, "");
      const description = pieces[2].trim();
      returnValue = `${title} \n\n ${description}`;
      break;
    }
  }
  return returnValue;
}

// --------------------------------------------------------------------------
// Temporary Function for Development
// --------------------------------------------------------------------------
export async function getChoiceListTimingTest(
  enviroPath: string,
  lineSoFar: string
) {
  // Compares the timing for choiceList using the server and vpython
  // To use this, insert a call into getChoiceData()

  let startTime: number = performance.now();
  for (let index = 0; index < 10; index++) {
    await getChoiceDataFromServer(enviroPath, lineSoFar);
  }
  let endTime: number = performance.now();
  let deltaString: string = ((endTime - startTime) / 1000).toFixed(2);
  console.log(`choiceList via the server 10x took: ${deltaString} seconds`);

  startTime = performance.now();
  for (let index = 0; index < 10; index++) {
    getChoiceDataFromPython(enviroPath, lineSoFar);
  }
  endTime = performance.now();
  deltaString = ((endTime - startTime) / 1000).toFixed(2);
  console.log(`choiceList via vpython 10x took: ${deltaString} seconds`);
}<|MERGE_RESOLUTION|>--- conflicted
+++ resolved
@@ -1,5 +1,3 @@
-import { cleanVcastOutput } from "../src-common/commonUtilities";
-
 import {
   vcastCommandType,
   clientRequestType,
@@ -9,19 +7,15 @@
 
 import fs = require("fs");
 import path = require("path");
-<<<<<<< HEAD
 
-const execSync = require("child_process").execSync;
+import { execSync } from "child_process";
+import { cleanVcastOutput } from "../src-common/commonUtilities";
 
 // This is the language server version of the flag, set when
 // the server is started.  If the user changes the value
 // of use server in the settings, if will not affect the
 // language server until the extension is re-started
 let globalEnviroServerActive: boolean = false;
-=======
-import { execSync } from "child_process";
-import { cleanVcastOutput } from "../src-common/commonUtilities";
->>>>>>> f12bae5a
 
 let testEditorScriptPath: string | undefined = undefined;
 let vPythonCommandToUse: string;
