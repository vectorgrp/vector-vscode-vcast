--- conflicted
+++ resolved
@@ -675,11 +675,7 @@
 
     parser = argparse.ArgumentParser(description="VectorCAST Data Server Test Client")
     parser.add_argument("--test", required=True)
-<<<<<<< HEAD
-    parser.add_argument("--port", required=True, help=f"Server port number")
-=======
     parser.add_argument("--port", required=True, help="Server port number")
->>>>>>> 6d118f3b
     parser.add_argument(
         "--nobuild", help=f"Do not build the environment", action="store_true"
     )
@@ -735,9 +731,6 @@
 
 def manualTest(args):
 
-<<<<<<< HEAD
-    clicastPath = f'{os.path.join (VECTORCAST_DIR, "clicast")}'
-
     # Replace with with a copy paste from the command being run in the extension
     commandToRun = '{"command":"runClicastCommand","path":"c:/RDS/VectorCAST/SERVER/e2e/unitTests/QUOTES_EXAMPLE","options":"-eQUOTES_EXAMPLE -uquotes_example -s\\"Moo::honk(int,int,int)\\" -tBASIS-PATH-001 test script create c:/RDS/VectorCAST/SERVER/e2e/unitTests/QUOTES_EXAMPLE.tst"}'
 
@@ -755,25 +748,6 @@
     global ENVIRO_PATH
     global SCALABILITY_PATH
 
-=======
-    # Replace with with a copy paste from the command being run in the extension
-    commandToRun = '{"command":"runClicastCommand","path":"c:/RDS/VectorCAST/SERVER/e2e/unitTests/QUOTES_EXAMPLE","options":"-eQUOTES_EXAMPLE -uquotes_example -s\\"Moo::honk(int,int,int)\\" -tBASIS-PATH-001 test script create c:/RDS/VectorCAST/SERVER/e2e/unitTests/QUOTES_EXAMPLE.tst"}'
-
-    print("Starting Manual Test ...")
-    print(f"  running command: '{commandToRun[:80]}' ...")
-    returnData = requests.get(
-        f"{serverURL()}/runcommand", params={"request": commandToRun}
-    )
-    whatToPrint = json.dumps(returnData.json(), indent=4)
-    print(f"  response: {whatToPrint}")
-
-
-def enviroBasedTests(args):
-
-    global ENVIRO_PATH
-    global SCALABILITY_PATH
-
->>>>>>> 6d118f3b
     clicastPath = f'{os.path.join (VECTORCAST_DIR, "clicast")}'
     ENVIRO_PATH = os.path.join(os.getcwd(), "SingleEnvironment")
     SCALABILITY_PATH = os.path.join(os.getcwd(), "MultipleEnvironments")
