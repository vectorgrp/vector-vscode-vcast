--- conflicted
+++ resolved
@@ -26,36 +26,16 @@
     const checkClicast =
       process.platform === "win32" ? "where clicast" : "which clicast";
 
-    try {
-      const { stdout, stderr } = await promisifiedExec(checkClicast);
-      if (stderr) {
-        throw new Error(
-          `Error when running ${checkClicast}, make sure clicast is on PATH`
-        );
-      } else {
-        clicastExecutablePath = stdout.trim();
-        console.log(`clicast found in ${clicastExecutablePath}`);
-      }
-    } catch (error: unknown) {
-      if (error instanceof Error) {
-        console.error(`Error: ${error.message}`);
-      } else {
-        console.error(`Unexpected error: ${String(error)}`);
-      }
+  let clicastExecutablePath = "";
 
-<<<<<<< HEAD
-=======
   try {
     // Execute the command to find clicast
     const { stdout, stderr } = await promisifiedExec(checkClicast);
 
     if (stderr) {
->>>>>>> e01ea330
       throw new Error(
-        `Error when running "${checkClicast}", make sure clicast is on PATH`
+        `Error when running ${checkClicast}, make sure clicast is on PATH`
       );
-<<<<<<< HEAD
-=======
     }
 
     clicastExecutablePath = stdout.trim();
@@ -65,7 +45,11 @@
       console.error(`Error: ${error.message}`);
     } else {
       console.error(`Unexpected error: ${String(error)}`);
->>>>>>> e01ea330
+    }
+
+      throw new Error(
+        `Error when running "${checkClicast}", make sure clicast is on PATH`
+      );
     }
 
     toolVersionPath = path.join(
