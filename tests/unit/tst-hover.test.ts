--- conflicted
+++ resolved
@@ -103,15 +103,10 @@
         tstText,
         "KEY"
       );
-<<<<<<< HEAD
-      const generatedHoverString = generateHoverData(tstText, hoverPosition);
-
-=======
       const generatedHoverString = await generateHoverData(
         tstText,
         hoverPosition
       );
->>>>>>> db171d66
       expect(generatedHoverString).toContain(expectedTitle);
       if (toolVersion > 23) {
         expect(generatedHoverString).toContain(expectedDesc);
