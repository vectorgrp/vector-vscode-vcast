--- conflicted
+++ resolved
@@ -980,8 +980,6 @@
   );
 
   test(
-<<<<<<< HEAD
-=======
     'validate "no document" case',
     async () => {
       const tstText = initialTst;
@@ -996,16 +994,13 @@
         tstText,
         completionPosition,
         triggerCharacter,
-        "vcast",
-        true
-      );
+        "vcast"      );
       expect(generatedCompletionData).toEqual([]);
     },
     timeout
   );
 
   test(
->>>>>>> 5577bfa7
     'validate "invalid environment name" case',
     async () => {
       const tstText = invalidEnviroTst;
