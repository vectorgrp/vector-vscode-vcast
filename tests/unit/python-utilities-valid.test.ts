--- conflicted
+++ resolved
@@ -1,32 +1,19 @@
 import process from "node:process";
-<<<<<<< HEAD
-import { describe, expect, test, vi, beforeEach, afterEach } from "vitest";
-=======
 import path from "node:path";
 import { describe, expect, test, vi, beforeEach, afterEach } from "vitest";
 import { type Diagnostic, DiagnosticSeverity } from "vscode-languageserver";
->>>>>>> 099b57e2
 import {
   updateVPythonCommand,
   getVPythonCommand,
   generateDiagnositicForTest,
 } from "../../server/pythonUtilities";
-<<<<<<< HEAD
-import path from "node:path";
-import { Diagnostic, DiagnosticSeverity } from "vscode-languageserver";
-=======
->>>>>>> 099b57e2
 import { setupDiagnosticTest } from "./utils";
 
 const timeout = 30_000; // 30 seconds
 
-<<<<<<< HEAD
-// Mock the child_process module
-=======
 // We import it this way to mock only the types and functions we NEED to mock,
 // while everything else is imported normally.
 /* eslint-disable @typescript-eslint/consistent-type-imports */
->>>>>>> 099b57e2
 vi.mock("child_process", async () => {
   // Import the actual module so that other funcitons are not mocked
   const actual =
@@ -41,10 +28,7 @@
       ),
   };
 });
-<<<<<<< HEAD
-=======
 /* eslint-enable @typescript-eslint/consistent-type-imports */
->>>>>>> 099b57e2
 
 describe("Testing pythonUtilities (valid)", () => {
   beforeEach(() => {
