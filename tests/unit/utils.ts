--- conflicted
+++ resolved
@@ -13,12 +13,9 @@
 import { getHoverString } from "../../server/tstHover";
 import { getTstCompletionData } from "../../server/tstCompletion";
 import { validateTextDocument } from "../../server/tstValidation";
-<<<<<<< HEAD
 import { initializePaths } from "../../server/pythonUtilities";
-=======
 import { getCodedTestCompletionData } from "../../server/ctCompletions";
 import { getEnviroNameFromTestScript } from "../../server/serverUtilities";
->>>>>>> 2f54a9e8
 
 export type HoverPosition = {
   line: number;
@@ -133,6 +130,7 @@
     const enviroPath = getEnviroNameFromTestScript(tstFilepath);
     if (enviroPath) {
       return getCodedTestCompletionData(
+        undefined,
         optParameters.lineSoFar,
         completion,
         enviroPath
