import path from "node:path";
import process from "node:process";
import { promisify } from "node:util";
import { exec } from "node:child_process";
import {
  TextDocument,
  TextDocuments,
  type Diagnostic,
} from "vscode-languageserver";
import { CompletionTriggerKind } from "vscode-languageserver-protocol";
import URI from "vscode-uri";
import { vi } from "vitest";
import { getHoverString } from "../../server/tstHover";
import { getTstCompletionData } from "../../server/tstCompletion";
import { validateTextDocument } from "../../server/tstValidation";
import { initializePaths } from "../../server/pythonUtilities";
import { getCodedTestCompletionData } from "../../server/ctCompletions";
import {
  buildCompletionList,
  convertKind,
  getEnviroNameFromTestScript,
} from "../../server/serverUtilities";
<<<<<<< HEAD
import { promisify } from "util";
import { exec } from "child_process";
import { vi } from "vitest";
=======
>>>>>>> 099b57e2

export type HoverPosition = {
  line: number;
  character: number;
};

export async function generateHoverData(
  tstText: string,
  position: HoverPosition,
  envName?: string
) {
  envName ||= "vcast";

  const languageId = "VectorCAST Test Script";
  const testEnvPath = path.join(
    process.env.PACKAGE_PATH as string,
    "tests",
    "unit",
    envName
  );
  const tstFilepath = path.join(
    testEnvPath,
    process.env.TST_FILENAME as string
  );
  const uri = URI.file(tstFilepath).toString();

  const textDocument = TextDocument.create(uri, languageId, 1, tstText);

  const documents = new TextDocuments();
  storeNewDocument(documents, uri, textDocument);

  const completion = asHoverParameters(textDocument, position);

<<<<<<< HEAD
  const extensionRoot: string = process.env["PACKAGE_PATH"] || "";
  const useServer: boolean = process.env.USE_SERVER != undefined;
=======
  const extensionRoot: string = process.env.PACKAGE_PATH || "";
  const useServer: boolean = process.env.USE_SERVER !== undefined;
>>>>>>> 099b57e2
  initializePaths(extensionRoot, "vpython", useServer);

  if (textDocument) {
    console.log(`Input .tst script: \n ${textDocument.getText()} \n`);
  }
  return await getHoverString(documents, completion);
}

export function asHoverParameters(
  textDocument: TextDocument,
  position: HoverPosition
) {
  return {
    textDocument,
    position: { line: position.line, character: position.character },
  };
}

export function getHoverPositionForLine(
  lineToHoverOver: string,
  tstFileText: string,
  hoverSubstring: string
): HoverPosition {
  const linesInTst = tstFileText.split("\n");
  const lineNumber = linesInTst.indexOf(lineToHoverOver, 0);
  const columnNumber = lineToHoverOver.indexOf(hoverSubstring);
  return { line: lineNumber, character: columnNumber };
}

export type CompletionPosition = {
  line: number;
  character: number;
};

export async function generateCompletionData(
  tstText: string,
  position: CompletionPosition,
  triggerCharacter: string | undefined,
  optParameters?: {
    lineSoFar?: string;
    cppTest?: boolean;
    envName?: string;
  }
) {
  // OptParams can be undefined
  const envName = optParameters?.envName ?? "vcast";

  const languageId = optParameters?.cppTest ? "cpp" : "VectorCAST Test Script";

  const testEnvPath = path.join(
    process.env.PACKAGE_PATH as string,
    "tests",
    "unit",
    envName
  );
  const tstFilepath = path.join(
    testEnvPath,
    process.env.TST_FILENAME as string
  );

  const uri = URI.file(tstFilepath).toString();

  const textDocument = TextDocument.create(uri, languageId, 1, tstText);
  const completion = asCompletionParameters(
    textDocument,
    position,
    triggerCharacter
  );

<<<<<<< HEAD
  const extensionRoot: string = process.env["PACKAGE_PATH"] || "";
  const useServer: boolean = process.env.USE_SERVER != undefined;
=======
  const extensionRoot: string = process.env.PACKAGE_PATH || "";
  const useServer: boolean = process.env.USE_SERVER !== undefined;
>>>>>>> 099b57e2
  initializePaths(extensionRoot, "vpython", useServer);

  // Coded test
  if (optParameters?.cppTest && optParameters?.lineSoFar) {
    console.log(`Input .cpp file: \n ${textDocument.getText()} \n`);
    const enviroPath = getEnviroNameFromTestScript(tstFilepath);
    // TBD TODAY - Should this test create a "connection" object?
    if (enviroPath) {
      return getCodedTestCompletionData(
        undefined,
        optParameters.lineSoFar,
        completion,
        enviroPath
      );
    }

    throw new ReferenceError("enviroPath is undefined.");
  } /* tst */ else {
    console.log(`Input .tst script: \n ${textDocument.getText()} \n`);
    const completionData = await getTstCompletionData(textDocument, completion);
    return buildCompletionList(
      completionData.choiceList,
      convertKind(completionData.choiceKind)
    );
  }
}

export function asCompletionParameters(
  textDocument: TextDocument,
  position: CompletionPosition,
  triggerCharacter: string | undefined
) {
  return {
    textDocument,
    position: { line: position.line, character: position.character },
    context: {
      triggerKind: CompletionTriggerKind.TriggerCharacter,
      triggerCharacter,
    },
  };
}

export function getCompletionPositionForLine(
  lineToComplete: string,
  tstFileText: string
): CompletionPosition {
  const linesInTst = tstFileText.split("\n");
  const lineNumber = linesInTst.indexOf(lineToComplete, 0);
  const columnNumber = lineToComplete.length;
  return { line: lineNumber, character: columnNumber };
}

export function generateDiagnosticMessages(tstText: string): string[] {
  const languageId = "VectorCAST Test Script";
  const testEnvPath = path.join(
    process.env.PACKAGE_PATH as string,
    "tests",
    "unit",
    "vcast"
  );
  const tstFilepath = path.join(
    testEnvPath,
    process.env.TST_FILENAME as string
  );
  const uri = URI.file(tstFilepath).toString();
  const tstTextDocument = TextDocument.create(uri, languageId, 1, tstText);

  const diagnostics: Diagnostic[] = validateTextDocument(tstTextDocument);
  const diagnosticMessages = diagnostics.map(
    (diagnostics) => diagnostics.message
  );

  return diagnosticMessages;
}

export function storeNewDocument(
  documents: TextDocuments,
  uri: string,
  textDocument: TextDocument | undefined
) {
  /* `_documents` is private in `TextDocuments`.
   * We cast to `any` to make the linter happy */
<<<<<<< HEAD
  // eslint-disable-next-line @typescript-eslint/no-explicit-any
=======

>>>>>>> 099b57e2
  (documents as any)._documents[uri] = textDocument;
}

/**
 * Executes a given command and logs any errors that occur during execution.
 *
 * @param {string} command - The command to be executed.
 * @returns {Promise<void>} - A promise that resolves when the command has been executed or rejects if an error occurs.
 */
export async function runCommand(command: string): Promise<void> {
  const promisifiedExec = promisify(exec);
  const { stdout, stderr } = await promisifiedExec(command);
  if (stderr) {
    console.log(stderr);
    throw new Error(`Error when running ${command}`);
  }
<<<<<<< HEAD
=======

>>>>>>> 099b57e2
  console.log(stdout);
}

/**
 * Prepares the necessary parameters for testing coded test completion.
 *
 * @param lineToComplete The line in the test file where completion is triggered.
 * @param unitTst        The unit test code content (can be empty).
 * @param envName        The name of the environment (e.g., "vcast").
 * @param languageId     The language ID of the test file (e.g., "cpp").
 * @return An object containing the completion parameters and environment path.
 */
export async function prepareCodedTestCompletion(
  lineToComplete: string,
  unitTst: string,
  envName: string,
  languageId: string
) {
  const completionPosition = getCompletionPositionForLine(
    lineToComplete,
    unitTst
  );

  const testEnvPath = path.join(
    process.env.PACKAGE_PATH as string,
    "tests",
    "unit",
    envName
  );

  const tstFilepath = path.join(
    testEnvPath,
    process.env.TST_FILENAME as string
  );

  const triggerCharacter = lineToComplete.at(-1);
  const uri = URI.file(tstFilepath).toString();
  const textDocument = TextDocument.create(uri, languageId, 1, unitTst);

  const completion = asCompletionParameters(
    textDocument,
    completionPosition,
    triggerCharacter
  );

  const enviroPath = getEnviroNameFromTestScript(tstFilepath);

  return { completion, enviroPath, lineToComplete };
}

/**
 * Mocks the diagnostic object and sets up the connection.
 *
 * @param diagnostic Diagnostic object to be mocked.
 * @returns An object containing the mocked connection and sendDiagnostics function.
 */
export const setupDiagnosticTest = (diagnostic: Diagnostic) => {
  vi.mock(".../../server/tstValidation", () => ({
    getDiagnosticObject: vi.fn().mockReturnValue(diagnostic),
  }));

  const mockSendDiagnostics = vi.fn();

  const connection = {
    sendDiagnostics: mockSendDiagnostics,
  };

  return { connection, mockSendDiagnostics };
};<|MERGE_RESOLUTION|>--- conflicted
+++ resolved
@@ -20,12 +20,6 @@
   convertKind,
   getEnviroNameFromTestScript,
 } from "../../server/serverUtilities";
-<<<<<<< HEAD
-import { promisify } from "util";
-import { exec } from "child_process";
-import { vi } from "vitest";
-=======
->>>>>>> 099b57e2
 
 export type HoverPosition = {
   line: number;
@@ -59,13 +53,8 @@
 
   const completion = asHoverParameters(textDocument, position);
 
-<<<<<<< HEAD
-  const extensionRoot: string = process.env["PACKAGE_PATH"] || "";
-  const useServer: boolean = process.env.USE_SERVER != undefined;
-=======
   const extensionRoot: string = process.env.PACKAGE_PATH || "";
   const useServer: boolean = process.env.USE_SERVER !== undefined;
->>>>>>> 099b57e2
   initializePaths(extensionRoot, "vpython", useServer);
 
   if (textDocument) {
@@ -135,13 +124,8 @@
     triggerCharacter
   );
 
-<<<<<<< HEAD
-  const extensionRoot: string = process.env["PACKAGE_PATH"] || "";
-  const useServer: boolean = process.env.USE_SERVER != undefined;
-=======
   const extensionRoot: string = process.env.PACKAGE_PATH || "";
   const useServer: boolean = process.env.USE_SERVER !== undefined;
->>>>>>> 099b57e2
   initializePaths(extensionRoot, "vpython", useServer);
 
   // Coded test
@@ -224,11 +208,7 @@
 ) {
   /* `_documents` is private in `TextDocuments`.
    * We cast to `any` to make the linter happy */
-<<<<<<< HEAD
-  // eslint-disable-next-line @typescript-eslint/no-explicit-any
-=======
-
->>>>>>> 099b57e2
+
   (documents as any)._documents[uri] = textDocument;
 }
 
@@ -245,10 +225,7 @@
     console.log(stderr);
     throw new Error(`Error when running ${command}`);
   }
-<<<<<<< HEAD
-=======
-
->>>>>>> 099b57e2
+
   console.log(stdout);
 }
 
