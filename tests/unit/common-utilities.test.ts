import path from "node:path";
import process from "node:process";
import { describe, expect, test } from "vitest";
import {
  atgAndClicastSplitString,
  cleanVectorcastOutput,
  getVcastOptionValues,
  vpythonSplitString,
} from "../../src-common/commonUtilities";

const timeout = 30_000; // 30 seconds
<<<<<<< HEAD
let textOfInterest = "Text of Interest";
=======
const textOfInterest = "Text of Interest";
>>>>>>> 099b57e2

describe("Validating commonUtilities", () => {
  test(
    "validate VectorCAST option values",
    async () => {
      const testEnvPath = path.join(
        process.env.PACKAGE_PATH as string,
        "tests",
        "unit",
        "vcast",
        "TEST"
      );
      const cfgOptions = getVcastOptionValues(testEnvPath);
      console.log(`Debug command is ${cfgOptions.C_DEBUG_CMD}`);
      console.log(`Source extension is ${cfgOptions.SOURCE_EXTENSION}`);
      expect(cfgOptions.C_DEBUG_CMD).toBe("gdb");
      expect(cfgOptions.SOURCE_EXTENSION).toBe(".cpp");

      // Calling again to get the cached value
      const cachedCfgOptions = getVcastOptionValues(testEnvPath);
      expect(cachedCfgOptions.C_DEBUG_CMD).toBe("gdb");
      expect(cachedCfgOptions.SOURCE_EXTENSION).toBe(".cpp");
    },
    timeout
  );
  test(
    "validate cleanVectorcastOutput",
    async () => {
<<<<<<< HEAD

      // This function is called with two flavors of split strings
      // The first is used to split the output of the vpython command
      let testString = `some stuff to be stripped\n\n  ${vpythonSplitString}\n${textOfInterest}`;
      expect(cleanVectorcastOutput(testString)).toBe(textOfInterest);

=======
      // This function is called with two flavors of split strings
      // The first is used to split the output of the vpython command
      let testString = `some stuff to be stripped\n\n  ${vpythonSplitString}\n${textOfInterest}`;
      expect(cleanVectorcastOutput(testString)).toBe(textOfInterest);

>>>>>>> 099b57e2
      // The second is used to split the output of the atg and clicast commands
      // Note that it removes the text before the split string, and 2 lines after ...
      testString = `Some text before ${atgAndClicastSplitString}\nignore\nignore\n${textOfInterest}`;
      const expectedReturn = "Text of Interest";
      expect(cleanVectorcastOutput(testString)).toBe(expectedReturn);

      // This test is for the case where there is no clean needed
      testString = "don't strip me some more stuff";
      expect(cleanVectorcastOutput(testString)).toBe(testString);
    },
    timeout
  );

});<|MERGE_RESOLUTION|>--- conflicted
+++ resolved
@@ -9,11 +9,7 @@
 } from "../../src-common/commonUtilities";
 
 const timeout = 30_000; // 30 seconds
-<<<<<<< HEAD
-let textOfInterest = "Text of Interest";
-=======
 const textOfInterest = "Text of Interest";
->>>>>>> 099b57e2
 
 describe("Validating commonUtilities", () => {
   test(
@@ -42,20 +38,11 @@
   test(
     "validate cleanVectorcastOutput",
     async () => {
-<<<<<<< HEAD
-
       // This function is called with two flavors of split strings
       // The first is used to split the output of the vpython command
       let testString = `some stuff to be stripped\n\n  ${vpythonSplitString}\n${textOfInterest}`;
       expect(cleanVectorcastOutput(testString)).toBe(textOfInterest);
 
-=======
-      // This function is called with two flavors of split strings
-      // The first is used to split the output of the vpython command
-      let testString = `some stuff to be stripped\n\n  ${vpythonSplitString}\n${textOfInterest}`;
-      expect(cleanVectorcastOutput(testString)).toBe(textOfInterest);
-
->>>>>>> 099b57e2
       // The second is used to split the output of the atg and clicast commands
       // Note that it removes the text before the split string, and 2 lines after ...
       testString = `Some text before ${atgAndClicastSplitString}\nignore\nignore\n${textOfInterest}`;
