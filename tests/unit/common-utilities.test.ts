--- conflicted
+++ resolved
@@ -2,13 +2,8 @@
 import process from "node:process";
 import { describe, expect, test } from "vitest";
 import {
-<<<<<<< HEAD
-  cleanClicastOutput,
-  cleanVPythonOutput,
-=======
   atgAndClicastSplitString,
   cleanVectorcastOutput,
->>>>>>> 7f3841ee
   getVcastOptionValues,
   vpythonSplitString,
 } from "../../src-common/commonUtilities";
@@ -62,21 +57,4 @@
     timeout
   );
 
-<<<<<<< HEAD
-  test(
-    "validate cleanClicastOutput",
-    async () => {
-      let testString = "Some text before VectorCAST Copyright and some after";
-      const expectedReturn = "VectorCAST Copyrightand some after";
-      expect(cleanClicastOutput(testString)).toBe(expectedReturn);
-
-      let testWithoutSplitString = "Text without the split string";
-      expect(cleanClicastOutput(testWithoutSplitString)).toBe(
-        testWithoutSplitString
-      );
-    },
-    timeout
-  );
-=======
->>>>>>> 7f3841ee
 });