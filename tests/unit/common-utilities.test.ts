--- conflicted
+++ resolved
@@ -2,16 +2,14 @@
 import process from "node:process";
 import { describe, expect, test } from "vitest";
 import {
-<<<<<<< HEAD
+  atgAndClicastSplitString,
   cleanVectorcastOutput,
-=======
-  cleanClicastOutput,
-  cleanVPythonOutput,
->>>>>>> 177c89ac
   getVcastOptionValues,
+  vpythonSplitString,
 } from "../../src-common/commonUtilities";
 
 const timeout = 30_000; // 30 seconds
+let textOfInterest = "Text of Interest";
 
 describe("Validating commonUtilities", () => {
   test(
@@ -40,28 +38,23 @@
   test(
     "validate cleanVectorcastOutput",
     async () => {
-      let testString =
-        "some stuff to be stripped\n\n  ACTUAL-DATA\n   some more stuff ";
-      expect(cleanVectorcastOutput(testString)).toBe("some more stuff");
 
+      // This function is called with two flavors of split strings
+      // The first is used to split the output of the vpython command
+      let testString = `some stuff to be stripped\n\n  ${vpythonSplitString}\n${textOfInterest}`;
+      expect(cleanVectorcastOutput(testString)).toBe(textOfInterest);
+
+      // The second is used to split the output of the atg and clicast commands
+      // Note that it removes the text before the split string, and 2 lines after ...
+      testString = `Some text before ${atgAndClicastSplitString}\nignore\nignore\n${textOfInterest}`;
+      const expectedReturn = "Text of Interest";
+      expect(cleanVectorcastOutput(testString)).toBe(expectedReturn);
+
+      // This test is for the case where there is no clean needed
       testString = "don't strip me some more stuff";
       expect(cleanVectorcastOutput(testString)).toBe(testString);
     },
     timeout
   );
 
-  test(
-    "validate cleanClicastOutput",
-    async () => {
-      let testString = "Some text before VectorCAST Copyright and some after";
-      const expectedReturn = "VectorCAST Copyrightand some after";
-      expect(cleanClicastOutput(testString)).toBe(expectedReturn);
-
-      let testWithoutSplitString = "Text without the split string";
-      expect(cleanClicastOutput(testWithoutSplitString)).toBe(
-        testWithoutSplitString
-      );
-    },
-    timeout
-  );
 });