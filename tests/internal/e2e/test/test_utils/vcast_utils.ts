import { promisify } from "node:util";
import { exec } from "node:child_process";
import path from "node:path";
import {
  CustomTreeItem,
  type TextEditor,
  type ViewSection,
  type ViewItem,
  type TreeItem,
  ViewContent,
  ContentAssist,
  ContentAssistItem,
  BottomBarPanel,
  WebView,
} from "wdio-vscode-service";
import * as fs from "fs";
import { Key } from "webdriverio";
import expectedBasisPathTests from "../basis_path_tests.json";
import expectedAtgTests from "../atg_tests.json";

// Local VM takes longer and needs a higher TIMEOUT
export const TIMEOUT = 180_000;

export type ServerMethod =
  | "GET"
  | "POST"
  | "PUT"
  | "DELETE"
  | "PATCH"
  | "HEAD"
  | "OPTIONS";

export interface ServerOptions {
  hostname: string;
  port: number;
  path: string;
  method: ServerMethod;
}

const promisifiedExec = promisify(exec);
export async function updateTestID() {
  const testIDEnvVariable = process.env.E2E_TEST_ID;
  if (testIDEnvVariable) {
    const testID = Number.parseInt(testIDEnvVariable) + 1;
    process.env.E2E_TEST_ID = testID.toString();
  }
}

export async function cleanup() {
  console.log("Cleanup");
  console.log("Deleting all environments");

  const workbench = await browser.getWorkbench();
  const bottomBar = workbench.getBottomBar();
  const vcastTestingViewContent = await getViewContent("Testing");
  await (await vcastTestingViewContent.elem).click();
  const sections = await vcastTestingViewContent.getSections();
  const testExplorerSection = sections[0];
  const testEnvironments = await testExplorerSection.getVisibleItems();
  for (const testEnvironment of testEnvironments) {
    let testEnvironmentContextMenu;

    try {
      testEnvironmentContextMenu = await (
        testEnvironment as CustomTreeItem
      ).openContextMenu();
    } catch {
      console.log("Cannot open context menu, not an environment");
      break;
    }

    if (testEnvironmentContextMenu != undefined) {
      await testEnvironmentContextMenu.select("VectorCAST");
      const deleteButton = await $("aria/Delete Environment");
      if (deleteButton == undefined) break;

      await deleteButton.click();

      const vcastNotificationSourceElement = await $(
        "aria/VectorCAST Test Explorer (Extension)"
      );
      const vcastNotification = await vcastNotificationSourceElement.$("..");
      await (await vcastNotification.$("aria/Delete")).click();
      await bottomBar.maximize();

      await browser.waitUntil(
        async () =>
          (await (await bottomBar.openOutputView()).getText())
            .toString()
            .includes("Successful deletion of environment"),
        { timeout: 30_000 }
      );
      await (await bottomBar.openOutputView()).clearText();
      await bottomBar.restore();
    }
  }

  console.log("Done deleting all environments");
  console.log("Removing folders");

  const initialWorkdir = process.env.INIT_CWD;
  const pathToTutorial = path.join(
    initialWorkdir,
    "test",
    "vcastTutorial",
    "cpp"
  );

  const vscodeSettingsPath = path.join(
    initialWorkdir,
    "test",
    "vcastTutorial",
    ".vscode"
  );

  const launchJsonPath = path.join(vscodeSettingsPath, "launch.json");
  const unitTestsPath = path.join(pathToTutorial, "unitTests");
  const qikPath = path.join(pathToTutorial, "VCAST.QIK");

  let clearLaunchJson = "";
  let createLaunchJson = "";
  let clearUnitTestsFolder = "";
  let clearQik = "";

  if (process.platform == "win32") {
    clearLaunchJson = `del ${launchJsonPath}`;
    createLaunchJson = `copy /b NUL ${launchJsonPath}`;
    clearUnitTestsFolder = `rmdir /s /q ${unitTestsPath}`;
    clearQik = `del ${qikPath}`;
  } else {
    clearLaunchJson = `rm -rf ${launchJsonPath}`;
    createLaunchJson = `touch ${launchJsonPath}`;
    clearUnitTestsFolder = `rm -rf ${unitTestsPath}`;
    clearQik = `rm -rf ${qikPath}`;
  }

  await promisifiedExec(clearLaunchJson);
  await promisifiedExec(createLaunchJson);
  await promisifiedExec(clearUnitTestsFolder);
  await promisifiedExec(clearQik);
}

export async function getGeneratedTooltipTextAt(
  line: number,
  column: number,
  tab: TextEditor
) {
  await tab.moveCursor(line, column);
  const activeElement = await (await tab.elem).getActiveElement();
  await $(activeElement).moveTo({ xOffset: 0, yOffset: 0 });

  const tooltip = await $('[monaco-visible-content-widget="true"]');
  await tooltip.waitForExist();
  const tooltipText = await tooltip.getText();
  return tooltipText;
}

export async function executeCtrlClickOn(fileInFolderView: ViewItem) {
  await (await fileInFolderView.elem).click();
  await browser.performActions([
    {
      type: "pointer",
      id: "click1",
      parameters: { pointerType: "mouse" },
      actions: [
        { type: "pointerDown", button: 0 },
        { type: "pointerUp", button: 0 },
      ],
    },
    {
      type: "key",
      id: "ctrl",
      actions: [{ type: "keyDown", value: Key.Control }],
    },
  ]);
}

export async function releaseCtrl() {
  await browser.performActions([
    {
      type: "key",
      id: "ctrl",
      actions: [{ type: "keyUp", value: Key.Control }],
    },
  ]);
}

export async function expandWorkspaceFolderSectionInExplorer(
  workspaceName: string
) {
  const workbench = await browser.getWorkbench();
  const activityBar = workbench.getActivityBar();
  const explorerView = await activityBar.getViewControl("Explorer");
  const explorerSideBarView = await explorerView?.openView();

  const workspaceFolderSection = await explorerSideBarView
    .getContent()
    .getSection(workspaceName.toUpperCase());

  await workspaceFolderSection.expand();

  return workspaceFolderSection;
}

export async function clickOnButtonInTestingHeader(buttonLabel: string) {
  const workbench = await browser.getWorkbench();
  const activityBar = workbench.getActivityBar();
  const testingView = await activityBar.getViewControl("Testing");
  const testingOpenView = await testingView?.openView();
  expect(testingOpenView).not.toBe(undefined);

  const testingViewTitlePart = testingOpenView.getTitlePart();
  await (await testingViewTitlePart.elem).click();

  const actionButton = await (
    await $(`aria/${buttonLabel}`)
  ).$("[role=button]");

  await actionButton.moveTo();
  await actionButton.click();
}

export async function getViewContent(viewName: string) {
  const workbench = await browser.getWorkbench();
  const activityBar = workbench.getActivityBar();
  const testingView = await activityBar.getViewControl(viewName);
  const vcastTestingView = await testingView?.openView();

  return vcastTestingView.getContent();
}

export async function expandAllSubprogramsFor(subprogramGroup: CustomTreeItem) {
  for (const subprogram of await subprogramGroup.getChildren()) {
    await subprogram.expand();
  }
}

/**
 * Retrieves the top-level items from a given testing view content.
 * @param vcastTestingViewContent Testing view content.
 * @returns Top-level items or undefined
 */
export async function retrieveTestingTopItems(
  vcastTestingViewContent: ViewContent
) {
  for (const vcastTestingViewSection of await vcastTestingViewContent.getSections()) {
    if (!(await vcastTestingViewSection.isExpanded())) {
      await vcastTestingViewSection.expand();
    }
    // Get all top-level items (ENV_01, ENV_02, etc.)
    return await vcastTestingViewSection.getVisibleItems();
  }

  return undefined;
}

/**
 * Function that expands the top folder of the testing pane and returns it if available.
 * @param envName Name of the environment.
 * @param topLevelItems All Top level folders of the testing pane.
 * @returns "Folder item" or undefined if not found.
 */
export async function expandTopEnvInTestPane(
  envName: string,
  topLevelItems: CustomTreeItem[]
): Promise<CustomTreeItem> {
  for (const item of topLevelItems) {
    const itemName = await (await item.elem).getText();
    if (itemName === envName && !(await item.isExpanded())) {
      await item.expand();
      return item;
    }
  }

  return undefined;
}

export async function findSubprogram(
  subprogramName: string,
  viewSection: ViewSection
) {
  if (!(await viewSection.isExpanded())) await viewSection.expand();
  for (const visibleItem of await viewSection.getVisibleItems()) {
    const subprogramGroup = visibleItem as CustomTreeItem;
    if (!(await subprogramGroup.isExpanded())) await subprogramGroup.expand();

    await expandAllSubprogramsFor(subprogramGroup);

    for (const subprogram of await subprogramGroup.getChildren()) {
      const foundSubprogramName = await (
        await (subprogram as CustomTreeItem).elem
      ).getText();
      if (subprogramName === foundSubprogramName) {
        return subprogram;
      }
    }
  }

  return undefined;
}

export async function findSubprogramMethod(
  subprogram: TreeItem,
  expectedMethodName: string
) {
  await browser.waitUntil(
    async () => (await subprogram.getChildren()).length > 0
  );
  for (const subprogramMethod of await subprogram.getChildren()) {
    const subprogramMethodName = await (
      await (subprogramMethod as CustomTreeItem).elem
    ).getText();
    if (subprogramMethodName === expectedMethodName) {
      if (!subprogramMethod.isExpanded()) {
        await subprogramMethod.select();
      }

      return subprogramMethod as CustomTreeItem;
    }
  }

  return undefined;
}

export async function getTestHandle(
  subprogram: TreeItem,
  expectedMethodName: string,
  expectedTestName: string,
  totalNumberOfTestsForMethod: number
) {
  const customSubprogramMethod = await findSubprogramMethod(
    subprogram,
    expectedMethodName
  );
  if (!customSubprogramMethod.isExpanded()) {
    await customSubprogramMethod.select();
  }

  try {
    await browser.waitUntil(
      async () =>
        (await customSubprogramMethod.getChildren()).length ===
        totalNumberOfTestsForMethod,
      { timeout: 8000, timeoutMsg: `${expectedTestName} not found` }
    );
  } catch {
    return undefined;
  }

  for (const testHandle of await customSubprogramMethod.getChildren()) {
    const testName = await (
      await (testHandle as CustomTreeItem).elem
    ).getText();
    if (testName.includes(expectedTestName)) {
      return testHandle;
    }
  }

  return undefined;
}

export async function openTestScriptFor(subprogramMethod: CustomTreeItem) {
  const contextMenu = await subprogramMethod.openContextMenu();
  await contextMenu.select("VectorCAST");
  // For some reason, it does not want to click on New Test Script
  // when given as an argument in select
  // so doing it manually, this slows things down
  const menuElement = await $("aria/New Test Script");
  await menuElement.click();

  const workbench = await browser.getWorkbench();
  const editorView = workbench.getEditorView();
  await browser.waitUntil(
    async () =>
      (await (await editorView.getActiveTab()).getTitle()) ===
      "vcast-template.tst"
  );
}

/**
 * Generates Basis Path tests for a given subprogram method.
 * @param subprogramMethod Subprogram method for which to generate ATG tests.
 */
export async function insertBasisPathTestFor(subprogramMethod: CustomTreeItem) {
  let workbench = await browser.getWorkbench();
  let bottomBar = workbench.getBottomBar();
  const contextMenu = await subprogramMethod.openContextMenu();
  await contextMenu.select("VectorCAST");

  const menuElement = await $("aria/Insert Basis Path Tests");
  await menuElement.click();

  await browser.waitUntil(
    async () =>
      (await (await bottomBar.openOutputView()).getText())
        .toString()
        .includes("Script loaded successfully"),
    { timeout: TIMEOUT }
  );

  // Run the tests and wait for them to finish
  await (
    await (
      await subprogramMethod.getActionButton("Run Test")
    ).elem
  ).click();
  await browser.waitUntil(
    async () =>
      (await (await bottomBar.openOutputView()).getText())
        .toString()
        .includes("Starting execution of test: BASIS-PATH-004"),
    { timeout: TIMEOUT }
  );
}

export async function generateBasisPathTestForSubprogram(
  unit: string,
  subprogramName: string
) {
  const vcastTestingViewContent = await getViewContent("Testing");
  let subprogram: TreeItem;
  for (const vcastTestingViewSection of await vcastTestingViewContent.getSections()) {
    if (!(await vcastTestingViewSection.isExpanded()))
      await vcastTestingViewSection.expand();

    for (const vcastTestingViewContentSection of await vcastTestingViewContent.getSections()) {
      console.log(await vcastTestingViewContentSection.getTitle());
      await vcastTestingViewContentSection.expand();
      subprogram = await findSubprogram(unit, vcastTestingViewContentSection);
      if (subprogram) {
        if (!(await subprogram.isExpanded())) await subprogram.expand();
        break;
      }
    }
  }

  if (!subprogram) {
    throw new Error("Subprogram 'manager' not found");
  }

  const subprogramMethod = await findSubprogramMethod(
    subprogram,
    subprogramName
  );
  if (!subprogramMethod) {
    throw new Error(
      "Subprogram method 'Manager::AddIncludedDessert' not found"
    );
  }

  if (!subprogramMethod.isExpanded()) {
    await subprogramMethod.select();
  }

  await insertBasisPathTestFor(subprogramMethod);
}

export async function deleteTest(testHandle: CustomTreeItem) {
  const contextMenu = await testHandle.openContextMenu();
  await contextMenu.select("VectorCAST");
  // For some reason, it does not want to click on Delete Test
  // when given as an argument in select

  const menuElement = await $("aria/Delete Tests");
  await menuElement.click();
}

export async function editTestScriptFor(
  subprogramMethod: CustomTreeItem,
  testEnvironmentName: string
) {
  const contextMenu = await subprogramMethod.openContextMenu();
  await contextMenu.select("VectorCAST");
  // For some reason, it does not want to click on New Test Script
  // when given as an argument in select
  // so doing it manually, this slows things down
  const menuElement = await $("aria/Edit Test Script");
  await menuElement.click();

  const workbench = await browser.getWorkbench();
  const editorView = workbench.getEditorView();
  await browser.waitUntil(
    async () =>
      (await (await editorView.getActiveTab()).getTitle()) ===
      testEnvironmentName + ".tst"
  );
}

export enum testGenMethod {
  BasisPath = "Basis Path",
  ATG = "ATG",
}

export async function generateAllTestsForEnv(
  envName: string,
  testGenMethod: string
) {
  const menuItemLabel = `Insert ${testGenMethod} Tests`;

  const vcastTestingViewContent = await getViewContent("Testing");

  for (const vcastTestingViewContentSection of await vcastTestingViewContent.getSections()) {
    for (const visibleItem of await vcastTestingViewContentSection.getVisibleItems()) {
      await visibleItem.select();

      const subprogramGroup = visibleItem as CustomTreeItem;
      await expandAllSubprogramsFor(subprogramGroup);
      if ((await subprogramGroup.getTooltip()).includes(envName)) {
        await subprogramGroup.expand();
        const contextMenu = await subprogramGroup.openContextMenu();
        await contextMenu.select("VectorCAST");
        await (await $(`aria/${menuItemLabel}`)).click();

        const workbench = await browser.getWorkbench();
        const bottomBar = workbench.getBottomBar();

        await browser.waitUntil(async () =>
          (await (await bottomBar.openOutputView()).getText()).includes(
            "test explorer  [info]  Script loaded successfully"
          )
        );

        break;
      }
    }
  }
}

export async function validateGeneratedTestScriptContent(
  testHandle: TreeItem,
  expectedTestCode: string,
  envName: string
) {
  await testHandle.select();
  const contextMenu = await testHandle.openContextMenu();
  await contextMenu.select("VectorCAST");
  const menuElement = await $("aria/Edit Test Script");
  await menuElement.click();

  const workbench = await browser.getWorkbench();
  const editorView = workbench.getEditorView();
  const tstFilename = `${envName.split("/").at(-1)}.tst`;
  await browser.waitUntil(
    async () =>
      (await (await editorView.getActiveTab()).getTitle()) === tstFilename
  );
  const tab = (await editorView.openEditor(tstFilename)) as TextEditor;

  const fullGenTstScript = await tab.getText();

  await editorView.closeAllEditors();
  for (let line of expectedTestCode) {
    line = line.trim();
    expect(fullGenTstScript.includes(line)).toBe(true);
  }
}

export async function deleteAllTestsForEnv(envName: string) {
  const vcastTestingViewContent = await getViewContent("Testing");

  for (const vcastTestingViewContentSection of await vcastTestingViewContent.getSections()) {
    for (const visibleItem of await vcastTestingViewContentSection.getVisibleItems()) {
      await visibleItem.select();

      const subprogramGroup = visibleItem as CustomTreeItem;
      if ((await subprogramGroup.getTooltip()).includes(envName)) {
        await subprogramGroup.expand();
        const menuItemLabel = "Delete Tests";
        const contextMenu = await subprogramGroup.openContextMenu();
        await contextMenu.select("VectorCAST");
        await (await $(`aria/${menuItemLabel}`)).click();

        const vcastNotificationSourceElement = await $(
          "aria/VectorCAST Test Explorer (Extension)"
        );
        const vcastNotification = await vcastNotificationSourceElement.$("..");
        await (await vcastNotification.$("aria/Delete")).click();

        break;
      }
    }
  }
}

export async function validateTestDeletionForEnv(envName: string) {
  const vcastTestingViewContent = await getViewContent("Testing");
  const doneValidating = false;
  for (const vcastTestingViewContentSection of await vcastTestingViewContent.getSections()) {
    for (const visibleItem of await vcastTestingViewContentSection.getVisibleItems()) {
      await visibleItem.select();

      const subprogramGroup = visibleItem as CustomTreeItem;

      if ((await subprogramGroup.getTooltip()).includes(envName)) {
        for (const unit of await subprogramGroup.getChildren()) {
          const unitName = await unit.getTooltip();

          if (
            !unitName.includes("Compound") &&
            !unitName.includes("Initialization")
          ) {
            for (const method of await unit.getChildren()) {
              const methodName = await method.getTooltip();

              // This is flaky, it sometimes takes manager as Child element
              if (methodName.includes("::")) {
                await browser.waitUntil(
                  async () => (await method.hasChildren()) === false
                );
              }
            }
          }
        }

        // GetVisibleItems() literally gets the visible items, including leaves in the structure
        // important to stop the loop here, otherwise wdio starts doing random things and hangs
        if (doneValidating) break;
      }
    }

    if (doneValidating) break;
  }
}

export async function validateTestDeletionForUnit(
  envName: string,
  unitName: string
) {
  let doneValidating = false;
  const vcastTestingViewContent = await getViewContent("Testing");

  for (const vcastTestingViewContentSection of await vcastTestingViewContent.getSections()) {
    for (const visibleItem of await vcastTestingViewContentSection.getVisibleItems()) {
      await visibleItem.select();

      const subprogramGroup = visibleItem as CustomTreeItem;

      if ((await subprogramGroup.getTooltip()).includes(envName)) {
        for (const unit of await subprogramGroup.getChildren()) {
          const unitNameTooltip = await unit.getTooltip();

          if (unitNameTooltip.includes(unitName)) {
            for (const method of await unit.getChildren()) {
              const methodName = await method.getTooltip();

              // This is flaky, it sometimes takes manager as Child element
              if (methodName.includes("::")) {
                await browser.waitUntil(
                  async () => (await method.hasChildren()) === false
                );
              }
            }

            doneValidating = true;
            break;
          }
        }

        // GetVisibleItems() literally gets the visible items, including leaves in the structure
        // important to stop the loop here, otherwise wdio starts doing random things and hangs
        if (doneValidating) break;
      }
    }

    if (doneValidating) break;
  }
}

export async function validateTestDeletionForFunction(
  unitName: string,
  functionName: string,
  spotCheckTestName: string,
  totalNumberOfTestsForMethod: number
) {
  // Only checking if one of the tests can be found
  // This indicates that the test tree got refreshed
  await validateSingleTestDeletion(
    unitName,
    functionName,
    spotCheckTestName,
    totalNumberOfTestsForMethod
  );
}

export async function generateAndValidateAllTestsFor(
  envName: string,
  testGenMethod: string
) {
  await generateAllTestsForEnv(envName, testGenMethod);

  const vcastTestingViewContent = await getViewContent("Testing");
  const expectedTests = await getAllExpectedTests(testGenMethod);
  for (const [unitName, functions] of Object.entries(expectedTests[envName])) {
    for (const [functionName, tests] of Object.entries(functions)) {
      if (!tests) continue;
      for (const [testName, testCode] of Object.entries(tests)) {
        let subprogram: TreeItem;
        let testHandle: TreeItem;
        for (const vcastTestingViewSection of await vcastTestingViewContent.getSections()) {
          await vcastTestingViewSection.expand();
          subprogram = await findSubprogram(unitName, vcastTestingViewSection);
          if (subprogram) {
            await subprogram.expand();
            await browser.waitUntil(
              async () =>
                (await getTestHandle(
                  subprogram,
                  functionName,
                  testName,
                  Object.entries(tests).length
                )) != undefined,
              { timeout: 90_000, interval: 10_000 }
            );

            testHandle = await getTestHandle(
              subprogram,
              functionName,
              testName,
              Object.entries(tests).length
            );
            if (testHandle) {
              const expectedTestCode = await getExpectedTestCode(
                expectedTests,
                envName,
                unitName,
                functionName,
                testName
              );
              await validateGeneratedTestScriptContent(
                testHandle,
                expectedTestCode,
                envName
              );
              break;
            } else {
              throw `Test handle not found for ${envName}:${unitName}:${functionName}:${testName}`;
            }
          }
        }

        if (!subprogram) {
          throw `Subprogram ${unitName} not found`;
        }
      }
    }
  }
}

export async function generateFlaskIconTestsFor(
  line: number,
  testGenMethod: string,
  unitFileName: string
) {
  const workbench = await browser.getWorkbench();
  const activityBar = workbench.getActivityBar();
  const explorerView = await activityBar.getViewControl("Explorer");
  const explorerSideBarView = await explorerView?.openView();

  const workspaceFolderName = "vcastTutorial";
  const workspaceFolderSection = await explorerSideBarView
    .getContent()
    .getSection(workspaceFolderName.toUpperCase());

  await workspaceFolderSection.expand();

  const managerCpp = workspaceFolderSection.findItem(unitFileName);
  await (await managerCpp).select();

  const editorView = workbench.getEditorView();
  const tab = (await editorView.openEditor(unitFileName)) as TextEditor;

  await tab.moveCursor(line, 1);

  const lineNumberElement = await $(`.line-numbers=${line}`);
  const flaskElement = await (
    await lineNumberElement.parentElement()
  ).$(".cgmr.codicon");
  const backgroundImageCSS =
    await flaskElement.getCSSProperty("background-image");
  const backgroundImageURL = backgroundImageCSS.value;
  const BEAKER = "/beaker-plus";
  expect(backgroundImageURL.includes(BEAKER)).toBe(true);
  await flaskElement.click({ button: 2 });

  await (await $("aria/VectorCAST")).click();
  await (await $(`aria/Generate ${testGenMethod} Tests`)).click();
}

export async function validateGeneratedTest(
  testGenMethod: string,
  envName: string,
  unitName: string,
  functionName: string,
  testName: string,
  totalTestsForFunction = 1
) {
  let subprogram: TreeItem;
  const vcastTestingViewContent = await getViewContent("Testing");
  await (await vcastTestingViewContent.elem).click();
  console.log("Validating generated test");
  for (const vcastTestingViewSection of await vcastTestingViewContent.getSections()) {
    console.log("Expanded testing view section");
    subprogram = await findSubprogram(unitName, vcastTestingViewSection);
    if (subprogram) {
      const testHandle = await getTestHandle(
        subprogram,
        functionName,
        testName,
        totalTestsForFunction
      );
      expect(testHandle).not.toBe(undefined);
      const allExpectedTests = await getAllExpectedTests(testGenMethod);
      const expectedTestCode = await getExpectedTestCode(
        allExpectedTests,
        envName,
        unitName,
        functionName,
        testName
      );
      await validateGeneratedTestScriptContent(
        testHandle,
        expectedTestCode,
        envName
      );
      break;
    }
  }

  if (!subprogram) {
    throw `Subprogram ${unitName} not found`;
  }
}

export async function getExpectedTestCode(
  expectedTests: Record<string, unknown>,
  envName: string,
  unitName: string,
  functionName: string,
  testName: string
) {
  if (unitName == "database") {
    return expectedTests[envName].database[functionName][testName];
  }

  if (unitName == "manager") {
    return expectedTests[envName].manager[functionName][testName];
  }

  if (unitName == "quotes_example") {
    return expectedTests[envName].quotes_example[functionName][testName];
  }

  return undefined;
}

export async function getExpectedUnitInfo(
  expectedTests: Record<string, unknown>,
  envName: string,
  unitName: string
) {
  if (unitName == "database") {
    return expectedTests[envName].database;
  }

  if (unitName == "manager") {
    return expectedTests[envName].manager;
  }

  if (unitName == "quotes_example") {
    return expectedTests[envName].quotes_example;
  }
}

export async function getExpectedFunctionInfo(
  expectedTests: Record<string, unknown>,
  envName: string,
  unitName: string,
  functionName: string
) {
  if (unitName == "database") {
    return expectedTests[envName].database[functionName];
  }

  if (unitName == "manager") {
    return expectedTests[envName].manager[functionName];
  }

  if (unitName == "quotes_example") {
    return expectedTests[envName].quotes_example[functionName];
  }
}

export async function getAllExpectedTests(testGenMethodText: string) {
  if (testGenMethodText === testGenMethod.BasisPath) {
    return expectedBasisPathTests;
  }

  return expectedAtgTests;
}

export async function deleteGeneratedTest(
  unitName: string,
  functionName: string,
  testName: string,
  totalTestsForFunction = 1
) {
  let subprogram: TreeItem;
  const vcastTestingViewContent = await getViewContent("Testing");

  for (const vcastTestingViewSection of await vcastTestingViewContent.getSections()) {
    await vcastTestingViewSection.expand();
    subprogram = await findSubprogram(unitName, vcastTestingViewSection);
    if (subprogram) {
      const testHandle = (await getTestHandle(
        subprogram,
        functionName,
        testName,
        totalTestsForFunction
      )) as CustomTreeItem;
      expect(testHandle).not.toBe(undefined);
      await deleteTest(testHandle);
      break;
    }
  }

  if (!subprogram) {
    throw `Subprogram ${unitName} not found`;
  }
}

export type vcastTest = {
  envName: string;
  unitName: string;
  functionName: string;
  testName: string;
  numTestsForFunction: number;
};

export async function multiselectDeletion(tests: vcastTest[]) {
  let subprogram: TreeItem;
  const vcastTestingViewContent = await getViewContent("Testing");

  const testHandles: CustomTreeItem[] = [];

  for (const vcastTest of tests) {
    for (const vcastTestingViewSection of await vcastTestingViewContent.getSections()) {
      await vcastTestingViewSection.expand();
      subprogram = await findSubprogram(
        vcastTest.unitName,
        vcastTestingViewSection
      );
      if (subprogram) {
        const testHandle = (await getTestHandle(
          subprogram,
          vcastTest.functionName,
          vcastTest.testName,
          vcastTest.numTestsForFunction
        )) as CustomTreeItem;
        expect(testHandle).not.toBe(undefined);
        testHandles.push(testHandle);
        break;
      }
    }

    if (!subprogram) {
      throw `Subprogram ${vcastTest.unitName} not found`;
    }
  }

  for (const testHandle of testHandles) {
    await executeCtrlClickOn(testHandle);
  }

  await releaseCtrl();
  const contextMenu = await testHandles[0].openContextMenu();
  await contextMenu.select("VectorCAST");
  const menuElement = await $("aria/Delete Tests");
  await menuElement.click();

  const vcastNotificationSourceElement = await $(
    "aria/VectorCAST Test Explorer (Extension)"
  );
  const vcastNotification = await vcastNotificationSourceElement.$("..");
  await (await vcastNotification.$("aria/Delete")).click();
}

export async function validateSingleTestDeletion(
  unitName: string,
  functionName: string,
  testName: string,
  totalTestsForFunction = 1
) {
  let subprogram: TreeItem;
  const vcastTestingViewContent = await getViewContent("Testing");

  for (const vcastTestingViewSection of await vcastTestingViewContent.getSections()) {
    await vcastTestingViewSection.expand();
    subprogram = await findSubprogram(unitName, vcastTestingViewSection);
    if (subprogram) {
      await browser.waitUntil(
        async () =>
          ((await getTestHandle(
            subprogram,
            functionName,
            testName,
            totalTestsForFunction
          )) as CustomTreeItem) === undefined,
        {
          timeout: 20_000,
          interval: 2000,
          timeoutMsg:
            "Checking that the test disappeared from the test tree timed out",
        }
      );

      break;
    }
  }

  if (!subprogram) {
    throw `Subprogram ${unitName} not found`;
  }
}

export async function generateAllTestsForUnit(
  unitName: string,
  testGenMethod: string
) {
  const menuItemLabel = `Insert ${testGenMethod} Tests`;
  let subprogram: TreeItem;
  const vcastTestingViewContent = await getViewContent("Testing");
  for (const vcastTestingViewSection of await vcastTestingViewContent.getSections()) {
    await vcastTestingViewSection.expand();
    subprogram = await findSubprogram(unitName, vcastTestingViewSection);
    if (subprogram) {
      const contextMenu = await subprogram.openContextMenu();
      await contextMenu.select("VectorCAST");
      await (await $(`aria/${menuItemLabel}`)).click();

      break;
    }
  }

  if (!subprogram) {
    throw `Subprogram ${unitName} not found`;
  }
}

export async function generateAllTestsForFunction(
  unitName: string,
  functionName: string,
  testGenMethod: string
) {
  const menuItemLabel = `Insert ${testGenMethod} Tests`;
  let subprogram: TreeItem;
  const vcastTestingViewContent = await getViewContent("Testing");
  for (const vcastTestingViewSection of await vcastTestingViewContent.getSections()) {
    await vcastTestingViewSection.expand();
    subprogram = await findSubprogram(unitName, vcastTestingViewSection);
    if (subprogram) {
      const functionNode = await findSubprogramMethod(subprogram, functionName);

      const contextMenu = await functionNode.openContextMenu();
      await contextMenu.select("VectorCAST");
      await (await $(`aria/${menuItemLabel}`)).click();

      break;
    }
  }

  if (!subprogram) {
    throw `Subprogram ${unitName} not found`;
  }
}

export async function deleteAllTestsForUnit(
  unitName: string,
  testGenMethod: string
) {
  const menuItemLabel = `Insert ${testGenMethod} Tests`;
  let subprogram: TreeItem;
  const vcastTestingViewContent = await getViewContent("Testing");
  for (const vcastTestingViewSection of await vcastTestingViewContent.getSections()) {
    await vcastTestingViewSection.expand();
    subprogram = await findSubprogram(unitName, vcastTestingViewSection);
    if (subprogram) {
      const menuItemLabel = "Delete Tests";
      const contextMenu = await subprogram.openContextMenu();
      await contextMenu.select("VectorCAST");
      await (await $(`aria/${menuItemLabel}`)).click();

      const vcastNotificationSourceElement = await $(
        "aria/VectorCAST Test Explorer (Extension)"
      );
      const vcastNotification = await vcastNotificationSourceElement.$("..");
      await (await vcastNotification.$("aria/Delete")).click();

      break;
    }
  }

  if (!subprogram) {
    throw `Subprogram ${unitName} not found`;
  }
}

export async function deleteAllTestsForFunction(
  unitName: string,
  functionName: string,
  testGenMethod: string
) {
  const menuItemLabel = `Insert ${testGenMethod} Tests`;
  let subprogram: TreeItem;
  const vcastTestingViewContent = await getViewContent("Testing");
  for (const vcastTestingViewSection of await vcastTestingViewContent.getSections()) {
    await vcastTestingViewSection.expand();
    subprogram = await findSubprogram(unitName, vcastTestingViewSection);
    if (subprogram) {
      const functionNode = await findSubprogramMethod(subprogram, functionName);
      const menuItemLabel = "Delete Tests";
      const contextMenu = await functionNode.openContextMenu();
      await contextMenu.select("VectorCAST");
      await (await $(`aria/${menuItemLabel}`)).click();

      const vcastNotificationSourceElement = await $(
        "aria/VectorCAST Test Explorer (Extension)"
      );
      const vcastNotification = await vcastNotificationSourceElement.$("..");
      await (await vcastNotification.$("aria/Delete")).click();

      break;
    }
  }

  if (!subprogram) {
    throw `Subprogram ${unitName} not found`;
  }
}

export async function validateGeneratedTestsForUnit(
  envName: string,
  unitName: string,
  testGenMethod: string
) {
  const allExpectedTests = await getAllExpectedTests(testGenMethod);
  const expectedUnitInfo = await getExpectedUnitInfo(
    allExpectedTests,
    envName,
    unitName
  );
  const vcastTestingViewContent = await getViewContent("Testing");

  for (const [functionName, tests] of Object.entries(expectedUnitInfo)) {
    for (const [testName, expectedTestCode] of Object.entries(tests)) {
      let subprogram: TreeItem;
      let testHandle: TreeItem;
      for (const vcastTestingViewSection of await vcastTestingViewContent.getSections()) {
        subprogram = await findSubprogram(unitName, vcastTestingViewSection);
        if (subprogram) {
          await subprogram.expand();

          testHandle = await getTestHandle(
            subprogram,
            functionName,
            testName,
            Object.entries(tests).length
          );
          if (testHandle) {
            await validateGeneratedTestScriptContent(
              testHandle,
              expectedTestCode.toString(),
              envName
            );
            break;
          } else {
            throw `Test handle not found for ${envName}:${unitName}:${functionName}:${testName}`;
          }
        }
      }

      if (!subprogram) {
        throw `Subprogram ${unitName} not found`;
      }
    }
  }
}

export async function validateGeneratedTestsForFunction(
  envName: string,
  unitName: string,
  functionName: string,
  testGenMethod: string
) {
  const allExpectedTests = await getAllExpectedTests(testGenMethod);
  const expectedFunctionInfo = await getExpectedFunctionInfo(
    allExpectedTests,
    envName,
    unitName,
    functionName
  );
  const vcastTestingViewContent = await getViewContent("Testing");

  for (const [testName, expectedTestCode] of Object.entries(
    expectedFunctionInfo
  )) {
    let subprogram: TreeItem;
    let testHandle: TreeItem;
    for (const vcastTestingViewSection of await vcastTestingViewContent.getSections()) {
      if (!(await vcastTestingViewSection.isExpanded))
        await vcastTestingViewSection.expand();
      subprogram = await findSubprogram(unitName, vcastTestingViewSection);
      if (subprogram) {
        await subprogram.expand();
        testHandle = await getTestHandle(
          subprogram,
          functionName,
          testName,
          Object.entries(expectedFunctionInfo).length
        );
        if (testHandle) {
          await validateGeneratedTestScriptContent(
            testHandle,
            expectedTestCode.toString(),
            envName
          );
          break;
        } else {
          throw `Test handle not found for ${functionName}:${testName}`;
        }
      }
    }

    if (!subprogram) {
      throw `Subprogram ${unitName} not found`;
    }
  }
}

export async function assertTestsDeleted(
  envName: string,
  testName = "all"
): Promise<void> {
  const areTestsDeletedCmd = `cd test/vcastTutorial/cpp/unitTests && ${process.env.VECTORCAST_DIR}/clicast -e ${envName} test script create output.tst`;

  {
    const { stdout, stderr } = await promisifiedExec(areTestsDeletedCmd);
    if (stderr) {
      console.log(stderr);
      throw `Error when running ${areTestsDeletedCmd}`;
    } else {
      console.log(stdout);
      const fs = require("node:fs").promises;
      console.log(
        (
          await fs.readFile("test/vcastTutorial/cpp/unitTests/output.tst")
        ).toString()
      );
      // If we are expecting no tests at all in the environment
      if (testName === "all") {
        expect(
          (
            await fs.readFile("test/vcastTutorial/cpp/unitTests/output.tst")
          ).toString()
        ).not.toContain("TEST.NAME");
      } else {
        expect(
          (
            await fs.readFile("test/vcastTutorial/cpp/unitTests/output.tst")
          ).toString()
        ).not.toContain(testName);
      }
    }
  }
}

/**
 * Selects an item from the content assist dropdown.
 *
 * Normalizes the provided item string, searches the content assist
 * items for a match, and selects the matching item.
 *
 * @param contentAssist The content assist object containing autocompletion items.
 * @param item The label of the item to be selected.
 * @throws Error if the specified item is not found.
 */
export async function selectItem(contentAssist: ContentAssist, item: string) {
  // Replace newline special characters in the input item string
  const normalizedItem = normalizeContentAssistString(item);

  // Get all content assist items
  const items: ContentAssistItem[] = await contentAssist.getItems();

  // Find the index of the item that matches the processed input string
  const itemIndex = (
    await Promise.all(
      items.map(async (assistItem) => {
        const label = await assistItem.getLabel();
        return normalizeContentAssistString(label);
      })
    )
  ).findIndex((normalizedLabel) => normalizedLabel === normalizedItem);

  if (itemIndex === -1) {
    console.log(`Content assist item ${item} not found`);
    return undefined;
  }

  // Navigate to the desired item using arrow keys
  for (let i = 0; i < itemIndex; i++) {
    await browser.keys("ArrowDown");
  }

  // Select the item
  await browser.keys("Enter");

  return items[itemIndex];
}

/**
 * Normalizes a VS Code content assist string.
 *
 * Replaces encoded newline characters ("⏎") with actual newlines,
 * collapses multiple spaces into one, and trims excess whitespace.
 *
 * @param content The string to be normalized.
 * @returns The cleaned and normalized string.
 */
export function normalizeContentAssistString(content: string): string {
  return content.replace(/⏎/g, "\n").replace(/\s+/g, " ").trim();
}

/**
 * Checks whether specific strings are contained in the Test Results message pane.
 *
 * This function opens the Test Results pane and searches the HTML document to verify
 * if all the strings from the logArray are present in the pane.
 *
 * @param {string[]} logArray - An array of strings that are expected to be found in the Test Results message pane.
 */
export async function checkForLogsInTestResults(logArray: string[]) {
  // This brings up the command Test Results: Focus on Test Results View
  // We need to open the Test Results pane because otherwise the logs are not found.
  await browser.keys([Key.Control, Key.Shift, "p"]);
  for (const character of "Test Results: Focus") {
    await browser.keys(character);
  }
  await browser.keys(Key.Enter);

  // If a log is not present, this will timeout
  for (let log of logArray) {
    await $(`aria/${log}`);
  }
}

/**
 * Function to read the last 'lineNumber' lines of the log file and check if the stringArray elements are present
 * @param lineNumber Amount of line numbers to look at starting from the end of the log file
 * @param stringArray List of strings that need to be contained withing last |lineNNumber|
 * @returns true, if all strings are found, else false
 */
export async function checkIfRequestInLogs(
  lineNumber: number,
  stringArray: string[]
): Promise<boolean> {
  const workspaceFolderName = "vcastTutorial";

  // Construct the full path to the log file
  const workspaceRootPath = process.cwd();
  const logFilePath = path.join(
    workspaceRootPath,
    "test",
    workspaceFolderName,
    "vcastDataServer.log"
  );

  // Read the log file
  const logData = fs.readFileSync(logFilePath, "utf-8");

  // Split the log into lines and filter out empty ones
  const logLines = logData.split("\n").filter((line) => line.trim() !== "");

  // Get the last 'lineNumber' lines from the file
  const lastLines = logLines.slice(-lineNumber);

  // Check if all strings in the array are present in the last lines
  let allStringsFound = true;

  console.log("Lines looked at in the log:");
  console.log(lastLines);

  stringArray.forEach((str) => {
    const isFound = lastLines.some((line) => line.includes(str));
    if (!isFound) {
      console.log(`String not found: "${str}"`);
      allStringsFound = false;
    }
  });

  return allStringsFound; // Return true if all strings are found, otherwise false
}

/**
 * Returns the last line of the outputview text.
 * @param bottomBar vscode bottom bar element
 * @returns The last line of the outputview
 */
export async function getLastLineOfOutputView(bottomBar: BottomBarPanel) {
  const outputView = await bottomBar.openOutputView();
  const text = await outputView.getText();
  const lines = text.toString().split("\n");
  return lines[lines.length - 1];
}

/**
 * Turns the Data Server on or off by clicking on the vDataServer button
 * @param turnOn - true to turn on the server, false to turn it off
 */
export async function toggleDataServer(turnOn: boolean) {
  let workbench = await browser.getWorkbench();
  let statusBar = workbench.getStatusBar();

  if (turnOn) {
    // Be sure that vDataServer On button is shown
    await browser.waitUntil(
      async () => (await statusBar.getItems()).includes("vDataServer Off"),
      { timeout: TIMEOUT }
    );

    await (await statusBar.getItem("vDataServer Off")).click();

    // Be sure that now the vDataServer On button is shown
    await browser.waitUntil(
      async () => (await statusBar.getItems()).includes("vDataServer On"),
      { timeout: TIMEOUT }
    );
  } else {
    // Be sure that vDataServer On button is shown
    await browser.waitUntil(
      async () => (await statusBar.getItems()).includes("vDataServer On"),
      { timeout: TIMEOUT }
    );

    await (await statusBar.getItem("vDataServer On")).click();

    // Be sure that now the vDataServer Off button is shown
    await browser.waitUntil(
      async () => (await statusBar.getItems()).includes("vDataServer Off"),
      { timeout: TIMEOUT }
    );
  }
}

/**
 * Checks if an element with the specified ARIA label text exists in the DOM.
 * Using an expect combined with .toExist() or .toBeDisplayed() here does not work,
 * so we have to work around it
 *
 * @param {string} searchString - The ARIA label text to search for.
 * @returns {Promise<boolean>} - Returns true if the element exists, otherwise false.
 */
export async function checkElementExistsInHTML(searchString: string) {
  try {
    // This either returns true or times out if the element does not exist.
    await $(`aria/${searchString}`);
    return true;
  } catch (error) {
    // If it times out or another error occurs, throw an error.
    throw new Error(
      `Element with ARIA label "${searchString}" does not exist or timed out.`
    );
  }
}

/**
<<<<<<< HEAD
 * Executes a context menu action on a tree node.
 *
 * @param level - The level of the node (e.g. 0 for project, 1 for compiler, etc.).
 * @param nodeName - The text label of the node to target.
 * @param vectorCASTSubMenu - If true, opens the "VectorCAST" submenu before selecting the item.
 * @param contextMenuItemName - The name of the context menu item to click.
 */
export async function executeContextMenuAction(
  level: number,
  nodeName: string,
  vectorCASTSubMenu: boolean,
  contextMenuItemName: string
): Promise<void> {
  // Find the target tree node.
  const targetNode = await findTreeNodeAtLevel(level, nodeName);
  if (!targetNode) {
    throw new Error(`Node "${nodeName}" not found at level ${level}`);
  }

  // Right-click on the target node by opening its context menu.
  const contextMenu = await targetNode.openContextMenu();

  if (vectorCASTSubMenu) {
    // First, select the "VectorCAST" submenu.
    await contextMenu.select("VectorCAST");
  }
  const menuElement = await $(`aria/${contextMenuItemName}`);
  await menuElement.click();
}

/**
 * Recursively finds a tree node at the given level with the provided text label.
 *
 * @param level - The depth level (0 = first level under "Test Explorer").
 * @param nodeName - The text label to match.
 * @param nodes - (Optional) The nodes to search; if not provided, search starts from the "Test Explorer" section.
 * @returns The matching tree node, or undefined if not found.
 */
export async function findTreeNodeAtLevel(
  level: number,
  nodeName: string,
  nodes?: any[]
): Promise<any | undefined> {
  // If no nodes are provided, start at the "Test Explorer" section.
  if (!nodes) {
    const viewContent = await getViewContent("Testing");
    const sections = await viewContent.getSections();
    // Assume the top-level section is "Test Explorer"
    const testExplorerSection = sections.find(
      async (section) => (await section.getTitle()).trim() === "Test Explorer"
    );
    if (!testExplorerSection) {
      throw new Error("Test Explorer section not found");
    }
    // For ViewSection, use getVisibleItems() to obtain its children.
    nodes = await testExplorerSection.getVisibleItems();
  }

  // If level is zero, check among these nodes.
  if (level === 0) {
    for (const node of nodes) {
      const text = (await node.elem.getText()).trim();
      if (text === nodeName) {
        return node;
      }
    }
    return undefined;
  }

  // Otherwise, iterate through nodes: expand each, then search its children.
  for (const node of nodes) {
    if (!(await node.isExpanded())) {
      await node.expand();
    }
    const children = await node.getChildren();
    const found = await findTreeNodeAtLevel(level - 1, nodeName, children);
    if (found) {
      return found;
    }
  }
  return undefined;
}

export async function insertStringToInput(
  stringToInsert: string,
  divName: string
) {
  // Get the workbench and open the webview
  const workbench = await browser.getWorkbench();
  const editorView = workbench.getEditorView();

  // Retrieve all webviews and check the number of webviews open
  const webviews = await workbench.getAllWebviews();
  expect(webviews).toHaveLength(1); // Assumes only one webview is open
  const webview = webviews[0];

  // Open the webview
  await webview.open();

  // Wait for the input element to be available by its ARIA label
  const inputElement = await $(`aria/${divName}`);

  // Check if the element exists before proceeding
  if (!inputElement) {
    console.error(`Input element with ARIA label '${divName}' not found.`);
    return;
  }

  // Insert the string into the input element
  await inputElement.setValue(stringToInsert);
  console.log(
    `Inserted "${stringToInsert}" into input with ARIA label "${divName}".`
  );
}

export async function clickButtonBasedOnAriaLabel(ariaLabel: string) {
  // Get the workbench and open the webview
  const workbench = await browser.getWorkbench();

  // Retrieve all webviews and check the number of webviews open
  const webviews = await workbench.getAllWebviews();
  expect(webviews).toHaveLength(1); // Assumes only one webview is open
  const webview = webviews[0];

  // Open the webview
  await webview.open();

  // Wait for the input element to be available by its ARIA label
  const button = await $(`aria/${ariaLabel}`);

  // Check if the element exists before proceeding
  if (!button) {
    console.error(`Input element with ARIA label '${ariaLabel}' not found.`);
    return;
  }

  await button.click();
}

// Helper: retrieve node text (from CustomTreeItem or ViewSection).
export async function getNodeText(node: any): Promise<string> {
  if ("elem" in node && node.elem && typeof node.elem.getText === "function") {
    return (await node.elem.getText()).trim();
  }
  if (typeof node.getTitle === "function") {
    return (await node.getTitle()).trim();
  }
  throw new Error("Unknown node type");
}

// Helper: retrieve texts from an array of nodes.
export async function getTexts(nodes: any[]): Promise<string[]> {
  const texts: string[] = [];
  for (const node of nodes) {
    texts.push(await getNodeText(node));
  }
  return texts;
=======
 * Checks for a specific gutter icon on a specific line in a file and generates a report if specified.
 * @param line Line where to look at.
 * @param unitFileName File / Unit where to look at.
 * @param icon Icon that should be in the gutter.
 * @param moveCursor In case the line is not visible (>40), move the cursor to the line.
 * @param generateReport Flag if we want to generate the MCDC report or only check for the gutter icon.
 */
export async function checkForGutterAndGenerateReport(
  line: number,
  unitFileName: string,
  icon: string,
  moveCursor: boolean,
  generateReport: boolean
) {
  const workbench = await browser.getWorkbench();
  const activityBar = workbench.getActivityBar();
  const explorerView = await activityBar.getViewControl("Explorer");
  await explorerView?.openView();

  const workspaceFolderSection =
    await expandWorkspaceFolderSectionInExplorer("vcastTutorial");

  // Need to check if cpp was already selected
  // --> otherwise we close it again and we can not find manager.cpp
  let managerCpp = await workspaceFolderSection.findItem(unitFileName);
  if (!managerCpp) {
    const cppFolder = workspaceFolderSection.findItem("cpp");
    await (await cppFolder).select();
    managerCpp = await workspaceFolderSection.findItem(unitFileName);
  }
  // Check if the file is already open in the editor
  const editorView = workbench.getEditorView();
  // List of open editor titles
  const openEditors = await editorView.getOpenEditorTitles();
  const isFileOpen = openEditors.includes(unitFileName);

  if (!isFileOpen) {
    // Select file from the explorer if not already open
    await managerCpp.select();
  }

  const tab = (await editorView.openEditor(unitFileName)) as TextEditor;

  // If the line is not visible in the first place (>40) we need to scroll down
  if (moveCursor) {
    await tab.moveCursor(line, 1);
  }

  const lineNumberElement = await $(`.line-numbers=${line}`);
  const flaskElement = await (
    await lineNumberElement.parentElement()
  ).$(".cgmr.codicon");
  const backgroundImageCSS =
    await flaskElement.getCSSProperty("background-image");
  const backgroundImageURL = backgroundImageCSS.value;
  const BEAKER = `/${icon}`;
  expect(backgroundImageURL.includes(BEAKER)).toBe(true);

  // Only if we want to generate the report and not only check the gutter icon
  if (generateReport) {
    await flaskElement.click({ button: 2 });
    await (await $("aria/VectorCAST MC/DC Report")).click();
  }
}

/**
 * Rebuilds env directly from the Testing pane.
 * @param envName Name of environment.
 */
export async function rebuildEnvironmentFromTestingPane(envName: string) {
  const vcastTestingViewContent = await getViewContent("Testing");
  const env = `cpp/unitTests/${envName}`;

  console.log("Re-Building Environment from Test Explorer");
  // Flask --> Right-click on env --> Re-Build environment
  for (const vcastTestingViewContentSection of await vcastTestingViewContent.getSections()) {
    for (const visibleItem of await vcastTestingViewContentSection.getVisibleItems()) {
      await visibleItem.select();

      const subprogramGroup = visibleItem as CustomTreeItem;
      if ((await subprogramGroup.getTooltip()).includes(env)) {
        await subprogramGroup.expand();
        const menuItemLabel = "Re-Build Environment";
        const contextMenu = await subprogramGroup.openContextMenu();
        await contextMenu.select("VectorCAST");
        await (await $(`aria/${menuItemLabel}`)).click();
        break;
      }
    }
  }
>>>>>>> 7b9053e7
}<|MERGE_RESOLUTION|>--- conflicted
+++ resolved
@@ -1472,7 +1472,99 @@
 }
 
 /**
-<<<<<<< HEAD
+ * Checks for a specific gutter icon on a specific line in a file and generates a report if specified.
+ * @param line Line where to look at.
+ * @param unitFileName File / Unit where to look at.
+ * @param icon Icon that should be in the gutter.
+ * @param moveCursor In case the line is not visible (>40), move the cursor to the line.
+ * @param generateReport Flag if we want to generate the MCDC report or only check for the gutter icon.
+ */
+export async function checkForGutterAndGenerateReport(
+  line: number,
+  unitFileName: string,
+  icon: string,
+  moveCursor: boolean,
+  generateReport: boolean
+) {
+  const workbench = await browser.getWorkbench();
+  const activityBar = workbench.getActivityBar();
+  const explorerView = await activityBar.getViewControl("Explorer");
+  await explorerView?.openView();
+
+  const workspaceFolderSection =
+    await expandWorkspaceFolderSectionInExplorer("vcastTutorial");
+
+  // Need to check if cpp was already selected
+  // --> otherwise we close it again and we can not find manager.cpp
+  let managerCpp = await workspaceFolderSection.findItem(unitFileName);
+  if (!managerCpp) {
+    const cppFolder = workspaceFolderSection.findItem("cpp");
+    await (await cppFolder).select();
+    managerCpp = await workspaceFolderSection.findItem(unitFileName);
+  }
+  // Check if the file is already open in the editor
+  const editorView = workbench.getEditorView();
+  // List of open editor titles
+  const openEditors = await editorView.getOpenEditorTitles();
+  const isFileOpen = openEditors.includes(unitFileName);
+
+  if (!isFileOpen) {
+    // Select file from the explorer if not already open
+    await managerCpp.select();
+  }
+
+  const tab = (await editorView.openEditor(unitFileName)) as TextEditor;
+
+  // If the line is not visible in the first place (>40) we need to scroll down
+  if (moveCursor) {
+    await tab.moveCursor(line, 1);
+  }
+
+  const lineNumberElement = await $(`.line-numbers=${line}`);
+  const flaskElement = await (
+    await lineNumberElement.parentElement()
+  ).$(".cgmr.codicon");
+  const backgroundImageCSS =
+    await flaskElement.getCSSProperty("background-image");
+  const backgroundImageURL = backgroundImageCSS.value;
+  const BEAKER = `/${icon}`;
+  expect(backgroundImageURL.includes(BEAKER)).toBe(true);
+
+  // Only if we want to generate the report and not only check the gutter icon
+  if (generateReport) {
+    await flaskElement.click({ button: 2 });
+    await (await $("aria/VectorCAST MC/DC Report")).click();
+  }
+}
+
+/**
+ * Rebuilds env directly from the Testing pane.
+ * @param envName Name of environment.
+ */
+export async function rebuildEnvironmentFromTestingPane(envName: string) {
+  const vcastTestingViewContent = await getViewContent("Testing");
+  const env = `cpp/unitTests/${envName}`;
+
+  console.log("Re-Building Environment from Test Explorer");
+  // Flask --> Right-click on env --> Re-Build environment
+  for (const vcastTestingViewContentSection of await vcastTestingViewContent.getSections()) {
+    for (const visibleItem of await vcastTestingViewContentSection.getVisibleItems()) {
+      await visibleItem.select();
+
+      const subprogramGroup = visibleItem as CustomTreeItem;
+      if ((await subprogramGroup.getTooltip()).includes(env)) {
+        await subprogramGroup.expand();
+        const menuItemLabel = "Re-Build Environment";
+        const contextMenu = await subprogramGroup.openContextMenu();
+        await contextMenu.select("VectorCAST");
+        await (await $(`aria/${menuItemLabel}`)).click();
+        break;
+      }
+    }
+  }
+}
+
+/**
  * Executes a context menu action on a tree node.
  *
  * @param level - The level of the node (e.g. 0 for project, 1 for compiler, etc.).
@@ -1630,96 +1722,4 @@
     texts.push(await getNodeText(node));
   }
   return texts;
-=======
- * Checks for a specific gutter icon on a specific line in a file and generates a report if specified.
- * @param line Line where to look at.
- * @param unitFileName File / Unit where to look at.
- * @param icon Icon that should be in the gutter.
- * @param moveCursor In case the line is not visible (>40), move the cursor to the line.
- * @param generateReport Flag if we want to generate the MCDC report or only check for the gutter icon.
- */
-export async function checkForGutterAndGenerateReport(
-  line: number,
-  unitFileName: string,
-  icon: string,
-  moveCursor: boolean,
-  generateReport: boolean
-) {
-  const workbench = await browser.getWorkbench();
-  const activityBar = workbench.getActivityBar();
-  const explorerView = await activityBar.getViewControl("Explorer");
-  await explorerView?.openView();
-
-  const workspaceFolderSection =
-    await expandWorkspaceFolderSectionInExplorer("vcastTutorial");
-
-  // Need to check if cpp was already selected
-  // --> otherwise we close it again and we can not find manager.cpp
-  let managerCpp = await workspaceFolderSection.findItem(unitFileName);
-  if (!managerCpp) {
-    const cppFolder = workspaceFolderSection.findItem("cpp");
-    await (await cppFolder).select();
-    managerCpp = await workspaceFolderSection.findItem(unitFileName);
-  }
-  // Check if the file is already open in the editor
-  const editorView = workbench.getEditorView();
-  // List of open editor titles
-  const openEditors = await editorView.getOpenEditorTitles();
-  const isFileOpen = openEditors.includes(unitFileName);
-
-  if (!isFileOpen) {
-    // Select file from the explorer if not already open
-    await managerCpp.select();
-  }
-
-  const tab = (await editorView.openEditor(unitFileName)) as TextEditor;
-
-  // If the line is not visible in the first place (>40) we need to scroll down
-  if (moveCursor) {
-    await tab.moveCursor(line, 1);
-  }
-
-  const lineNumberElement = await $(`.line-numbers=${line}`);
-  const flaskElement = await (
-    await lineNumberElement.parentElement()
-  ).$(".cgmr.codicon");
-  const backgroundImageCSS =
-    await flaskElement.getCSSProperty("background-image");
-  const backgroundImageURL = backgroundImageCSS.value;
-  const BEAKER = `/${icon}`;
-  expect(backgroundImageURL.includes(BEAKER)).toBe(true);
-
-  // Only if we want to generate the report and not only check the gutter icon
-  if (generateReport) {
-    await flaskElement.click({ button: 2 });
-    await (await $("aria/VectorCAST MC/DC Report")).click();
-  }
-}
-
-/**
- * Rebuilds env directly from the Testing pane.
- * @param envName Name of environment.
- */
-export async function rebuildEnvironmentFromTestingPane(envName: string) {
-  const vcastTestingViewContent = await getViewContent("Testing");
-  const env = `cpp/unitTests/${envName}`;
-
-  console.log("Re-Building Environment from Test Explorer");
-  // Flask --> Right-click on env --> Re-Build environment
-  for (const vcastTestingViewContentSection of await vcastTestingViewContent.getSections()) {
-    for (const visibleItem of await vcastTestingViewContentSection.getVisibleItems()) {
-      await visibleItem.select();
-
-      const subprogramGroup = visibleItem as CustomTreeItem;
-      if ((await subprogramGroup.getTooltip()).includes(env)) {
-        await subprogramGroup.expand();
-        const menuItemLabel = "Re-Build Environment";
-        const contextMenu = await subprogramGroup.openContextMenu();
-        await contextMenu.select("VectorCAST");
-        await (await $(`aria/${menuItemLabel}`)).click();
-        break;
-      }
-    }
-  }
->>>>>>> 7b9053e7
 }