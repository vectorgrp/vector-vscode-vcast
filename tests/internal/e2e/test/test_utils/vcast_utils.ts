--- conflicted
+++ resolved
@@ -1255,102 +1255,6 @@
 }
 
 /**
-<<<<<<< HEAD
- * Function to read the last 'lineNumber' lines of the log file and check if the stringArray elements are present
- * @param lineNumber Amount of line numbers to look at starting from the end of the log file
- * @param stringArray List of strings that need to be contained withing last |lineNNumber|
- * @returns true, if all strings are found, else false
- */
-export async function checkIfRequestInLogs(
-  lineNumber: number,
-  stringArray: string[]
-): Promise<boolean> {
-  const workspaceFolderName = "vcastTutorial";
-
-  // Construct the full path to the log file
-  const workspaceRootPath = process.cwd();
-  const logFilePath = path.join(
-    workspaceRootPath,
-    "test",
-    workspaceFolderName,
-    "vcastDataServer.log"
-  );
-
-  // Read the log file
-  const logData = fs.readFileSync(logFilePath, "utf-8");
-
-  // Split the log into lines and filter out empty ones
-  const logLines = logData.split("\n").filter((line) => line.trim() !== "");
-
-  // Get the last 'lineNumber' lines from the file
-  const lastLines = logLines.slice(-lineNumber);
-
-  // Check if all strings in the array are present in the last lines
-  let allStringsFound = true;
-
-  console.log("Lines looked at in the log:");
-  console.log(lastLines);
-
-  stringArray.forEach((str) => {
-    const isFound = lastLines.some((line) => line.includes(str));
-    if (!isFound) {
-      console.log(`String not found: "${str}"`);
-      allStringsFound = false;
-    }
-  });
-
-  return allStringsFound; // Return true if all strings are found, otherwise false
-}
-
-/**
- * Returns the last line of the outputview text.
- * @param bottomBar vscode bottom bar element
- * @returns The last line of the outputview
- */
-export async function getLastLineOfOutputView(bottomBar: BottomBarPanel) {
-  const outputView = await bottomBar.openOutputView();
-  const text = await outputView.getText();
-  const lines = text.toString().split("\n");
-  return lines[lines.length - 1];
-}
-
-/**
- * Turns the Data Server on or off by clicking on the vDataServer button
- * @param turnOn - true to turn on the server, false to turn it off
- */
-export async function toggleDataServer(turnOn: boolean) {
-  let workbench = await browser.getWorkbench();
-  let statusBar = workbench.getStatusBar();
-
-  if (turnOn) {
-    // Be sure that vDataServer On button is shown
-    await browser.waitUntil(
-      async () => (await statusBar.getItems()).includes("vDataServer Off"),
-      { timeout: TIMEOUT }
-    );
-
-    await (await statusBar.getItem("vDataServer Off")).click();
-
-    // Be sure that now the vDataServer On button is shown
-    await browser.waitUntil(
-      async () => (await statusBar.getItems()).includes("vDataServer On"),
-      { timeout: TIMEOUT }
-    );
-  } else {
-    // Be sure that vDataServer On button is shown
-    await browser.waitUntil(
-      async () => (await statusBar.getItems()).includes("vDataServer On"),
-      { timeout: TIMEOUT }
-    );
-
-    await (await statusBar.getItem("vDataServer On")).click();
-
-    // Be sure that now the vDataServer Off button is shown
-    await browser.waitUntil(
-      async () => (await statusBar.getItems()).includes("vDataServer Off"),
-      { timeout: TIMEOUT }
-    );
-=======
  * Checks whether specific strings are contained in the Test Results message pane.
  *
  * This function opens the Test Results pane and searches the HTML document to verify
@@ -1370,6 +1274,103 @@
   // If a log is not present, this will timeout
   for (let log of logArray) {
     await $(`aria/${log}`);
->>>>>>> 6d118f3b
+  }
+}
+
+/**
+ * Function to read the last 'lineNumber' lines of the log file and check if the stringArray elements are present
+ * @param lineNumber Amount of line numbers to look at starting from the end of the log file
+ * @param stringArray List of strings that need to be contained withing last |lineNNumber|
+ * @returns true, if all strings are found, else false
+ */
+export async function checkIfRequestInLogs(
+  lineNumber: number,
+  stringArray: string[]
+): Promise<boolean> {
+  const workspaceFolderName = "vcastTutorial";
+
+  // Construct the full path to the log file
+  const workspaceRootPath = process.cwd();
+  const logFilePath = path.join(
+    workspaceRootPath,
+    "test",
+    workspaceFolderName,
+    "vcastDataServer.log"
+  );
+
+  // Read the log file
+  const logData = fs.readFileSync(logFilePath, "utf-8");
+
+  // Split the log into lines and filter out empty ones
+  const logLines = logData.split("\n").filter((line) => line.trim() !== "");
+
+  // Get the last 'lineNumber' lines from the file
+  const lastLines = logLines.slice(-lineNumber);
+
+  // Check if all strings in the array are present in the last lines
+  let allStringsFound = true;
+
+  console.log("Lines looked at in the log:");
+  console.log(lastLines);
+
+  stringArray.forEach((str) => {
+    const isFound = lastLines.some((line) => line.includes(str));
+    if (!isFound) {
+      console.log(`String not found: "${str}"`);
+      allStringsFound = false;
+    }
+  });
+
+  return allStringsFound; // Return true if all strings are found, otherwise false
+}
+
+/**
+ * Returns the last line of the outputview text.
+ * @param bottomBar vscode bottom bar element
+ * @returns The last line of the outputview
+ */
+export async function getLastLineOfOutputView(bottomBar: BottomBarPanel) {
+  const outputView = await bottomBar.openOutputView();
+  const text = await outputView.getText();
+  const lines = text.toString().split("\n");
+  return lines[lines.length - 1];
+}
+
+/**
+ * Turns the Data Server on or off by clicking on the vDataServer button
+ * @param turnOn - true to turn on the server, false to turn it off
+ */
+export async function toggleDataServer(turnOn: boolean) {
+  let workbench = await browser.getWorkbench();
+  let statusBar = workbench.getStatusBar();
+
+  if (turnOn) {
+    // Be sure that vDataServer On button is shown
+    await browser.waitUntil(
+      async () => (await statusBar.getItems()).includes("vDataServer Off"),
+      { timeout: TIMEOUT }
+    );
+
+    await (await statusBar.getItem("vDataServer Off")).click();
+
+    // Be sure that now the vDataServer On button is shown
+    await browser.waitUntil(
+      async () => (await statusBar.getItems()).includes("vDataServer On"),
+      { timeout: TIMEOUT }
+    );
+  } else {
+    // Be sure that vDataServer On button is shown
+    await browser.waitUntil(
+      async () => (await statusBar.getItems()).includes("vDataServer On"),
+      { timeout: TIMEOUT }
+    );
+
+    await (await statusBar.getItem("vDataServer On")).click();
+
+    // Be sure that now the vDataServer Off button is shown
+    await browser.waitUntil(
+      async () => (await statusBar.getItems()).includes("vDataServer Off"),
+      { timeout: TIMEOUT }
+    );
   }
 }