export const newestVCRelease = "2024sp5";

/**
 * Returns all spec groups.
 * @param useVcast24 Boolean whether release 24 is used or not.
 * @returns Returns all spec groups.
 */
export function getSpecGroups(useVcast24: boolean) {
  const specGroups = {
    basic_user_interactions: {
      specs: [
        "./**/**/vcast.build_env.test.ts",
        "./**/**/vcast.create_script_1.test.ts",
        "./**/**/vcast.create_script_2_and_run.test.ts",
        "./**/**/vcast_mcdc_report.test.ts",
        "./**/**/vcast.create_second_test_1.test.ts",
        "./**/**/vcast.create_second_test_2_and_run.test.ts",
        "./**/**/vcast.third_test.test.ts",
        "./**/**/vcast.rest.test.ts",
        "./**/**/vcast.rest_2.test.ts",
        "./**/**/vcast.rest_3.test.ts",
      ],
      env: {
        WAIT_AFTER_TESTS_FINISHED: "True", // Vscode closes too fast for the server
        VCAST_USE_PYTHON: "True",
      },
      params: {},
    },
    build_env_failure: {
      specs: [
        "./**/**/vcast_build_env_failure.test.ts",
        "./**/**/vcast_build_env_after_failure.test.ts",
      ],
      env: {
        VECTORCAST_DIR_TEST_DUPLICATE: process.env.VECTORCAST_DIR,
        VECTORCAST_DIR: "",
        VCAST_USE_PYTHON: "True",
      },
      params: {
        vcReleaseOnPath: false,
      },
    },
    build_different_envs: {
      specs: ["./**/**/vcast_build_env_failure_different_paths.test.ts"],
      env: {
        VECTORCAST_DIR: `/vcast/2023sp0:${process.env.HOME}/vcast/2023sp0`,
        BUILD_MULTIPLE_ENVS: "True",
        VCAST_USE_PYTHON: "True",
      },
      params: {},
    },
    bugs: {
      specs: [
        "./**/**/vcast_testgen_bugs.test.ts",
        "./**/**/vcast_testgen_bugs_2.test.ts",
      ],
      env: { VCAST_USE_PYTHON: "True" },
      params: {},
    },
    flask_icon: {
      specs: ["./**/**/vcast_testgen_flask_icon.test.ts"],
      env: { VCAST_USE_PYTHON: "True" },
      params: {},
    },
    func_basis: {
      specs: [
        "./**/**/vcast_testgen_func_basis.test.ts",
        "./**/**/vcast_testdel_func_basis.test.ts",
      ],
      env: { VCAST_USE_PYTHON: "True" },
      params: {},
    },
    unit_basis: {
      specs: [
        "./**/**/vcast_testgen_unit_basis.test.ts",
        "./**/**/vcast_testdel_unit_basis.test.ts",
      ],
      env: { VCAST_USE_PYTHON: "True" },
      params: {},
    },
    coverage: {
      specs: [
        "./**/**/vcast.build_env.test.ts",
        "./**/**/vcast_coverage_rebuild_bug.test.ts",
      ],
      env: { VCAST_USE_PYTHON: "True" },
      params: {},
    },
    env_basis: {
      specs: [
        "./**/**/vcast_testgen_env_basis.test.ts",
        "./**/**/vcast_testdel_env_basis.test.ts",
      ],
      env: { VCAST_USE_PYTHON: "True" },
      params: {},
    },
  };

  if (useVcast24) {
    specGroups["server_specifics"] = {
      specs: ["./**/**/vcast_server_specifics.test.ts"],
      env: {},
      params: {},
    };

    specGroups["func_atg"] = {
      specs: [
        "./**/**/vcast_testgen_func_atg.test.ts",
        "./**/**/vcast_testdel_func_atg.test.ts",
      ],
      env: { VCAST_USE_PYTHON: "True" },
      params: {},
    };

    specGroups["unit_atg"] = {
      specs: [
        "./**/**/vcast_testgen_unit_atg.test.ts",
        "./**/**/vcast_testdel_unit_atg.test.ts",
      ],
      env: { VCAST_USE_PYTHON: "True" },
      params: {},
    };

    specGroups["env_atg"] = {
      specs: [
        "./**/**/vcast_testgen_env_atg.test.ts",
        "./**/**/vcast_testdel_env_atg.test.ts",
      ],
      env: { VCAST_USE_PYTHON: "True" },
      params: {},
    };

    specGroups["coded_tests"] = {
      specs: [
        "./**/**/vcast_coded_tests.test.ts",
        "./**/**/vcast.create_script_1.test.ts",
        "./**/**/vcast_coded_tests_tst_autocompletion.test.ts",
      ],
      env: { VCAST_USE_PYTHON: "True" },
      params: {},
    };

    specGroups["coded_mock"] = {
      specs: ["./**/**/vcast_coded_test_completion.test.ts"],
      env: { VCAST_USE_PYTHON: "True" },
      params: {},
    };
    specGroups["manage"] = {
      specs: ["./**/**/vcast_manage.test.ts"],
      env: { VCAST_USE_PYTHON: "True", MANAGE_TEST: "True" },
      params: {},
    };

    specGroups["basic_user_interactions_server"] = {
      specs: [
        "./**/**/vcast.build_env.test.ts",
        "./**/**/vcast.create_script_1.test.ts",
        "./**/**/vcast.create_script_2_and_run.test.ts",
        "./**/**/vcast.create_second_test_1.test.ts",
        "./**/**/vcast.create_second_test_2_and_run.test.ts",
        "./**/**/vcast.third_test.test.ts",
        "./**/**/vcast.rest.test.ts",
        "./**/**/vcast.rest_2.test.ts",
        "./**/**/vcast.rest_3.test.ts",
      ],
      env: {
        WAIT_AFTER_TESTS_FINISHED: "True", // Vscode closes too fast for the server
      },
      params: {},
    };
    specGroups["coverage_server"] = {
      specs: [
        "./**/**/vcast.build_env.test.ts",
        "./**/**/vcast_coverage_rebuild_bug.test.ts",
      ],
      env: {},
      params: {},
    };
    specGroups["build_env_failure_server"] = {
      specs: [
        "./**/**/vcast_build_env_failure.test.ts",
        "./**/**/vcast_build_env_after_failure.test.ts",
      ],
      env: {
        VECTORCAST_DIR_TEST_DUPLICATE: process.env.VECTORCAST_DIR,
        VECTORCAST_DIR: "",
      },
      params: {
        vcReleaseOnPath: false,
      },
    };
    specGroups["build_different_envs_server"] = {
      specs: ["./**/**/vcast_build_env_failure_different_paths.test.ts"],
      env: {
        VECTORCAST_DIR: `/vcast/2023sp0:${process.env.HOME}/vcast/2023sp0`,
        BUILD_MULTIPLE_ENVS: "True",
      },
      params: {},
    };
    specGroups["bugs_server"] = {
      specs: [
        "./**/**/vcast_testgen_bugs.test.ts",
        "./**/**/vcast_testgen_bugs_2.test.ts",
      ],
      env: {},
      params: {},
    };
    specGroups["flask_icon_server"] = {
      specs: ["./**/**/vcast_testgen_flask_icon.test.ts"],
      env: {},
      params: {},
    };
    specGroups["func_basis_server"] = {
      specs: [
        "./**/**/vcast_testgen_func_basis.test.ts",
        "./**/**/vcast_testdel_func_basis.test.ts",
      ],
      env: {},
      params: {},
    };
    specGroups["unit_basis_server"] = {
      specs: [
        "./**/**/vcast_testgen_unit_basis.test.ts",
        "./**/**/vcast_testdel_unit_basis.test.ts",
      ],
      env: {},
      params: {},
    };
    specGroups["env_basis_server"] = {
      specs: [
        "./**/**/vcast_testgen_env_basis.test.ts",
        "./**/**/vcast_testdel_env_basis.test.ts",
      ],
      env: {},
      params: {},
    };

    specGroups["func_atg_server"] = {
      specs: [
        "./**/**/vcast_testgen_func_atg.test.ts",
        "./**/**/vcast_testdel_func_atg.test.ts",
      ],
      env: {},
      params: {},
    };

    specGroups["unit_atg_server"] = {
      specs: [
        "./**/**/vcast_testgen_unit_atg.test.ts",
        "./**/**/vcast_testdel_unit_atg.test.ts",
      ],
      env: {},
      params: {},
    };

    specGroups["env_atg_server"] = {
      specs: [
        "./**/**/vcast_testgen_env_atg.test.ts",
        "./**/**/vcast_testdel_env_atg.test.ts",
      ],
      env: {},
      params: {},
    };

    specGroups["manage_server"] = {
      specs: ["./**/**/vcast_manage.test.ts"],
      env: { MANAGE_TEST: "True" },
      params: {},
    };

    specGroups["coded_tests_server"] = {
      specs: [
        "./**/**/vcast_coded_tests.test.ts",
        "./**/**/vcast.create_script_1.test.ts",
        "./**/**/vcast_coded_tests_tst_autocompletion.test.ts",
      ],
      env: {},
      params: {},
    };

    specGroups["coded_mock_server"] = {
      specs: ["./**/**/vcast_coded_test_completion.test.ts"],
      env: {},
      params: {},
    };

<<<<<<< HEAD
    specGroups["import_coded_test"] = {
=======
    specGroups["import_coded_test_server"] = {
>>>>>>> c9c27f25
      specs: ["./**/**/vcast_coded_tests_relative_path.test.ts"],
      env: { IMPORT_CODED_TEST_IN_TST: "True" },
      params: {},
    };
  }

  return specGroups;
}

/**
 * Returns the spec groups including their env variables and handles group params.
 * @param useVcast24 Boolean whether release 24 is used or not.
 * @returns Spec groups with env variables.
 */
export function getSpecsWithEnv(useVcast24: boolean) {
  const specGroups = getSpecGroups(useVcast24);

  for (const group of Object.keys(specGroups)) {
    const groupObject = specGroups[group];

    // In that case we don t want the release to be on PATH
    if (groupObject.params?.vcReleaseOnPath === false) {
      const pathWithoutRelease = removeReleaseOnPath();
      if (pathWithoutRelease !== undefined) {
        groupObject.env.PATH = pathWithoutRelease;
      }
    }
  }

  return specGroups;
}

/**
 * Returns the env variables for spec a group.
 * @param useVcast24 Boolean whether release 24 is used or not.
 * @param groupName Name of a spec group.
 * @returns Env var for a spec group.
 */
export function getEnvVarsForGroup(
  useVcast24: boolean,
  groupName: string
): string {
  // Fetch spec groups with environment variables
  const specGroups = getSpecsWithEnv(useVcast24);

  // Check if the specified group exists
  if (!specGroups[groupName] || !specGroups[groupName].env) {
    console.error(
      `Group "${groupName}" not found or has no environment variables.`
    );
    return "";
  }

  // Extract environment variables
  const envVars = specGroups[groupName].env;

  // Convert environment variables to KEY=VALUE format
  return Object.entries(envVars)
    .map(([key, value]) => `${key}=${value || ""}`)
    .join("\n");
}

/**
 * Get all specs or from a group (if contained in the params).
 * @param vcast24 Boolean whether release 24 is used or not.
 * @param group Name of a spec group.
 * @returns
 */
export function getSpecs(vcast24: boolean, group: string = null) {
  const specGroups = getSpecGroups(vcast24);

  if (group != null) {
    // Check if the group exists and has a 'specs' key; otherwise, return an empty array
    if (specGroups[group]) {
      return specGroups[group].specs || specGroups[group];
    } else {
      return [];
    }
  }

  // Flatten the specs arrays for all groups
  return Object.values(specGroups)
    .map((group) => group.specs || group)
    .flat();
}

/**
 * Splits all paths from the PATH env variable that contain a year followed by "sp" and a number (e.g., 2023sp0).
 * @returns New PATH env var without those paths
 */
export function removeReleaseOnPath(): string | undefined {
  // Get the PATH environment variable
  const envPath = process.env.PATH;

  if (!envPath) {
    console.error("PATH environment variable is not defined.");
    return undefined;
  }

  // Split the PATH on ":"
  const paths = envPath.split(":");

  // Regex to match paths containing "vcast/" followed by a four-digit year and "sp" with a number (e.g., /vcast/2023sp0)
  const releaseRegex = /\/vcast\/\d{4}sp\d+/;

  // Filter out paths that match the new release pattern
  const filteredPaths = paths.filter((path) => !releaseRegex.test(path));

  // Join the remaining paths back together with ":"
  const newPath = filteredPaths.join(":");

  return newPath;
}<|MERGE_RESOLUTION|>--- conflicted
+++ resolved
@@ -284,11 +284,13 @@
       params: {},
     };
 
-<<<<<<< HEAD
+    specGroups["import_coded_test_server"] = {
+      specs: ["./**/**/vcast_coded_tests_relative_path.test.ts"],
+      env: { IMPORT_CODED_TEST_IN_TST: "True" },
+      params: {},
+    };
+
     specGroups["import_coded_test"] = {
-=======
-    specGroups["import_coded_test_server"] = {
->>>>>>> c9c27f25
       specs: ["./**/**/vcast_coded_tests_relative_path.test.ts"],
       env: { IMPORT_CODED_TEST_IN_TST: "True" },
       params: {},
