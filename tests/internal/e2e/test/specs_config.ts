--- conflicted
+++ resolved
@@ -120,18 +120,18 @@
       params: {},
     };
 
-<<<<<<< HEAD
     specGroups["coded_mock_different_env"] = {
       specs: ["./**/**/vcast_coded_test_different_envs_hover.test.ts"],
       env: {
         VECTORCAST_DIR: `/vcast/release24_sp1:${process.env.HOME}/vcast/release24_sp1`,
         SWITCH_ENV_AT_THE_END: "True",
       },
-=======
+      params: {},
+    };
+
     specGroups["import_coded_test"] = {
       specs: ["./**/**/vcast_coded_tests_relative_path.test.ts"],
       env: { IMPORT_CODED_TEST_IN_TST: "True" },
->>>>>>> 37d33d82
       params: {},
     };
   }
