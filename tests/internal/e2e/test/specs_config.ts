import * as fs from "fs";

export function getSpecGroups(vcast24: boolean) {
  const specGroups = {
<<<<<<< HEAD
    basic_user_interactions: {
      specs: [
        "./**/**/vcast.build_env.test.ts",
        "./**/**/vcast.create_script_1.test.ts",
        "./**/**/vcast.create_script_2_and_run.test.ts",
        "./**/**/vcast.create_second_test_1.test.ts",
        "./**/**/vcast.create_second_test_2_and_run.test.ts",
        "./**/**/vcast.third_test.test.ts",
        "./**/**/vcast.rest.test.ts",
        "./**/**/vcast.rest_2.test.ts",
        "./**/**/vcast.rest_3.test.ts",
      ],
      env: {},
      params: {},
    },
    build_env_failure: {
      specs: [
        "./**/**/vcast_build_env_failure.test.ts",
        "./**/**/vcast_build_env_after_failure.test.ts",
      ],
      env: {
        VECTORCAST_DIR_TEST_DUPLICATE: process.env.VECTORCAST_DIR,
        VECTORCAST_DIR: "",
        VECTORCAST_ATG_DIR: "",
      },
      params: {
        path_on_release: false,
      },
    },
    bugs: {
      specs: [
        "./**/**/vcast_testgen_bugs.test.ts",
        "./**/**/vcast_testgen_bugs_2.test.ts",
      ],
      env: {},
      params: {},
    },
    flask_icon: {
      specs: ["./**/**/vcast_testgen_flask_icon.test.ts"],
      env: {},
      params: {},
    },
    func_basis: {
      specs: [
        "./**/**/vcast_testgen_func_basis.test.ts",
        "./**/**/vcast_testdel_func_basis.test.ts",
      ],
      env: {},
      params: {},
    },
    unit_basis: {
      specs: [
        "./**/**/vcast_testgen_unit_basis.test.ts",
        "./**/**/vcast_testdel_unit_basis.test.ts",
      ],
      env: {},
      params: {},
    },
    env_basis: {
      specs: [
        "./**/**/vcast_testgen_env_basis.test.ts",
        "./**/**/vcast_testdel_env_basis.test.ts",
      ],
      env: {},
      params: {},
    },
  };

  if (vcast24) {
    specGroups["func_atg"] = {
      specs: [
        "./**/**/vcast_testgen_func_atg.test.ts",
        "./**/**/vcast_testdel_func_atg.test.ts",
      ],
      env: {},
      params: {},
    };

    specGroups["unit_atg"] = {
      specs: [
        "./**/**/vcast_testgen_unit_atg.test.ts",
        "./**/**/vcast_testdel_unit_atg.test.ts",
      ],
      env: {},
      params: {},
    };

    specGroups["env_atg"] = {
      specs: [
        "./**/**/vcast_testgen_env_atg.test.ts",
        "./**/**/vcast_testdel_env_atg.test.ts",
      ],
      env: {},
      params: {},
    };

    specGroups["coded_tests"] = {
      specs: ["./**/**/vcast_coded_tests.test.ts"],
      env: {},
      params: {},
    };
  }

  return specGroups;
}

export function getSpecsWithEnv() {
  const specGroups = getSpecGroups(true);

  Object.keys(specGroups).forEach((group) => {
    const groupObj = specGroups[group];

    // In that case we don t want the release path
    if (groupObj.params?.path_on_release === false) {
      const pathWithoutRelease = processPathEnv();
      if (pathWithoutRelease !== undefined) {
        groupObj.env.PATH = pathWithoutRelease;
      }
    }
  });

  return specGroups;
}

export function getEnvVarsForGroup(groupName: string): string {
  // Fetch spec groups with environment variables
  const specGroups = getSpecsWithEnv();
  // Check if the specified group exists
  if (!specGroups[groupName] || !specGroups[groupName].env) {
    console.error(
      `Group "${groupName}" not found or has no environment variables.`
    );
    return "";
  }

  // Extract environment variables
  const envVars = specGroups[groupName].env;

  // Convert environment variables to KEY=VALUE format
  return Object.entries(envVars)
    .map(([key, value]) => `${key}=${value || ""}`)
    .join("\n");
}

=======
    basic_user_interactions: [
      "./**/**/vcast.build_env.test.ts",
      "./**/**/vcast.create_script_1.test.ts",
      "./**/**/vcast.create_script_2_and_run.test.ts",
      "./**/**/vcast.create_second_test_1.test.ts",
      "./**/**/vcast.create_second_test_2_and_run.test.ts",
      "./**/**/vcast.third_test.test.ts",
      "./**/**/vcast.rest.test.ts",
      "./**/**/vcast.rest_2.test.ts",
      "./**/**/vcast.rest_3.test.ts",
    ],
    bugs: [
      "./**/**/vcast_testgen_bugs.test.ts",
      "./**/**/vcast_testgen_bugs_2.test.ts",
    ],
    flask_icon: ["./**/**/vcast_testgen_flask_icon.test.ts"],
    func_basis: [
      "./**/**/vcast_testgen_func_basis.test.ts",
      "./**/**/vcast_testdel_func_basis.test.ts",
    ],
    unit_basis: [
      "./**/**/vcast_testgen_unit_basis.test.ts",
      "./**/**/vcast_testdel_unit_basis.test.ts",
    ],
    env_basis: [
      "./**/**/vcast_testgen_env_basis.test.ts",
      "./**/**/vcast_testdel_env_basis.test.ts",
    ],
  };

  if (vcast24) {
    specGroups["func_atg"] = [
      "./**/**/vcast_testgen_func_atg.test.ts",
      "./**/**/vcast_testdel_func_atg.test.ts",
    ];

    specGroups["unit_atg"] = [
      "./**/**/vcast_testgen_unit_atg.test.ts",
      "./**/**/vcast_testdel_unit_atg.test.ts",
    ];

    specGroups["env_atg"] = [
      "./**/**/vcast_testgen_env_atg.test.ts",
      "./**/**/vcast_testdel_env_atg.test.ts",
    ];

    specGroups["coded_tests"] = ["./**/**/vcast_coded_tests.test.ts"];
  }

  return specGroups;
}

>>>>>>> 87cfc5fb
export function getSpecs(vcast24: boolean, group: string = null) {
  const specGroups = getSpecGroups(vcast24);

  if (group != null) {
<<<<<<< HEAD
    // Check if the group exists and has a 'specs' key; otherwise, return an empty array
    if (specGroups[group]) {
      return specGroups[group].specs || specGroups[group];
    } else {
      return [];
    }
  }

  // Flatten the specs arrays for all groups
  return Object.values(specGroups)
    .map((group) => group.specs || group)
    .flat();
}

function processPathEnv(): string | undefined {
  // Get the PATH environment variable
  const envPath = process.env.PATH;

  if (!envPath) {
    console.error("PATH environment variable is not defined.");
    return undefined;
  }

  // Split the PATH on ":"
  const paths = envPath.split(":");

  // Filter out paths that contain "release"
  const filteredPaths = paths.filter((path) => !path.includes("release"));

  // Join the remaining paths back together with ":"
  const newPath = filteredPaths.join(":");

  return newPath;
=======
    return specGroups[group] || [];
  }
  return Object.values(specGroups).flat();
>>>>>>> 87cfc5fb
}<|MERGE_RESOLUTION|>--- conflicted
+++ resolved
@@ -1,8 +1,5 @@
-import * as fs from "fs";
-
 export function getSpecGroups(vcast24: boolean) {
   const specGroups = {
-<<<<<<< HEAD
     basic_user_interactions: {
       specs: [
         "./**/**/vcast.build_env.test.ts",
@@ -106,7 +103,7 @@
     };
   }
 
-  return specGroups;
+  return specGroups
 }
 
 export function getSpecsWithEnv() {
@@ -147,65 +144,10 @@
     .join("\n");
 }
 
-=======
-    basic_user_interactions: [
-      "./**/**/vcast.build_env.test.ts",
-      "./**/**/vcast.create_script_1.test.ts",
-      "./**/**/vcast.create_script_2_and_run.test.ts",
-      "./**/**/vcast.create_second_test_1.test.ts",
-      "./**/**/vcast.create_second_test_2_and_run.test.ts",
-      "./**/**/vcast.third_test.test.ts",
-      "./**/**/vcast.rest.test.ts",
-      "./**/**/vcast.rest_2.test.ts",
-      "./**/**/vcast.rest_3.test.ts",
-    ],
-    bugs: [
-      "./**/**/vcast_testgen_bugs.test.ts",
-      "./**/**/vcast_testgen_bugs_2.test.ts",
-    ],
-    flask_icon: ["./**/**/vcast_testgen_flask_icon.test.ts"],
-    func_basis: [
-      "./**/**/vcast_testgen_func_basis.test.ts",
-      "./**/**/vcast_testdel_func_basis.test.ts",
-    ],
-    unit_basis: [
-      "./**/**/vcast_testgen_unit_basis.test.ts",
-      "./**/**/vcast_testdel_unit_basis.test.ts",
-    ],
-    env_basis: [
-      "./**/**/vcast_testgen_env_basis.test.ts",
-      "./**/**/vcast_testdel_env_basis.test.ts",
-    ],
-  };
-
-  if (vcast24) {
-    specGroups["func_atg"] = [
-      "./**/**/vcast_testgen_func_atg.test.ts",
-      "./**/**/vcast_testdel_func_atg.test.ts",
-    ];
-
-    specGroups["unit_atg"] = [
-      "./**/**/vcast_testgen_unit_atg.test.ts",
-      "./**/**/vcast_testdel_unit_atg.test.ts",
-    ];
-
-    specGroups["env_atg"] = [
-      "./**/**/vcast_testgen_env_atg.test.ts",
-      "./**/**/vcast_testdel_env_atg.test.ts",
-    ];
-
-    specGroups["coded_tests"] = ["./**/**/vcast_coded_tests.test.ts"];
-  }
-
-  return specGroups;
-}
-
->>>>>>> 87cfc5fb
 export function getSpecs(vcast24: boolean, group: string = null) {
   const specGroups = getSpecGroups(vcast24);
 
   if (group != null) {
-<<<<<<< HEAD
     // Check if the group exists and has a 'specs' key; otherwise, return an empty array
     if (specGroups[group]) {
       return specGroups[group].specs || specGroups[group];
@@ -239,9 +181,4 @@
   const newPath = filteredPaths.join(":");
 
   return newPath;
-=======
-    return specGroups[group] || [];
-  }
-  return Object.values(specGroups).flat();
->>>>>>> 87cfc5fb
 }