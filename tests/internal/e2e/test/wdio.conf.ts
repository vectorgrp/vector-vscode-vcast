// Only using global-agent and GlobalDispatcher
// if running on vistr server
import path from "node:path";
import { URL } from "node:url";
import { exec } from "node:child_process";
import { mkdir, readFile, rm, writeFile } from "node:fs/promises";
import { promisify } from "node:util";
import {
  type ProxyTypes,
  type ProxyObject,
} from "@wdio/types/build/Capabilities";
import {
  getGlobalDispatcher,
  setGlobalDispatcher,
  Dispatcher,
  ProxyAgent,
} from "undici";
import { bootstrap } from "global-agent";
import type { Options } from "@wdio/types";
import capabilitiesJson from "./capabilityConfig.json";
import { getSpecs, removeReleaseOnPath } from "./specs_config.ts";

const noProxyRules = (process.env.no_proxy ?? "")
  .split(",")
  .map((rule) => rule.trim());
if (
  process.env.RUNNING_ON_SERVER === "True" ||
  process.env.GITHUB_ACTIONS === "true"
) {
  bootstrap();
  const proxyAgents = Object.fromEntries(
    ["http", "https"].map((protocol) => {
      const uri = process.env[`${protocol}_proxy`];
      if (uri) {
        return [`${protocol}:`, new ProxyAgent(uri)];
      }

      return [];
    })
  );
  const defaultDispatcher = getGlobalDispatcher();

  setGlobalDispatcher(
    new (class extends Dispatcher {
      dispatch(options, handler) {
        if (options.origin) {
          const { host, protocol } =
            typeof options.origin === "string"
              ? new URL(options.origin)
              : options.origin;
          if (
            !noProxyRules.some((rule) =>
              rule.startsWith(process.env.INIT_CWD)
                ? host.endsWith(rule)
                : host === rule
            )
          ) {
            const proxyAgent = proxyAgents[protocol];
            if (proxyAgent) {
              proxyAgent.dispatch(options, handler);
            }
          }
        }

        return defaultDispatcher.dispatch(options, handler);
      }
    })()
  );
}

const proxyType: ProxyTypes = "manual";
const proxyObject: ProxyObject = {
  proxyType,
  ftpProxy: process.env.http_proxy,
  httpProxy: process.env.http_proxy,
  noProxy: noProxyRules,
};
const groupName =
  process.env.RUN_BY_GROUP === "True" ? process.env.RUN_GROUP_NAME : null;

export const config: Options.Testrunner = {
  //
  // ====================
  // Runner Configuration
  // ====================
  //
  //
  // =====================
  // ts-node Configurations
  // =====================
  //
  // You can write tests using TypeScript to get autocompletion and type safety.
  // You will need typescript and ts-node installed as devDependencies.
  // WebdriverIO will automatically detect if these dependencies are installed
  // and will compile your config and tests for you.
  // If you need to configure how ts-node runs please use the
  // environment variables for ts-node or use wdio config"s autoCompileOpts section.
  //
  automationProtocol: "webdriver",
  headless: true,
  autoCompileOpts: {
    autoCompile: true,
    // See https://github.com/TypeStrong/ts-node#cli-and-programmatic-options
    // for all available options
    tsNodeOpts: {
      transpileOnly: true,
      project: "test/tsconfig.json",
    },
    // Tsconfig-paths is only used if "tsConfigPathsOpts" are provided, if you
    // do please make sure "tsconfig-paths" is installed as dependency
    // tsConfigPathsOpts: {
    //     baseUrl: "./"
    // }
  },
  //
  // ==================
  // Specify Test Files
  // ==================
  // Define which test specs should run. The pattern is relative to the directory
  // from which `wdio` was called.
  //
  // The specs are defined as an array of spec files (optionally using wildcards
  // that will be expanded). The test for each spec file will be run in a separate
  // worker process. In order to have a group of spec files run in the same worker
  // process simply enclose them in an array within the specs array.
  //
  // If you are calling `wdio` from an NPM script (see https://docs.npmjs.com/cli/run-script),
  // then the current working directory is where your `package.json` resides, so `wdio`
  // will be called from there.
  //
  specs: getSpecs(process.env.USE_VCAST_24 === "True", groupName),
  // Patterns to exclude.
  // exclude:
  //
  // ============
  // Capabilities
  // ============
  // Define your capabilities here. WebdriverIO can run multiple capabilities at the same
  // time. Depending on the number of capabilities, WebdriverIO launches several test
  // sessions. Within your capabilities you can overwrite the spec and exclude options in
  // order to group specific specs to a specific capability.
  //
  // First, you can define how many instances should be started at the same time. Let"s
  // say you have 3 different capabilities (Chrome, Firefox, and Safari) and you have
  // set maxInstances to 1; wdio will spawn 3 processes. Therefore, if you have 10 spec
  // files and you set maxInstances to 10, all spec files will get tested at the same time
  // and 30 processes will get spawned. The property handles how many capabilities
  // from the same test should run tests.
  //

  maxInstances: 1,
  outputDir: "./trace",
  //
  // If you have trouble getting all important capabilities together, check out the
  // Sauce Labs platform configurator - a great tool to configure your capabilities:
  // https://saucelabs.com/platform/platform-configurator
  //
  capabilities: [
    {
      // MaxInstances can get overwritten per capability. So if you have an in-house Selenium
      // grid with only 5 firefox instances available you can make sure that not more than
      // 5 instances get started at a time.
      maxInstances: capabilitiesJson.maxInstances,
      browserName: capabilitiesJson.browserName,
      proxy: proxyObject,
      browserVersion: capabilitiesJson.browserVersion,
      acceptInsecureCerts: capabilitiesJson.acceptInsecureCerts,
      "wdio:vscodeOptions": {
        extensionPath: path.join(__dirname, "extension"),
        workspacePath: path.join(__dirname, "vcastTutorial"),
        vscodeArgs: {
          disableExtensions: true,
          "local-history.enabled":
            capabilitiesJson["wdio:vscodeOptions"].vscodeArgs[
              "local-history.enabled"
            ],
        },
        verboseLogging: capabilitiesJson["wdio:vscodeOptions"].verboseLogging,
        userSettings: {
          "editor.fontSize":
            capabilitiesJson["wdio:vscodeOptions"].userSettings[
              "editor.fontSize"
            ],
          "terminal.integrated.fontSize":
            capabilitiesJson["wdio:vscodeOptions"].userSettings[
              "terminal.integrated.fontSize"
            ],
          "window.zoomLevel":
            capabilitiesJson["wdio:vscodeOptions"].userSettings[
              "window.zoomLevel"
            ],
        },
        vscodeProxyOptions: {
          enable:
            capabilitiesJson["wdio:vscodeOptions"].vscodeProxyOptions.enable,
          port: capabilitiesJson["wdio:vscodeOptions"].vscodeProxyOptions.port,
          connectionTimeout:
            capabilitiesJson["wdio:vscodeOptions"].vscodeProxyOptions
              .connectionTimeout,
          commandTimeout:
            capabilitiesJson["wdio:vscodeOptions"].vscodeProxyOptions
              .commandTimeout,
        },
      },
    },
  ],
  //
  // ===================
  // Test Configurations
  // ===================
  // Define all options that are relevant for the WebdriverIO instance here
  //
  // Level of logging verbosity: trace | debug | info | warn | error | silent
  logLevel: "error",
  //
  // Set specific log levels per logger
  // loggers:
  // - webdriver, webdriverio
  // - @wdio/browserstack-service, @wdio/devtools-service, @wdio/sauce-service
  // - @wdio/mocha-framework, @wdio/jasmine-framework
  // - @wdio/local-runner
  // - @wdio/sumologic-reporter
  // - @wdio/cli, @wdio/config, @wdio/utils
  // Level of logging verbosity: trace | debug | info | warn | error | silent
  // logLevels: {
  //     webdriver: "info",
  //     "@wdio/appium-service": "info"
  // },
  //
  // If you only want to run your tests until a specific amount of tests have failed use
  // bail (default is 0 - don"t bail, run all tests).
  bail: 1,
  //
  // Set a base URL in order to shorten url command calls. If your `url` parameter starts
  // with `/`, the base url gets prepended, not including the path portion of your baseUrl.
  // If your `url` parameter starts without a scheme or `/` (like `some/path`), the base url
  // gets prepended directly.
  baseUrl: "http://localhost",
  //
  // Default timeout for all waitFor* commands.
  waitforTimeout: 30_000,
  //
  // Default timeout in milliseconds for request
  // if browser driver or grid doesn"t send response
  connectionRetryTimeout: 22_000,
  //
  // Default request retries count
  connectionRetryCount: 2,
  //
  // Test runner services
  // Services take over a specific job you don"t want to take care of. They enhance
  // your test setup with almost no effort. Unlike plugins, they don"t add new
  // commands. Instead, they hook themselves up into the test process.
  services: ["vscode"],
  // Framework you want to run your specs with.
  // The following are supported: Mocha, Jasmine, and Cucumber
  // see also: https://webdriver.io/docs/frameworks
  //
  // Make sure you have the wdio adapter package for the specific framework installed
  // before running any tests.
  framework: "mocha",
  //
  // The number of times to retry the entire specfile when it fails as a whole
  // specFileRetries: 1,
  //
  // Delay in seconds between the spec file retry attempts
  // specFileRetriesDelay: 0,
  //
  // Whether or not retried specfiles should be retried immediately or deferred to the end of the queue
  // specFileRetriesDeferred: false,
  //
  // Test reporter for stdout.
  // The only one supported by default is "dot"
  // see also: https://webdriver.io/docs/dot-reporter
  reporters: [
    "spec",
    [
      "junit",
      {
        outputDir: "test_results",
        outputFileFormat(options) {
          // Optional
          return `results-${options.cid}.xml`;
        },
      },
    ],
  ],

  //
  // Options to be passed to Mocha.
  // See the full list at http://mochajs.org/
  mochaOpts: {
    ui: "bdd",
    timeout: 1_200_000,
    bail: true,
  },
  //
  // =====
  // Hooks
  // =====
  // WebdriverIO provides several hooks you can use to interfere with the test process in order to enhance
  // it and to build services around it. You can either apply a single function or an array of
  // methods to it. If one of them returns with a promise, WebdriverIO will wait until that promise got
  // resolved to continue.
  /**
   * Gets executed once before all workers get launched.
   * @param {Object} config wdio configuration object
   * @param {Array.<Object>} capabilities list of capabilities details
   */
  async onPrepare(config, capabilities) {
    let vectorcastDir: string;
    let clicastExecutablePath: string;
    let testInputEnvPath: string;
    let codedTestsPath: string;

    const promisifiedExec = promisify(exec);

    const initialWorkdir = process.env.INIT_CWD;
    await setupTestEnvironment(initialWorkdir);

    // Lookup table for our environment variables and corresponding actions.
    // Each ENV flags a different test because it needs to be build differently.
    const envActions = new Map([
      ["BUILD_MULTIPLE_ENVS", async () => await setupMultipleEnvironments()],
      [
<<<<<<< HEAD
        "SWITCH_ENV_AT_THE_END",
        async () => await setupSingleEnvAndSwitchAtTheEnd(initialWorkdir),
=======
        "IMPORT_CODED_TEST_IN_TST",
        async () => await setupSingleEnvAndImportCT(initialWorkdir),
>>>>>>> db255e49
      ],
    ]);

    // Determine the environment key
    const envKey = Array.from(envActions.keys()).find(
      (env) => process.env[env]
    );

    if (envKey) {
      // Execute the corresponding function if an environment variable is found
      await envActions.get(envKey)!();
    } else {
      // Default case if no matching environment variable is found
      await setupSingleEnvironment(initialWorkdir);
    }

    const extensionUnderTest = path.join(initialWorkdir, "test", "extension");
    await mkdir(extensionUnderTest, { recursive: true });

    const repoRoot = path.join(".", "..", "..", "..");
    const foldersToCopy = [
      "images",
      "out",
      "python",
      "resources",
      "supportFiles",
      "syntax",
    ];

    if (process.platform == "win32") {
      foldersToCopy.forEach(async (folderName) => {
        const folderPath = path.join(repoRoot, folderName);
        await executeCommand(
          `xcopy /s /i /y ${folderPath} ${path.join(
            extensionUnderTest,
            folderName
          )} > NUL 2> NUL`
        );
        await executeCommand(
          `copy /y ${path.join(repoRoot, "package.json")} ${extensionUnderTest}`
        );
      });
    } else {
      foldersToCopy.forEach(async (folderName) => {
        const folderPath = path.join(repoRoot, folderName);
        await executeCommand(`cp -r ${folderPath} ${extensionUnderTest}`);
      });
      await executeCommand(
        `cp ${path.join(repoRoot, "package.json")} ${extensionUnderTest}`
      );
    }

    /**
     * ================================================================================================
     *                           INDIVIDUAL ENVIRONMENT SETUPS
     * ================================================================================================
     */

    /**
     * Builds one env based on VECTORCAST_DIR.
     * Standard env build and used by most Spec groups.
     */
    async function setupSingleEnvironment(initialWorkdir: string) {
      const testInputVcastTutorial = path.join(
        initialWorkdir,
        "test",
        "test_input",
        "vcastTutorial"
      );

      if (process.env.VECTORCAST_DIR) {
        // Standard setup when VECTORCAST_DIR is available
        await checkVPython();
        clicastExecutablePath = await checkClicast();
        process.env.CLICAST_PATH = clicastExecutablePath;

        await prepareConfig(initialWorkdir);
        const createCFG = `cd ${testInputVcastTutorial} && clicast -lc template GNU_CPP_X`;
        await executeCommand(createCFG);
      } else {
        // Alternative setup for VECTORCAST_DIR_TEST_DUPLICATE
        const currentPath = process.env.PATH || "";
        const newPath = path.join(
          process.env.VECTORCAST_DIR_TEST_DUPLICATE || "",
          "vpython"
        );
        process.env.PATH = `${newPath}${path.delimiter}${currentPath}`;
        clicastExecutablePath = `${process.env.VECTORCAST_DIR_TEST_DUPLICATE}/clicast`;
        process.env.CLICAST_PATH = clicastExecutablePath;

        await prepareConfig(initialWorkdir);
        const createCFG = `cd ${testInputVcastTutorial} && ${process.env.VECTORCAST_DIR_TEST_DUPLICATE}/clicast -lc template GNU_CPP_X`;
        await executeCommand(createCFG);
      }

      // Execute RGW commands and copy necessary files
      await executeRGWCommands(testInputVcastTutorial);
      await copyPathsToTestLocation(testInputVcastTutorial);
    }

    /**
     * Builds one env with 2024sp3 and switches to vc24__101394_store_mock_info at the end.
     * TARGET SPEC GROUP: coded_mock_different_env
     */
<<<<<<< HEAD
    async function setupSingleEnvAndSwitchAtTheEnd(initialWorkdir: string) {
=======
    async function setupSingleEnvAndImportCT(initialWorkdir: string) {
>>>>>>> db255e49
      // Setup environment with clicast and vpython
      await checkVPython();
      clicastExecutablePath = await checkClicast();
      process.env.CLICAST_PATH = clicastExecutablePath;

      const workspacePath = path.join(__dirname, "vcastTutorial");
      const testInputVcastTutorial = path.join(
        initialWorkdir,
        "test",
        "test_input",
        "vcastTutorial"
      );

      let vcastRoot = await getVcastRoot();
<<<<<<< HEAD
      const oldVersion = "release24";
      const newVersion = "vc24__101394_store_mock_info";

      // Set up environment directory
      process.env.VECTORCAST_DIR = path.join(vcastRoot, oldVersion);
=======
      const newVersion = "vc24__101394_store_mock_info";

      // Set up environment directory
      process.env.VECTORCAST_DIR = path.join(vcastRoot, newVersion);
>>>>>>> db255e49
      await prepareConfig(initialWorkdir);

      // Execute environment configuration and run RGW commands
      const createCFG = `cd ${testInputVcastTutorial} && ${process.env.VECTORCAST_DIR}/clicast -lc template GNU_CPP_X`;
      await executeCommand(createCFG);

      await executeRGWCommands(testInputVcastTutorial);
      await copyPathsToTestLocation(testInputVcastTutorial);

      // Log that SWITCH_ENV_AT_THE_END is being defined
      console.log("SWITCH_ENV_AT_THE_END IS DEFINED");

      // Define paths and content for the necessary test files
      const unitFileContent = `void foo (void){}`;
      const unitFile = path.join(workspacePath, "moo.cpp");
      const testsFile = path.join(workspacePath, "tests.cpp");
      const testENVFile = path.join(workspacePath, "TEST.env");
      const templateFile = path.join(workspacePath, "template.tst");

      const testENVContent = `ENVIRO.NEW
ENVIRO.NAME: TEST
ENVIRO.BASE_DIRECTORY: VCAST_SourceRoot=.
ENVIRO.STUB_BY_FUNCTION: moo
ENVIRO.WHITE_BOX: NO
ENVIRO.VCDB_FILENAME: 
ENVIRO.VCDB_CMD_VERB: 
ENVIRO.COVERAGE_TYPE: Statement+Branch
ENVIRO.INDUSTRY_MODE: Default
ENVIRO.ADDITIONAL_STUB: VCAST_ATG_FP_0
ENVIRO.ADDITIONAL_STUB: VCAST_ATG_FP_1
ENVIRO.LIBRARY_STUBS:  
ENVIRO.STUB: ALL_BY_PROTOTYPE
ENVIRO.NOT_SUPPORTED_TYPE: asdsadsa
ENVIRO.COMPILER: CC
ENVIRO.TYPE_HANDLED_DIRS_ALLOWED: 
ENVIRO.UNIT_APPENDIX_USER_CODE:
ENVIRO.UNIT_APPENDIX_USER_CODE_FILE:fp_update
int VCAST_ATG_FP_1(int);
ENVIRO.END_UNIT_APPENDIX_USER_CODE_FILE:
ENVIRO.END_UNIT_APPENDIX_USER_CODE:

ENVIRO.SEARCH_LIST: $(VCAST_SourceRoot)/
ENVIRO.END`;

      const testsCPP = `#include <vunit/vunit.h>
namespace {
class mooFixture : public ::vunit::Fixture {
protected:
void SetUp(void) override {
  // Set up code goes here.
}

void TearDown(void) override {
  // Tear down code goes here.
}
};
} // namespace

VTEST(mooTests, ExampleTestCase) {
VASSERT(true);
}`;

      const templateContent = `-- Test Case: tests
TEST.UNIT:moo
TEST.SUBPROGRAM:coded_tests_driver
TEST.NEW
TEST.NAME:tests
TEST.CODED_TESTS_FILE:./tests.cpp
TEST.END`;

      // Write template and test files to disk
      await writeFile(templateFile, templateContent.trim());
      await writeFile(unitFile, unitFileContent);
      await writeFile(testsFile, testsCPP);
      await writeFile(testENVFile, testENVContent);

<<<<<<< HEAD
      // Revert VECTORCAST_DIR to the old version and execute setup commands
      process.env.VECTORCAST_DIR = path.join(vcastRoot, oldVersion);
=======
>>>>>>> db255e49
      const setCoded = `cd ${workspacePath} && ${process.env.VECTORCAST_DIR}/clicast -lc option VCAST_CODED_TESTS_SUPPORT TRUE`;
      const setEnviro = `cd ${workspacePath} && ${process.env.VECTORCAST_DIR}/enviroedg TEST.env`;
      const runTest = `cd ${workspacePath} && ${process.env.VECTORCAST_DIR}/clicast -e TEST test script run template.tst`;

      await executeCommand(setCoded);
      await executeCommand(setEnviro);
      await executeCommand(runTest);
<<<<<<< HEAD

      // Switch to the new environment version
      process.env.VECTORCAST_DIR = path.join(vcastRoot, newVersion);
=======
>>>>>>> db255e49
    }

    /**
     * Builds multiple envs for release 23 and release 24
     * TARGET SPEC GROUP: build_different_envs
     */
    async function setupMultipleEnvironments() {
      let vcastRoot = await getVcastRoot();

      const oldVersion = "release23";
      const newVersion = "release24";

      // Total amount of envs to be build
      const totalEnvCount = 4;

      const placeholder = "%%REPLACE%%";
      const unit = "unit";

      const workspacePath = path.join(__dirname, "vcastTutorial");
      const envTemplate = path.join(workspacePath, "TEST.template");
      const unitFile = path.join(workspacePath, "unit.cpp");

      const envTemplateContent = `
ENVIRO.NEW
ENVIRO.NAME: ${placeholder}
ENVIRO.STUB_BY_FUNCTION: ${unit}
ENVIRO.WHITE_BOX: NO
ENVIRO.VCDB_FILENAME:
ENVIRO.COVERAGE_TYPE: NONE
ENVIRO.LIBRARY_STUBS:
ENVIRO.STUB: ALL_BY_PROTOTYPE
ENVIRO.COMPILER: CC
ENVIRO.SEARCH_LIST: .
ENVIRO.END
`;

      // Write template and cpp to file
      await writeFile(envTemplate, envTemplateContent.trim());
      const unitFileContent = "void foo(void) {}";
      await writeFile(unitFile, unitFileContent);

      // Create correct dir for the tests
      await mkdir(workspacePath, { recursive: true });
      let envName: string;

      // Create envs and copy them to workspacePath
      for (let i = 1; i <= totalEnvCount; i++) {
        // Env for release 24
        if (i % 2 === 0) {
          envName = `ENV_24_${i.toString().padStart(2, "0")}`;
        } else {
          // Env for release 23
          envName = `ENV_23_${i.toString().padStart(2, "0")}`;
        }

        const envFile = path.join(workspacePath, `${envName}.env`);
        const envContent = (await readFile(envTemplate))
          .toString()
          .replace(placeholder, envName);
        await writeFile(envFile, envContent);
      }

      // Initial build with the old version
      process.env.VCAST_FORCE_OVERWRITE_ENV_DIR = "1";
      process.env.VECTORCAST_DIR = path.join(vcastRoot, oldVersion);

      const createCFG = `cd ${workspacePath} && ${process.env.VECTORCAST_DIR}/clicast -lc template GNU_CPP_X`;
      await executeCommand(createCFG);

      // Build environments based on the iteration index
      for (let i = 1; i <= totalEnvCount; i++) {
        let envName: string;
        // Switch VectorCAST version based on iteration (build 1,3 --> release 23, 2,4 --> release 24)
        if (i % 2 === 0) {
          process.env.VECTORCAST_DIR = path.join(vcastRoot, newVersion);
          envName = `ENV_24_${i.toString().padStart(2, "0")}`;
          console.log(`Building ${envName} with ${process.env.VECTORCAST_DIR}`);
        } else {
          process.env.VECTORCAST_DIR = path.join(vcastRoot, oldVersion);
          envName = `ENV_23_${i.toString().padStart(2, "0")}`;
          console.log(`Building ${envName} with ${process.env.VECTORCAST_DIR}`);
        }

        const envFile = path.join(workspacePath, `${envName}.env`);
        const buildEnv = `cd ${workspacePath} && ${process.env.VECTORCAST_DIR}/clicast -lc environment script run ${envFile}`;

        await executeCommand(buildEnv);
      }

      process.env.VECTORCAST_DIR = path.join(vcastRoot, oldVersion);

      // Clean up VSCode settings
      const vscodeDir = path.join(workspacePath, ".vscode");
      await rm(vscodeDir, { recursive: true, force: true });
      await mkdir(vscodeDir, { recursive: true });
    }

    /**
     * ================================================================================================
     *                              ENVIRONMENT SETUP HELPERS
     * ================================================================================================
     */

    /**
     * Cleans up and sets up the test environment directories.
     *
     * @param {string} initialWorkdir - The base directory path where test directories are located.
     * @returns {Promise<void>} - A promise that resolves when all directory operations are complete.
     */
    async function setupTestEnvironment(initialWorkdir: string): Promise<void> {
      const vcastTutorialPath = path.join(
        initialWorkdir,
        "test",
        "vcastTutorial"
      );
      await rm(vcastTutorialPath, { recursive: true, force: true });

      const logPath = path.join(initialWorkdir, "test", "log");
      await rm(logPath, { recursive: true, force: true });
      await mkdir(logPath, { recursive: true });

      await mkdir(vcastTutorialPath);
      const extensionPath = path.join(initialWorkdir, "test", "extension");
      await rm(extensionPath, { recursive: true, force: true });

      const testResultsPath = path.join(initialWorkdir, "test_results");
      await rm(testResultsPath, { recursive: true, force: true });

      process.env.WORKSPACE_FOLDER = "vcastTutorial";
    }

    /**
     * Prepares the execution of clicast and the creation of the CFG config file.
     *
     * @param initialWorkdir - Path of the initial work dir.
     * @returns {Promise<void>} - A promise that resolves when all preparation operations are complete.
     */
    async function prepareConfig(initialWorkdir: string): Promise<void> {
      // Set vectorcast directory based on CLICAST_PATH
      vectorcastDir = path.dirname(process.env.CLICAST_PATH);
      process.env.VC_DIR = vectorcastDir;

      // Clear any existing screenshots
      const clearScreenshots =
        process.platform == "win32" ? "del /s /q *.png" : "rm -rf *.png";
      await executeCommand(clearScreenshots);

      // Define paths for test input and directories
      const testInputVcastTutorial = path.join(
        initialWorkdir,
        "test",
        "test_input",
        "vcastTutorial"
      );

      testInputEnvPath = path.join(testInputVcastTutorial, "cpp");
      await mkdir(testInputEnvPath, { recursive: true });

      codedTestsPath = path.join(testInputVcastTutorial, "cpp", "TestFiles");
      await mkdir(codedTestsPath, { recursive: true });

      const vscodeSettingsPath = path.join(testInputVcastTutorial, ".vscode");
      await mkdir(vscodeSettingsPath, { recursive: true });

      // Create a launch.json file for VSCode
      const launchJsonPath = path.join(vscodeSettingsPath, "launch.json");
      const createLaunchJson =
        process.platform == "win32"
          ? `copy /b NUL ${launchJsonPath}`
          : `touch ${launchJsonPath}`;
      await executeCommand(createLaunchJson);

      const pathTovUnitInclude = path.join(vectorcastDir, "vunit", "include");
      const c_cpp_properties = {
        configurations: [
          {
            name: "Linux",
            includePath: ["${workspaceFolder}/**", `${pathTovUnitInclude}`],
            defines: [],
            compilerPath: "/usr/bin/clang",
            cStandard: "c17",
            cppStandard: "c++14",
            intelliSenseMode: "linux-clang-x64",
          },
        ],
        version: 4,
      };

      // Write IntelliSense configuration to c_cpp_properties.json
      const c_cpp_properties_JSON = JSON.stringify(c_cpp_properties, null, 4);
      const c_cpp_properties_JSONPath = path.join(
        vscodeSettingsPath,
        "c_cpp_properties.json"
      );
      await writeFile(c_cpp_properties_JSONPath, c_cpp_properties_JSON);

      const envFile = `ENVIRO.NEW
ENVIRO.NAME: DATABASE-MANAGER-test
ENVIRO.COVERAGE_TYPE: Statement
ENVIRO.WHITE_BOX: YES
ENVIRO.COMPILER: CC
ENVIRO.STUB: ALL_BY_PROTOTYPE
ENVIRO.SEARCH_LIST: cpp
ENVIRO.STUB_BY_FUNCTION: database
ENVIRO.STUB_BY_FUNCTION: manager
ENVIRO.END
      `;
      await writeFile(
        path.join(testInputVcastTutorial, "DATABASE-MANAGER-test.env"),
        envFile
      );
    }

    /**
     * Executes a given command and logs any errors that occur during execution.
     *
     * @param {string} command - The command to be executed.
     * @returns {Promise<void>} - A promise that resolves when the command has been executed or rejects if an error occurs.
     */
    async function executeCommand(command: string): Promise<void> {
      try {
        await promisifiedExec(command);
      } catch (error) {
        console.error(`Error executing command "${command}":`, error);
      }
    }

    /**
     * Copies various files and directories to a specified test location.
     *
     * @param testInputVcastTutorial - The path to the tutorial files that need to be copied to the test directory.
     * @returns {Promise<void>} - A promise that resolves when all copy operations are complete.
     */
    async function copyPathsToTestLocation(testInputVcastTutorial: string) {
      const pathToTutorial = path.join(vectorcastDir, "tutorial", "cpp");
      await mkdir(pathToTutorial, { recursive: true });
      const cppFilesToCopy = path.join(pathToTutorial, "*.cpp");
      const headerFilesToCopy = path.join(pathToTutorial, "*.h");

      const examplesDir = path.join(initialWorkdir, "test", "examples");
      const examplesToCopy = path.join(examplesDir, "*.cpp");
      const codedTestsExamplesToCopy = path.join(
        examplesDir,
        "coded_tests",
        "*.cpp"
      );

      // Copying didn't work with cp from fs
      if (process.platform == "win32") {
        await executeCommand(
          `xcopy /s /i /y ${examplesToCopy} ${testInputEnvPath} > NUL 2> NUL`
        );
        await executeCommand(
          `xcopy /s /i /y ${cppFilesToCopy} ${testInputEnvPath} > NUL 2> NUL`
        );
        await executeCommand(
          `xcopy /s /i /y ${headerFilesToCopy} ${testInputEnvPath} > NUL 2> NUL`
        );
        await executeCommand(
          `xcopy /s /i /y ${codedTestsExamplesToCopy} ${codedTestsPath} > NUL 2> NUL`
        );
        await executeCommand(
          `xcopy /s /i /y ${testInputVcastTutorial} ${path.join(
            initialWorkdir,
            "test",
            "vcastTutorial"
          )}`
        );
      } else {
        await executeCommand(`cp ${examplesToCopy} ${testInputEnvPath}`);
        await executeCommand(`cp ${cppFilesToCopy} ${testInputEnvPath}`);
        await executeCommand(`cp ${headerFilesToCopy} ${testInputEnvPath}`);
        await executeCommand(
          `cp ${codedTestsExamplesToCopy} ${codedTestsPath}`
        );
        await executeCommand(
          `cp -r ${testInputVcastTutorial} ${path.join(initialWorkdir, "test")}`
        );
      }
    }

    /**
     * Executes a series of RGW commands for initializing and configuring the RGW environment.
     *
     * @param testInputVcastTutorial - The path to the directory where the RGW commands will be executed.
     * @returns {Promise<void>} - A promise that resolves when all RGW commands have been executed successfully.
     * @throws {Error} - Throws an error if any of the commands fail during execution.
     */
    async function executeRGWCommands(testInputVcastTutorial: string) {
      const requestTutorialPath = path.join(
        vectorcastDir,
        "examples",
        "RequirementsGW",
        "CSV_Requirements_For_Tutorial.csv"
      );
      const commandPrefix = `cd ${testInputVcastTutorial} && ${process.env.CLICAST_PATH.trimEnd()} -lc`;

      const rgwPrepCommands = [
        `${commandPrefix} option VCAST_REPOSITORY ${path.join(
          initialWorkdir,
          "test",
          "vcastTutorial"
        )}`,
        `${commandPrefix} RGw INitialize`,
        `${commandPrefix} Rgw Set Gateway CSV`,
        `${commandPrefix} RGw Configure Set CSV csv_path ${requestTutorialPath}`,
        `${commandPrefix} RGw Configure Set CSV use_attribute_filter 0`,
        `${commandPrefix} RGw Configure Set CSV filter_attribute`,
        `${commandPrefix} RGw Configure Set CSV filter_attribute_value `,
        `${commandPrefix} RGw Configure Set CSV id_attribute ID`,
        `${commandPrefix} RGw Configure Set CSV key_attribute Key`,
        `${commandPrefix} RGw Configure Set CSV title_attribute Title `,
        `${commandPrefix} RGw Configure Set CSV description_attribute Description `,
        `${commandPrefix} RGw Import`,
      ];
      for (const rgwPrepCommand of rgwPrepCommands) {
        await executeCommand(rgwPrepCommand);
      }
    }

    /**
     * Checks if the `vpython` executable is available in the system's PATH.
     *
     * @throws {Error} - If `vpython` is not found or there is a command error.
     */
    async function checkVPython(): Promise<void> {
      let checkVPython =
        process.platform == "win32" ? "where vpython" : "which vpython";

      {
        const { stdout, stderr } = await promisifiedExec(checkVPython);
        if (stderr) {
          console.log(stderr);
          throw `Error when running ${checkVPython}`;
        } else {
          console.log(`vpython found in ${stdout}`);
        }
      }
    }

    /**
     * Checks if the `clicast` executable is available in the system's PATH.
     *
     * @returns {Promise<string>} - Path to the `clicast` executable.
     * @throws {Error} - If `clicast` is not found or there is a command error.
     */
    async function checkClicast(): Promise<string> {
      let checkClicast =
        process.platform == "win32" ? "where clicast" : "which clicast";

      {
        const { stdout, stderr } = await promisifiedExec(checkClicast);
        if (stderr) {
          console.log(stderr);
          throw `Error when running ${checkClicast}`;
        } else {
          console.log(`clicast found in ${stdout}`);
          return stdout;
        }
      }
    }

    /**
     * Checks the root dir of the vcast release.
     * Assuming that the root folder is locally on $HOME/vcast.
     *
     * @returns - Root dir of the vcast release, based on if the tests are executed on the CI or locally
     */
    async function getVcastRoot(): Promise<string> {
      let vcastRoot: string;

      // Check if we are on CI
      if (process.env.HOME.startsWith("/github")) {
        vcastRoot = "/vcast";
      } else {
        // Assuming that locally release is on this path.
        vcastRoot = path.join(process.env.HOME, "vcast");
      }
      return vcastRoot;
    }
  },
  /**
   * Gets executed before a worker process is spawned and can be used to initialise specific service
   * for that worker as well as modify runtime environments in an async fashion.
   * @param  {String} cid      capability id (e.g 0-0)
   * @param  {[type]} caps     object containing capabilities for session that will be spawn in the worker
   * @param  {[type]} specs    specs to be run in the worker process
   * @param  {[type]} args     object that will be merged with the main configuration once worker is initialized
   * @param  {[type]} execArgv list of string arguments passed to the worker process
   */
  async onWorkerStart(cid, caps, specs, arguments_, execArgv) {},
  /**
   * Gets executed just after a worker process has exited.
   * @param  {String} cid      capability id (e.g 0-0)
   * @param  {Number} exitCode 0 - success, 1 - fail
   * @param  {[type]} specs    specs to be run in the worker process
   * @param  {Number} retries  number of retries used
   */
  async onWorkerEnd(cid, exitCode, specs, retries) {
    const path = require("node:path");
    const promisifiedExec = promisify(exec);
    const initialWorkdir = process.env.INIT_CWD;
    const logDir = path.join(initialWorkdir, "test", "log");

    if (process.platform == "win32") {
      await promisifiedExec(
        `xcopy /s /i /y ${path.join(
          initialWorkdir,
          "test",
          "vcastTutorial"
        )} ${path.join(logDir, "vcastTutorial")} > NUL 2> NUL`
      );
      await promisifiedExec("taskkill -f -im code* > NUL 2> NUL");
    } else {
      await promisifiedExec(
        `cp -r ${path.join(initialWorkdir, "test", "vcastTutorial")} ${logDir}`
      );
      await promisifiedExec("pkill code");
    }
  },

  /**
   * Gets executed just before initialising the webdriver session and test framework. It allows you
   * to manipulate configurations depending on the capability or spec.
   * @param {Object} config wdio configuration object
   * @param {Array.<Object>} capabilities list of capabilities details
   * @param {Array.<String>} specs List of spec file paths that are to be run
   * @param {String} cid worker id (e.g. 0-0)
   */
  // beforeSession: function (config, capabilities, specs, cid) {
  // },
  /**
   * Gets executed before test execution begins. At this point you can access to all global
   * variables like `browser`. It is the perfect place to define custom commands.
   * @param {Array.<Object>} capabilities list of capabilities details
   * @param {Array.<String>} specs        List of spec file paths that are to be run
   * @param {Object}         browser      instance of created browser/device session
   */
  // before: function (capabilities, specs, browser) {

  //   },
  /**
   * Runs before a WebdriverIO command gets executed.
   * @param {String} commandName hook command name
   * @param {Array} args arguments that command would receive
   */
  // beforeCommand: function (commandName, args) {
  // },
  /**
   * Hook that gets executed before the suite starts
   * @param {Object} suite suite details
   */
  // beforeSuite: function (suite) {
  // },
  /**
   * Function to be executed before a test (in Mocha/Jasmine) starts.
   */
  // beforeTest: function (test, context) {
  // },
  /**
   * Hook that gets executed _before_ a hook within the suite starts (e.g. runs before calling
   * beforeEach in Mocha)
   */
  // beforeHook: function (test, context) {
  // },
  /**
   * Hook that gets executed _after_ a hook within the suite starts (e.g. runs after calling
   * afterEach in Mocha)
   */
  // afterHook: function (test, context, { error, result, duration, passed, retries }) {
  // },
  /**
   * Function to be executed after a test (in Mocha/Jasmine only)
   * @param {Object}  test             test object
   * @param {Object}  context          scope object the test was executed with
   * @param {Error}   result.error     error object in case the test fails, otherwise `undefined`
   * @param {Any}     result.result    return object of test function
   * @param {Number}  result.duration  duration of test
   * @param {Boolean} result.passed    true if test has passed, otherwise false
   * @param {Object}  result.retries   informations to spec related retries, e.g. `{ attempts: 0, limit: 0 }`
   */
  afterTest(test, context, { error, result, duration, passed, retries }) {
    // Take a screenshot anytime a test fails and throws an error
    if (error) {
      browser.takeScreenshot();
      const testID = process.env.E2E_TEST_ID;
      const filename = `error in test ${testID} ${test.title}.png`;
      browser.saveScreenshot(filename);
    }
  },

  /**
   * Hook that gets executed after the suite has ended
   * @param {Object} suite suite details
   */
  // afterSuite: function (suite) {
  // },
  /**
   * Runs after a WebdriverIO command gets executed
   * @param {String} commandName hook command name
   * @param {Array} args arguments that command would receive
   * @param {Number} result 0 - command success, 1 - command error
   * @param {Object} error error object if any
   */
  // afterCommand: function (commandName, args, result, error) {
  // },
  /**
   * Gets executed after all tests are done. You still have access to all global variables from
   * the test.
   * @param {Number} result 0 - test pass, 1 - test fail
   * @param {Array.<Object>} capabilities list of capabilities details
   * @param {Array.<String>} specs List of spec file paths that ran
   */
  // after: function (result, capabilities, specs) {
  // },
  /**
   * Gets executed right after terminating the webdriver session.
   * @param {Object} config wdio configuration object
   * @param {Array.<Object>} capabilities list of capabilities details
   * @param {Array.<String>} specs List of spec file paths that ran
   */
  // afterSession: function (config, capabilities, specs) {
  // },
  /**
   * Gets executed after all workers got shut down and the process is about to exit. An error
   * thrown in the onComplete hook will result in the test run failing.
   * @param {Object} exitCode 0 - success, 1 - fail
   * @param {Object} config wdio configuration object
   * @param {Array.<Object>} capabilities list of capabilities details
   * @param {<Object>} results object containing test results
   */
  // onComplete: function(exitCode, config, capabilities, results) {
  // },
  /**
   * Gets executed when a refresh happens.
   * @param {String} oldSessionId session ID of the old session
   * @param {String} newSessionId session ID of the new session
   */
  // onReload: function(oldSessionId, newSessionId) {
  // }
};<|MERGE_RESOLUTION|>--- conflicted
+++ resolved
@@ -323,13 +323,8 @@
     const envActions = new Map([
       ["BUILD_MULTIPLE_ENVS", async () => await setupMultipleEnvironments()],
       [
-<<<<<<< HEAD
         "SWITCH_ENV_AT_THE_END",
         async () => await setupSingleEnvAndSwitchAtTheEnd(initialWorkdir),
-=======
-        "IMPORT_CODED_TEST_IN_TST",
-        async () => await setupSingleEnvAndImportCT(initialWorkdir),
->>>>>>> db255e49
       ],
     ]);
 
@@ -434,11 +429,7 @@
      * Builds one env with 2024sp3 and switches to vc24__101394_store_mock_info at the end.
      * TARGET SPEC GROUP: coded_mock_different_env
      */
-<<<<<<< HEAD
     async function setupSingleEnvAndSwitchAtTheEnd(initialWorkdir: string) {
-=======
-    async function setupSingleEnvAndImportCT(initialWorkdir: string) {
->>>>>>> db255e49
       // Setup environment with clicast and vpython
       await checkVPython();
       clicastExecutablePath = await checkClicast();
@@ -453,18 +444,11 @@
       );
 
       let vcastRoot = await getVcastRoot();
-<<<<<<< HEAD
       const oldVersion = "release24";
       const newVersion = "vc24__101394_store_mock_info";
 
       // Set up environment directory
       process.env.VECTORCAST_DIR = path.join(vcastRoot, oldVersion);
-=======
-      const newVersion = "vc24__101394_store_mock_info";
-
-      // Set up environment directory
-      process.env.VECTORCAST_DIR = path.join(vcastRoot, newVersion);
->>>>>>> db255e49
       await prepareConfig(initialWorkdir);
 
       // Execute environment configuration and run RGW commands
@@ -541,11 +525,9 @@
       await writeFile(testsFile, testsCPP);
       await writeFile(testENVFile, testENVContent);
 
-<<<<<<< HEAD
       // Revert VECTORCAST_DIR to the old version and execute setup commands
       process.env.VECTORCAST_DIR = path.join(vcastRoot, oldVersion);
-=======
->>>>>>> db255e49
+
       const setCoded = `cd ${workspacePath} && ${process.env.VECTORCAST_DIR}/clicast -lc option VCAST_CODED_TESTS_SUPPORT TRUE`;
       const setEnviro = `cd ${workspacePath} && ${process.env.VECTORCAST_DIR}/enviroedg TEST.env`;
       const runTest = `cd ${workspacePath} && ${process.env.VECTORCAST_DIR}/clicast -e TEST test script run template.tst`;
@@ -553,12 +535,9 @@
       await executeCommand(setCoded);
       await executeCommand(setEnviro);
       await executeCommand(runTest);
-<<<<<<< HEAD
 
       // Switch to the new environment version
       process.env.VECTORCAST_DIR = path.join(vcastRoot, newVersion);
-=======
->>>>>>> db255e49
     }
 
     /**
