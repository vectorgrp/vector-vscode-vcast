// Only using global-agent and GlobalDispatcher
// if running on vistr server
import path from "node:path";
import { URL } from "node:url";
import { exec, spawn } from "node:child_process";
import { mkdir, readFile, rm, writeFile } from "node:fs/promises";
import { promisify } from "node:util";
import {
  type ProxyTypes,
  type ProxyObject,
} from "@wdio/types/build/Capabilities";
import {
  getGlobalDispatcher,
  setGlobalDispatcher,
  Dispatcher,
  ProxyAgent,
} from "undici";
import { bootstrap } from "global-agent";
import type { Options } from "@wdio/types";
import capabilitiesJson from "./capabilityConfig.json";
<<<<<<< HEAD
import { getSpecs } from "./specs_config";
import { getToolVersion } from "../../../unit/getToolversion";
=======
import { getSpecs, newestVCRelease } from "./specs_config";
>>>>>>> 6d118f3b

const noProxyRules = (process.env.no_proxy ?? "")
  .split(",")
  .map((rule) => rule.trim());
if (
  process.env.RUNNING_ON_SERVER === "True" ||
  process.env.GITHUB_ACTIONS === "true"
) {
  bootstrap();
  const proxyAgents = Object.fromEntries(
    ["http", "https"].map((protocol) => {
      const uri = process.env[`${protocol}_proxy`];
      if (uri) {
        return [`${protocol}:`, new ProxyAgent(uri)];
      }

      return [];
    })
  );
  const defaultDispatcher = getGlobalDispatcher();

  setGlobalDispatcher(
    new (class extends Dispatcher {
      dispatch(options, handler) {
        if (options.origin) {
          const { host, protocol } =
            typeof options.origin === "string"
              ? new URL(options.origin)
              : options.origin;
          if (
            !noProxyRules.some((rule) =>
              rule.startsWith(process.env.INIT_CWD)
                ? host.endsWith(rule)
                : host === rule
            )
          ) {
            const proxyAgent = proxyAgents[protocol];
            if (proxyAgent) {
              proxyAgent.dispatch(options, handler);
            }
          }
        }

        return defaultDispatcher.dispatch(options, handler);
      }
    })()
  );
}

const proxyType: ProxyTypes = "manual";
const proxyObject: ProxyObject = {
  proxyType,
  ftpProxy: process.env.http_proxy,
  httpProxy: process.env.http_proxy,
  noProxy: noProxyRules,
};
const groupName =
  process.env.RUN_BY_GROUP === "True" ? process.env.RUN_GROUP_NAME : null;

export const config: Options.Testrunner = {
  //
  // ====================
  // Runner Configuration
  // ====================
  //
  //
  // =====================
  // ts-node Configurations
  // =====================
  //
  // You can write tests using TypeScript to get autocompletion and type safety.
  // You will need typescript and ts-node installed as devDependencies.
  // WebdriverIO will automatically detect if these dependencies are installed
  // and will compile your config and tests for you.
  // If you need to configure how ts-node runs please use the
  // environment variables for ts-node or use wdio config"s autoCompileOpts section.
  //
  automationProtocol: "webdriver",
  headless: true,
  autoCompileOpts: {
    autoCompile: true,
    // See https://github.com/TypeStrong/ts-node#cli-and-programmatic-options
    // for all available options
    tsNodeOpts: {
      transpileOnly: true,
      project: "test/tsconfig.json",
    },
    // Tsconfig-paths is only used if "tsConfigPathsOpts" are provided, if you
    // do please make sure "tsconfig-paths" is installed as dependency
    // tsConfigPathsOpts: {
    //     baseUrl: "./"
    // }
  },
  //
  // ==================
  // Specify Test Files
  // ==================
  // Define which test specs should run. The pattern is relative to the directory
  // from which `wdio` was called.
  //
  // The specs are defined as an array of spec files (optionally using wildcards
  // that will be expanded). The test for each spec file will be run in a separate
  // worker process. In order to have a group of spec files run in the same worker
  // process simply enclose them in an array within the specs array.
  //
  // If you are calling `wdio` from an NPM script (see https://docs.npmjs.com/cli/run-script),
  // then the current working directory is where your `package.json` resides, so `wdio`
  // will be called from there.
  //
  specs: getSpecs(process.env.USE_VCAST_24 === "True", groupName),
  // Patterns to exclude.
  // exclude:
  //
  // ============
  // Capabilities
  // ============
  // Define your capabilities here. WebdriverIO can run multiple capabilities at the same
  // time. Depending on the number of capabilities, WebdriverIO launches several test
  // sessions. Within your capabilities you can overwrite the spec and exclude options in
  // order to group specific specs to a specific capability.
  //
  // First, you can define how many instances should be started at the same time. Let"s
  // say you have 3 different capabilities (Chrome, Firefox, and Safari) and you have
  // set maxInstances to 1; wdio will spawn 3 processes. Therefore, if you have 10 spec
  // files and you set maxInstances to 10, all spec files will get tested at the same time
  // and 30 processes will get spawned. The property handles how many capabilities
  // from the same test should run tests.
  //

  maxInstances: 1,
  outputDir: "./trace",
  //
  // If you have trouble getting all important capabilities together, check out the
  // Sauce Labs platform configurator - a great tool to configure your capabilities:
  // https://saucelabs.com/platform/platform-configurator
  //
  capabilities: [
    {
      // MaxInstances can get overwritten per capability. So if you have an in-house Selenium
      // grid with only 5 firefox instances available you can make sure that not more than
      // 5 instances get started at a time.
      maxInstances: capabilitiesJson.maxInstances,
      browserName: capabilitiesJson.browserName,
      proxy: proxyObject,
      browserVersion: capabilitiesJson.browserVersion,
      acceptInsecureCerts: capabilitiesJson.acceptInsecureCerts,
      "wdio:vscodeOptions": {
        extensionPath: path.join(__dirname, "extension"),
        workspacePath: path.join(__dirname, "vcastTutorial"),
        vscodeArgs: {
          disableExtensions: true,
          "local-history.enabled":
            capabilitiesJson["wdio:vscodeOptions"].vscodeArgs[
              "local-history.enabled"
            ],
        },
        verboseLogging: capabilitiesJson["wdio:vscodeOptions"].verboseLogging,
        userSettings: {
          "editor.fontSize":
            capabilitiesJson["wdio:vscodeOptions"].userSettings[
              "editor.fontSize"
            ],
          "terminal.integrated.fontSize":
            capabilitiesJson["wdio:vscodeOptions"].userSettings[
              "terminal.integrated.fontSize"
            ],
          "window.zoomLevel":
            capabilitiesJson["wdio:vscodeOptions"].userSettings[
              "window.zoomLevel"
            ],
        },
        vscodeProxyOptions: {
          enable:
            capabilitiesJson["wdio:vscodeOptions"].vscodeProxyOptions.enable,
          port: capabilitiesJson["wdio:vscodeOptions"].vscodeProxyOptions.port,
          connectionTimeout:
            capabilitiesJson["wdio:vscodeOptions"].vscodeProxyOptions
              .connectionTimeout,
          commandTimeout:
            capabilitiesJson["wdio:vscodeOptions"].vscodeProxyOptions
              .commandTimeout,
        },
      },
    },
  ],
  //
  // ===================
  // Test Configurations
  // ===================
  // Define all options that are relevant for the WebdriverIO instance here
  //
  // Level of logging verbosity: trace | debug | info | warn | error | silent
  logLevel: "error",
  //
  // Set specific log levels per logger
  // loggers:
  // - webdriver, webdriverio
  // - @wdio/browserstack-service, @wdio/devtools-service, @wdio/sauce-service
  // - @wdio/mocha-framework, @wdio/jasmine-framework
  // - @wdio/local-runner
  // - @wdio/sumologic-reporter
  // - @wdio/cli, @wdio/config, @wdio/utils
  // Level of logging verbosity: trace | debug | info | warn | error | silent
  // logLevels: {
  //     webdriver: "info",
  //     "@wdio/appium-service": "info"
  // },
  //
  // If you only want to run your tests until a specific amount of tests have failed use
  // bail (default is 0 - don"t bail, run all tests).
  bail: 1,
  //
  // Set a base URL in order to shorten url command calls. If your `url` parameter starts
  // with `/`, the base url gets prepended, not including the path portion of your baseUrl.
  // If your `url` parameter starts without a scheme or `/` (like `some/path`), the base url
  // gets prepended directly.
  baseUrl: "http://localhost",
  //
  // Default timeout for all waitFor* commands.
  waitforTimeout: 30_000,
  //
  // Default timeout in milliseconds for request
  // if browser driver or grid doesn"t send response
  connectionRetryTimeout: 40_000,
  //
  // Default request retries count
  connectionRetryCount: 2,
  //
  // Test runner services
  // Services take over a specific job you don"t want to take care of. They enhance
  // your test setup with almost no effort. Unlike plugins, they don"t add new
  // commands. Instead, they hook themselves up into the test process.
  services: ["vscode"],
  // Framework you want to run your specs with.
  // The following are supported: Mocha, Jasmine, and Cucumber
  // see also: https://webdriver.io/docs/frameworks
  //
  // Make sure you have the wdio adapter package for the specific framework installed
  // before running any tests.
  framework: "mocha",
  //
  // The number of times to retry the entire specfile when it fails as a whole
  // specFileRetries: 1,
  //
  // Delay in seconds between the spec file retry attempts
  // specFileRetriesDelay: 0,
  //
  // Whether or not retried specfiles should be retried immediately or deferred to the end of the queue
  // specFileRetriesDeferred: false,
  //
  // Test reporter for stdout.
  // The only one supported by default is "dot"
  // see also: https://webdriver.io/docs/dot-reporter
  reporters: [
    "spec",
    [
      "junit",
      {
        outputDir: "test_results",
        outputFileFormat(options) {
          // Optional
          return `results-${options.cid}.xml`;
        },
      },
    ],
  ],

  //
  // Options to be passed to Mocha.
  // See the full list at http://mochajs.org/
  mochaOpts: {
    ui: "bdd",
    timeout: 1_200_000,
    bail: true,
  },
  //
  // =====
  // Hooks
  // =====
  // WebdriverIO provides several hooks you can use to interfere with the test process in order to enhance
  // it and to build services around it. You can either apply a single function or an array of
  // methods to it. If one of them returns with a promise, WebdriverIO will wait until that promise got
  // resolved to continue.
  /**
   * Gets executed once before all workers get launched.
   * @param {Object} config wdio configuration object
   * @param {Array.<Object>} capabilities list of capabilities details
   */
  async onPrepare(config, capabilities) {
    let vectorcastDir: string;
    let clicastExecutablePath: string;
    let testInputEnvPath: string;
    let codedTestsPath: string;

    const promisifiedExec = promisify(exec);

    const initialWorkdir = process.env.INIT_CWD;
    await setupTestEnvironment(initialWorkdir);

    // Lookup table for our environment variables and corresponding actions.
    // Each ENV flags a different test because it needs to be build differently.
    const envActions = new Map([
      ["BUILD_MULTIPLE_ENVS", async () => await setupMultipleEnvironments()],
      [
        "SWITCH_ENV_AT_THE_END",
        async () => await buildEnvsWithSpecificReleases(initialWorkdir),
      ],
      [
        "IMPORT_CODED_TEST_IN_TST",
        async () => await buildEnvsWithSpecificReleases(initialWorkdir),
      ],
    ]);

    // Determine the environment key
    const envKey = Array.from(envActions.keys()).find(
      (env) => process.env[env]
    );

    if (envKey) {
      // Execute the corresponding function if an environment variable is found
      await envActions.get(envKey)();
    } else {
      // Default case if no matching environment variable is found
      await setupSingleEnvironment(initialWorkdir);
    }

    const extensionUnderTest = path.join(initialWorkdir, "test", "extension");
    await mkdir(extensionUnderTest, { recursive: true });

    const repoRoot = path.join(".", "..", "..", "..");
    const foldersToCopy = [
      "images",
      "out",
      "python",
      "resources",
      "supportFiles",
      "syntax",
    ];

    if (process.platform == "win32") {
      foldersToCopy.forEach(async (folderName) => {
        const folderPath = path.join(repoRoot, folderName);
        await executeCommand(
          `xcopy /s /i /y ${folderPath} ${path.join(
            extensionUnderTest,
            folderName
          )} > NUL 2> NUL`
        );
        await executeCommand(
          `copy /y ${path.join(repoRoot, "package.json")} ${extensionUnderTest}`
        );
      });
    } else {
      foldersToCopy.forEach(async (folderName) => {
        const folderPath = path.join(repoRoot, folderName);
        await executeCommand(`cp -r ${folderPath} ${extensionUnderTest}`);
      });
      await executeCommand(
        `cp ${path.join(repoRoot, "package.json")} ${extensionUnderTest}`
      );
    }

    /**
     * ================================================================================================
     *                           INDIVIDUAL ENVIRONMENT SETUPS
     * ================================================================================================
     */

    /**
     * Builds one env based on VECTORCAST_DIR.
     * Standard env build and used by most Spec groups.
     */
    async function setupSingleEnvironment(initialWorkdir: string) {
      const testInputVcastTutorial = path.join(
        initialWorkdir,
        "test",
        "test_input",
        "vcastTutorial"
      );

      // Standard setup when VECTORCAST_DIR is available
      if (process.env.VECTORCAST_DIR) {
        await checkVPython();
        clicastExecutablePath = await checkClicast();
        process.env.CLICAST_PATH = clicastExecutablePath;

        await prepareConfig(initialWorkdir);
        const createCFG = `cd ${testInputVcastTutorial} && clicast -lc template GNU_CPP_X`;
        await executeCommand(createCFG);
      } else {
        // Alternative setup for VECTORCAST_DIR_TEST_DUPLICATE
        const currentPath = process.env.PATH || "";
        const newPath = path.join(
          process.env.VECTORCAST_DIR_TEST_DUPLICATE || "",
          "vpython"
        );

        process.env.PATH = `${newPath}${path.delimiter}${currentPath}`;
        clicastExecutablePath = `${process.env.VECTORCAST_DIR_TEST_DUPLICATE}/clicast`;
        process.env.CLICAST_PATH = clicastExecutablePath;

        await prepareConfig(initialWorkdir);
        const createCFG = `cd ${testInputVcastTutorial} && ${process.env.VECTORCAST_DIR_TEST_DUPLICATE}/clicast -lc template GNU_CPP_X`;
        await executeCommand(createCFG);
      }

      // Execute RGW commands and copy necessary files
      await executeRGWCommands(testInputVcastTutorial);
      await copyPathsToTestLocation(testInputVcastTutorial);

      const toolVersion = await getToolVersion(clicastExecutablePath.trimEnd());

      // Coded tests support only for >= vc24
      if (toolVersion >= 24) {
        const setCoded = `cd ${testInputVcastTutorial} && ${clicastExecutablePath.trimEnd()} -lc option VCAST_CODED_TESTS_SUPPORT TRUE`;
        await executeCommand(setCoded);
      }
    }

    /**
     * Builds VectorCAST environments using specific releases, then switches to the latest release.
     * Tests behavior when environments created with various releases are opened
     * using the newest release.
     * TARGET SPEC GROUP: coded_mock_different_env && import_coded_test
     */
    async function buildEnvsWithSpecificReleases(initialWorkdir: string) {
      const workspacePath = path.join(__dirname, "vcastTutorial");
      const testInputVcastTutorial = path.join(
        initialWorkdir,
        "test",
        "test_input",
        "vcastTutorial"
      );

      let vcastRoot = await getVcastRoot();
      const coded_mock_different_env_version = "2024sp1";

      // Look up what testing group called this function (coded_mock_different_env or import_coded_test) and
      // and set the required releases accordingly
      if (process.env.SWITCH_ENV_AT_THE_END) {
        process.env.VECTORCAST_DIR = path.join(
          vcastRoot,
          coded_mock_different_env_version
        );

        // Because we remove release from path in the setup --> Add the old version to PATH
        const currentPath = process.env.PATH || "";
        const newPath = path.join(process.env.VECTORCAST_DIR || "", "vpython");
        process.env.PATH = `${newPath}${path.delimiter}${currentPath}`;
        clicastExecutablePath = `${process.env.VECTORCAST_DIR}/clicast`;
        process.env.CLICAST_PATH = clicastExecutablePath;
      } else {
        process.env.VECTORCAST_DIR = path.join(vcastRoot, newestVCRelease);
      }

      await prepareConfig(initialWorkdir);

      // Execute environment configuration and run RGW commands
      const createCFG = `cd ${testInputVcastTutorial} && ${process.env.VECTORCAST_DIR}/clicast -lc template GNU_CPP_X`;
      await executeCommand(createCFG);

      await executeRGWCommands(testInputVcastTutorial);
      await copyPathsToTestLocation(testInputVcastTutorial);

      // Define paths and content for the necessary test files
      const unitFileContent = `void foo (void){}`;
      const unitFile = path.join(workspacePath, "moo.cpp");
      const testsFile = path.join(workspacePath, "tests.cpp");
      const testENVFile = path.join(workspacePath, "TEST.env");
      const templateFile = path.join(workspacePath, "template.tst");

      const testENVContent = `ENVIRO.NEW
ENVIRO.NAME: TEST
ENVIRO.BASE_DIRECTORY: VCAST_SourceRoot=.
ENVIRO.STUB_BY_FUNCTION: moo
ENVIRO.WHITE_BOX: NO
ENVIRO.VCDB_FILENAME: 
ENVIRO.VCDB_CMD_VERB: 
ENVIRO.COVERAGE_TYPE: Statement+Branch
ENVIRO.INDUSTRY_MODE: Default
ENVIRO.ADDITIONAL_STUB: VCAST_ATG_FP_0
ENVIRO.ADDITIONAL_STUB: VCAST_ATG_FP_1
ENVIRO.LIBRARY_STUBS:  
ENVIRO.STUB: ALL_BY_PROTOTYPE
ENVIRO.NOT_SUPPORTED_TYPE: asdsadsa
ENVIRO.COMPILER: CC
ENVIRO.TYPE_HANDLED_DIRS_ALLOWED: 
ENVIRO.UNIT_APPENDIX_USER_CODE:
ENVIRO.UNIT_APPENDIX_USER_CODE_FILE:fp_update
int VCAST_ATG_FP_1(int);
ENVIRO.END_UNIT_APPENDIX_USER_CODE_FILE:
ENVIRO.END_UNIT_APPENDIX_USER_CODE:

ENVIRO.SEARCH_LIST: $(VCAST_SourceRoot)/
ENVIRO.END`;

      const testsCPP = `#include <vunit/vunit.h>
namespace {
class mooFixture : public ::vunit::Fixture {
protected:
void SetUp(void) override {
  // Set up code goes here.
}

void TearDown(void) override {
  // Tear down code goes here.
}
};
} // namespace

VTEST(mooTests, ExampleTestCase) {
VASSERT(true);
}`;

      const templateContent = `-- Test Case: tests
TEST.UNIT:moo
TEST.SUBPROGRAM:coded_tests_driver
TEST.NEW
TEST.NAME:tests
TEST.CODED_TESTS_FILE:./tests.cpp
TEST.END`;

      // Write template and test files to disk
      await writeFile(templateFile, templateContent.trim());
      await writeFile(unitFile, unitFileContent);
      await writeFile(testsFile, testsCPP);
      await writeFile(testENVFile, testENVContent);

      const deleteTESTEnv = `cd ${workspacePath} && rm -rf TEST`;
      const setCoded = `cd ${workspacePath} && ${process.env.VECTORCAST_DIR}/clicast -lc option VCAST_CODED_TESTS_SUPPORT TRUE`;
      const setEnviro = `cd ${workspacePath} && ${process.env.VECTORCAST_DIR}/enviroedg TEST.env`;
      const runTest = `cd ${workspacePath} && ${process.env.VECTORCAST_DIR}/clicast -e TEST test script run template.tst`;

      await executeCommand(deleteTESTEnv);
      await executeCommand(setCoded);
      await executeCommand(setEnviro);
      await executeCommand(runTest);

      process.env.VECTORCAST_DIR = path.join(vcastRoot, newestVCRelease);
    }

    /**
     * Builds multiple envs for release 23 and release 24
     * TARGET SPEC GROUP: build_different_envs
     */
    async function setupMultipleEnvironments() {
      const vcastRoot = await getVcastRoot();

      const oldVersion = "2023sp0";

      // Total amount of envs to be build
      const totalEnvCount = 4;

      const placeholder = "%%REPLACE%%";
      const unit = "unit";

      const workspacePath = path.join(__dirname, "vcastTutorial");
      const envTemplate = path.join(workspacePath, "TEST.template");
      const unitFile = path.join(workspacePath, "unit.cpp");

      const envTemplateContent = `
ENVIRO.NEW
ENVIRO.NAME: ${placeholder}
ENVIRO.STUB_BY_FUNCTION: ${unit}
ENVIRO.WHITE_BOX: NO
ENVIRO.VCDB_FILENAME:
ENVIRO.COVERAGE_TYPE: NONE
ENVIRO.LIBRARY_STUBS:
ENVIRO.STUB: ALL_BY_PROTOTYPE
ENVIRO.COMPILER: CC
ENVIRO.SEARCH_LIST: .
ENVIRO.END
`;

      // Write template and cpp to file
      await writeFile(envTemplate, envTemplateContent.trim());
      const unitFileContent = "void foo(void) {}";
      await writeFile(unitFile, unitFileContent);

      // Create correct dir for the tests
      await mkdir(workspacePath, { recursive: true });
      let envName: string;

      // Create envs and copy them to workspacePath
      for (let i = 1; i <= totalEnvCount; i++) {
        // Env for release 24
        if (i % 2 === 0) {
          envName = `ENV_24_${i.toString().padStart(2, "0")}`;
        } else {
          // Env for release 23
          envName = `ENV_23_${i.toString().padStart(2, "0")}`;
        }

        const envFile = path.join(workspacePath, `${envName}.env`);
        const envContent = (await readFile(envTemplate))
          .toString()
          .replace(placeholder, envName);
        await writeFile(envFile, envContent);
      }

      // Initial build with the old version
      process.env.VCAST_FORCE_OVERWRITE_ENV_DIR = "1";
      process.env.VECTORCAST_DIR = path.join(vcastRoot, oldVersion);

      const createCFG = `cd ${workspacePath} && ${process.env.VECTORCAST_DIR}/clicast -lc template GNU_CPP_X`;
      await executeCommand(createCFG);

      // Build environments based on the iteration index
      for (let i = 1; i <= totalEnvCount; i++) {
        let envName: string;
        // Switch VectorCAST version based on iteration (build 1,3 --> release 23, 2,4 --> release 24)
        if (i % 2 === 0) {
          process.env.VECTORCAST_DIR = path.join(vcastRoot, newestVCRelease);
          envName = `ENV_24_${i.toString().padStart(2, "0")}`;
          console.log(`Building ${envName} with ${process.env.VECTORCAST_DIR}`);
        } else {
          process.env.VECTORCAST_DIR = path.join(vcastRoot, oldVersion);
          envName = `ENV_23_${i.toString().padStart(2, "0")}`;
          console.log(`Building ${envName} with ${process.env.VECTORCAST_DIR}`);
        }

        const envFile = path.join(workspacePath, `${envName}.env`);
        const buildEnv = `cd ${workspacePath} && ${process.env.VECTORCAST_DIR}/clicast -lc environment script run ${envFile}`;

        await executeCommand(buildEnv);
      }

      process.env.VECTORCAST_DIR = path.join(vcastRoot, oldVersion);

      // Clean up VSCode settings
      const vscodeDir = path.join(workspacePath, ".vscode");
      await rm(vscodeDir, { recursive: true, force: true });
      await mkdir(vscodeDir, { recursive: true });
    }

    /**
     * ================================================================================================
     *                              ENVIRONMENT SETUP HELPERS
     * ================================================================================================
     */

    /**
     * Cleans up and sets up the test environment directories.
     *
     * @param {string} initialWorkdir - The base directory path where test directories are located.
     * @returns {Promise<void>} - A promise that resolves when all directory operations are complete.
     */
    async function setupTestEnvironment(initialWorkdir: string): Promise<void> {
      const vcastTutorialPath = path.join(
        initialWorkdir,
        "test",
        "vcastTutorial"
      );
      await rm(vcastTutorialPath, { recursive: true, force: true });

      const logPath = path.join(initialWorkdir, "test", "log");
      await rm(logPath, { recursive: true, force: true });
      await mkdir(logPath, { recursive: true });

      await mkdir(vcastTutorialPath);
      const extensionPath = path.join(initialWorkdir, "test", "extension");
      await rm(extensionPath, { recursive: true, force: true });

      const testResultsPath = path.join(initialWorkdir, "test_results");
      await rm(testResultsPath, { recursive: true, force: true });

      process.env.WORKSPACE_FOLDER = "vcastTutorial";
    }

    /**
     * Prepares the execution of clicast and the creation of the CFG config file.
     *
     * @param initialWorkdir - Path of the initial work dir.
     * @returns {Promise<void>} - A promise that resolves when all preparation operations are complete.
     */
    async function prepareConfig(initialWorkdir: string): Promise<void> {
      // Set vectorcast directory based on CLICAST_PATH
      vectorcastDir = path.dirname(process.env.CLICAST_PATH);
      process.env.VC_DIR = vectorcastDir;

      // Clear any existing screenshots
      const clearScreenshots =
        process.platform == "win32" ? "del /s /q *.png" : "rm -rf *.png";
      await executeCommand(clearScreenshots);

      // Define paths for test input and directories
      const testInputVcastTutorial = path.join(
        initialWorkdir,
        "test",
        "test_input",
        "vcastTutorial"
      );

      testInputEnvPath = path.join(testInputVcastTutorial, "cpp");
      await mkdir(testInputEnvPath, { recursive: true });

      codedTestsPath = path.join(testInputVcastTutorial, "cpp", "TestFiles");
      await mkdir(codedTestsPath, { recursive: true });

      const vscodeSettingsPath = path.join(testInputVcastTutorial, ".vscode");
      await mkdir(vscodeSettingsPath, { recursive: true });

      // Create a launch.json file for VSCode
      const launchJsonPath = path.join(vscodeSettingsPath, "launch.json");
      const createLaunchJson =
        process.platform == "win32"
          ? `copy /b NUL ${launchJsonPath}`
          : `touch ${launchJsonPath}`;
      await executeCommand(createLaunchJson);

      // Create settings.json
      await createVscodeSettings(vscodeSettingsPath);

      const pathTovUnitInclude = path.join(vectorcastDir, "vunit", "include");
      const c_cpp_properties = {
        configurations: [
          {
            name: "Linux",
            includePath: ["${workspaceFolder}/**", `${pathTovUnitInclude}`],
            defines: [],
            compilerPath: "/usr/bin/clang",
            cStandard: "c17",
            cppStandard: "c++14",
            intelliSenseMode: "linux-clang-x64",
          },
        ],
        version: 4,
      };

      // Write IntelliSense configuration to c_cpp_properties.json
      const c_cpp_properties_JSON = JSON.stringify(c_cpp_properties, null, 4);
      const c_cpp_properties_JSONPath = path.join(
        vscodeSettingsPath,
        "c_cpp_properties.json"
      );
      await writeFile(c_cpp_properties_JSONPath, c_cpp_properties_JSON);

      const envFile = `ENVIRO.NEW
ENVIRO.NAME: DATABASE-MANAGER-test
ENVIRO.COVERAGE_TYPE: Statement
ENVIRO.WHITE_BOX: YES
ENVIRO.COMPILER: CC
ENVIRO.STUB: ALL_BY_PROTOTYPE
ENVIRO.SEARCH_LIST: cpp
ENVIRO.STUB_BY_FUNCTION: database
ENVIRO.STUB_BY_FUNCTION: manager
ENVIRO.END
      `;
      await writeFile(
        path.join(testInputVcastTutorial, "DATABASE-MANAGER-test.env"),
        envFile
      );
    }

    /**
     * Executes a given command and logs any errors that occur during execution.
     *
     * @param {string} command - The command to be executed.
     * @returns {Promise<void>} - A promise that resolves when the command has been executed or rejects if an error occurs.
     */
    async function executeCommand(command: string): Promise<void> {
      try {
        await promisifiedExec(command);
      } catch (error) {
        console.error(`Error executing command "${command}":`, error);
      }
    }

    /**
     * Creates a settings.json for the vscode extension based on our needs for the tests
     * @param vscodeSettingsPath Path to settings.json
     */
    async function createVscodeSettings(vscodeSettingsPath: string) {
      // Create a settings.json file for VSCode with "vectorcastTestExplorer.verboseLogging" set to true
      const settingsJsonPath = path.join(vscodeSettingsPath, "settings.json");

      // Check if VCAST_USE_PYTHON is defined, if so we add the setting to NOT use the server mode
      const useDataServer = process.env.VCAST_USE_PYTHON
        ? `"vectorcastTestExplorer.useDataServer": false`
        : `"vectorcastTestExplorer.useDataServer": true`;

      // Build the content of settings.json based on the environment
      let settingsContent = `{ "vectorcastTestExplorer.verboseLogging": true, ${useDataServer} }`;

      console.log("Vscode extension settings content:");
      console.log(settingsContent);

      // Create the settings.json file
      const createSettingsJson =
        process.platform == "win32"
          ? `echo ${JSON.stringify(settingsContent)} > ${settingsJsonPath}`
          : `echo '${settingsContent}' > ${settingsJsonPath}`;

      await executeCommand(createSettingsJson);
    }

    /**
     * Copies various files and directories to a specified test location.
     *
     * @param testInputVcastTutorial - The path to the tutorial files that need to be copied to the test directory.
     * @returns {Promise<void>} - A promise that resolves when all copy operations are complete.
     */
    async function copyPathsToTestLocation(testInputVcastTutorial: string) {
      const pathToTutorial = path.join(vectorcastDir, "tutorial", "cpp");
      await mkdir(pathToTutorial, { recursive: true });
      const cppFilesToCopy = path.join(pathToTutorial, "*.cpp");
      const headerFilesToCopy = path.join(pathToTutorial, "*.h");

      const examplesDir = path.join(initialWorkdir, "test", "examples");
      const examplesToCopy = path.join(examplesDir, "*.cpp");
      const codedTestsExamplesToCopy = path.join(
        examplesDir,
        "coded_tests",
        "*.cpp"
      );

      // Copying didn't work with cp from fs
      if (process.platform == "win32") {
        await executeCommand(
          `xcopy /s /i /y ${examplesToCopy} ${testInputEnvPath} > NUL 2> NUL`
        );
        await executeCommand(
          `xcopy /s /i /y ${cppFilesToCopy} ${testInputEnvPath} > NUL 2> NUL`
        );
        await executeCommand(
          `xcopy /s /i /y ${headerFilesToCopy} ${testInputEnvPath} > NUL 2> NUL`
        );
        await executeCommand(
          `xcopy /s /i /y ${codedTestsExamplesToCopy} ${codedTestsPath} > NUL 2> NUL`
        );
        await executeCommand(
          `xcopy /s /i /y ${testInputVcastTutorial} ${path.join(
            initialWorkdir,
            "test",
            "vcastTutorial"
          )}`
        );
      } else {
        await executeCommand(`cp ${examplesToCopy} ${testInputEnvPath}`);
        await executeCommand(`cp ${cppFilesToCopy} ${testInputEnvPath}`);
        await executeCommand(`cp ${headerFilesToCopy} ${testInputEnvPath}`);
        await executeCommand(
          `cp ${codedTestsExamplesToCopy} ${codedTestsPath}`
        );
        await executeCommand(
          `cp -r ${testInputVcastTutorial} ${path.join(initialWorkdir, "test")}`
        );
      }
    }

    /**
     * Executes a series of RGW commands for initializing and configuring the RGW environment.
     *
     * @param testInputVcastTutorial - The path to the directory where the RGW commands will be executed.
     * @returns {Promise<void>} - A promise that resolves when all RGW commands have been executed successfully.
     * @throws {Error} - Throws an error if any of the commands fail during execution.
     */
    async function executeRGWCommands(testInputVcastTutorial: string) {
      const requestTutorialPath = path.join(
        vectorcastDir,
        "examples",
        "RequirementsGW",
        "CSV_Requirements_For_Tutorial.csv"
      );
      const commandPrefix = `cd ${testInputVcastTutorial} && ${process.env.CLICAST_PATH.trimEnd()} -lc`;

      const rgwPrepCommands = [
        `${commandPrefix} option VCAST_REPOSITORY ${path.join(
          initialWorkdir,
          "test",
          "vcastTutorial"
        )}`,
        `${commandPrefix} RGw INitialize`,
        `${commandPrefix} Rgw Set Gateway CSV`,
        `${commandPrefix} RGw Configure Set CSV csv_path ${requestTutorialPath}`,
        `${commandPrefix} RGw Configure Set CSV use_attribute_filter 0`,
        `${commandPrefix} RGw Configure Set CSV filter_attribute`,
        `${commandPrefix} RGw Configure Set CSV filter_attribute_value `,
        `${commandPrefix} RGw Configure Set CSV id_attribute ID`,
        `${commandPrefix} RGw Configure Set CSV key_attribute Key`,
        `${commandPrefix} RGw Configure Set CSV title_attribute Title `,
        `${commandPrefix} RGw Configure Set CSV description_attribute Description `,
        `${commandPrefix} RGw Import`,
      ];
      for (const rgwPrepCommand of rgwPrepCommands) {
        await executeCommand(rgwPrepCommand);
      }
    }

    /**
     * Checks if the `vpython` executable is available in the system's PATH.
     *
     * @throws {Error} - If `vpython` is not found or there is a command error.
     */
    async function checkVPython(): Promise<void> {
      const checkVPython =
        process.platform == "win32" ? "where vpython" : "which vpython";

      {
        const { stdout, stderr } = await promisifiedExec(checkVPython);
        if (stderr) {
          console.log(stderr);
          throw `Error when running ${checkVPython}`;
        } else {
          console.log(`vpython found in ${stdout}`);
        }
      }
    }

    /**
     * Checks if the `clicast` executable is available in the system's PATH.
     *
     * @returns {Promise<string>} - Path to the `clicast` executable.
     * @throws {Error} - If `clicast` is not found or there is a command error.
     */
    async function checkClicast(): Promise<string> {
      const checkClicast =
        process.platform == "win32" ? "where clicast" : "which clicast";

      {
        const { stdout, stderr } = await promisifiedExec(checkClicast);
        if (stderr) {
          console.log(stderr);
          throw `Error when running ${checkClicast}`;
        } else {
          console.log(`clicast found in ${stdout}`);
          return stdout;
        }
      }
    }

    /**
     * Checks the root dir of the vcast release.
     * Assuming that the root folder is locally on $HOME/vcast.
     *
     * @returns - Root dir of the vcast release, based on if the tests are executed on the CI or locally
     */
    async function getVcastRoot(): Promise<string> {
      let vcastRoot: string;

      // Check if we are on CI
      if (process.env.HOME.startsWith("/github")) {
        vcastRoot = "/vcast";
      } else {
        // Assuming that locally release is on this path.
        vcastRoot = path.join(process.env.HOME, "vcast");
      }

      return vcastRoot;
    }
  },
  /**
   * Gets executed before a worker process is spawned and can be used to initialise specific service
   * for that worker as well as modify runtime environments in an async fashion.
   * @param  {String} cid      capability id (e.g 0-0)
   * @param  {[type]} caps     object containing capabilities for session that will be spawn in the worker
   * @param  {[type]} specs    specs to be run in the worker process
   * @param  {[type]} args     object that will be merged with the main configuration once worker is initialized
   * @param  {[type]} execArgv list of string arguments passed to the worker process
   */
  async onWorkerStart(cid, caps, specs, arguments_, execArgv) {},
  /**
   * Gets executed just after a worker process has exited.
   * @param  {String} cid      capability id (e.g 0-0)
   * @param  {Number} exitCode 0 - success, 1 - fail
   * @param  {[type]} specs    specs to be run in the worker process
   * @param  {Number} retries  number of retries used
   */
  async onWorkerEnd(cid, exitCode, specs, retries) {
    const path = require("node:path");
    const promisifiedExec = promisify(exec);
    const initialWorkdir = process.env.INIT_CWD;
    const logDir = path.join(initialWorkdir, "test", "log");

    if (process.platform == "win32") {
      await promisifiedExec(
        `xcopy /s /i /y ${path.join(
          initialWorkdir,
          "test",
          "vcastTutorial"
        )} ${path.join(logDir, "vcastTutorial")} > NUL 2> NUL`
      );
      await promisifiedExec("taskkill -f -im code* > NUL 2> NUL");
    } else {
      await promisifiedExec(
        `cp -r ${path.join(initialWorkdir, "test", "vcastTutorial")} ${logDir}`
      );
      await promisifiedExec("pkill code");
    }
  },

  /**
   * Gets executed just before initialising the webdriver session and test framework. It allows you
   * to manipulate configurations depending on the capability or spec.
   * @param {Object} config wdio configuration object
   * @param {Array.<Object>} capabilities list of capabilities details
   * @param {Array.<String>} specs List of spec file paths that are to be run
   * @param {String} cid worker id (e.g. 0-0)
   */
  // beforeSession: function (config, capabilities, specs, cid) {
  // },
  /**
   * Gets executed before test execution begins. At this point you can access to all global
   * variables like `browser`. It is the perfect place to define custom commands.
   * @param {Array.<Object>} capabilities list of capabilities details
   * @param {Array.<String>} specs        List of spec file paths that are to be run
   * @param {Object}         browser      instance of created browser/device session
   */
  // before: function (capabilities, specs, browser) {

  //   },
  /**
   * Runs before a WebdriverIO command gets executed.
   * @param {String} commandName hook command name
   * @param {Array} args arguments that command would receive
   */
  // beforeCommand: function (commandName, args) {
  // },
  /**
   * Hook that gets executed before the suite starts
   * @param {Object} suite suite details
   */
  // beforeSuite: function (suite) {
  // },
  /**
   * Function to be executed before a test (in Mocha/Jasmine) starts.
   */
  // beforeTest: function (test, context) {
  // },
  /**
   * Hook that gets executed _before_ a hook within the suite starts (e.g. runs before calling
   * beforeEach in Mocha)
   */
  // beforeHook: function (test, context) {
  // },
  /**
   * Hook that gets executed _after_ a hook within the suite starts (e.g. runs after calling
   * afterEach in Mocha)
   */
  // afterHook: function (test, context, { error, result, duration, passed, retries }) {
  // },
  /**
   * Function to be executed after a test (in Mocha/Jasmine only)
   * @param {Object}  test             test object
   * @param {Object}  context          scope object the test was executed with
   * @param {Error}   result.error     error object in case the test fails, otherwise `undefined`
   * @param {Any}     result.result    return object of test function
   * @param {Number}  result.duration  duration of test
   * @param {Boolean} result.passed    true if test has passed, otherwise false
   * @param {Object}  result.retries   informations to spec related retries, e.g. `{ attempts: 0, limit: 0 }`
   */
  async afterTest(test, context, { error, result, duration, passed, retries }) {
    // In some cases, a delay of a few seconds is needed; otherwise, VSCode closes too quickly.
    // In server mode, if there is no active communication, the server gets terminated.
    if (process.env.WAIT_AFTER_TESTS_FINISHED) {
      await new Promise((resolve) => setTimeout(resolve, 3000));
    }

    // Take a screenshot anytime a test fails and throws an error
    if (error) {
      browser.takeScreenshot();
      const testID = process.env.E2E_TEST_ID;
      const filename = `error in test ${testID} ${test.title}.png`;
      browser.saveScreenshot(filename);
    }
  },

  /**
   * Hook that gets executed after the suite has ended
   * @param {Object} suite suite details
   */
  // afterSuite: function (suite) {
  // },
  /**
   * Runs after a WebdriverIO command gets executed
   * @param {String} commandName hook command name
   * @param {Array} args arguments that command would receive
   * @param {Number} result 0 - command success, 1 - command error
   * @param {Object} error error object if any
   */
  // afterCommand: function (commandName, args, result, error) {
  // },
  /**
   * Gets executed after all tests are done. You still have access to all global variables from
   * the test.
   * @param {Number} result 0 - test pass, 1 - test fail
   * @param {Array.<Object>} capabilities list of capabilities details
   * @param {Array.<String>} specs List of spec file paths that ran
   */
  // after: function (result, capabilities, specs) {
  // },
  /**
   * Gets executed right after terminating the webdriver session.
   * @param {Object} config wdio configuration object
   * @param {Array.<Object>} capabilities list of capabilities details
   * @param {Array.<String>} specs List of spec file paths that ran
   */
  // afterSession: function (config, capabilities, specs) {
  // },
  /**
   * Gets executed after all workers got shut down and the process is about to exit. An error
   * thrown in the onComplete hook will result in the test run failing.
   * @param {Object} exitCode 0 - success, 1 - fail
   * @param {Object} config wdio configuration object
   * @param {Array.<Object>} capabilities list of capabilities details
   * @param {<Object>} results object containing test results
   */
  // onComplete: function(exitCode, config, capabilities, results) {
  // },
  /**
   * Gets executed when a refresh happens.
   * @param {String} oldSessionId session ID of the old session
   * @param {String} newSessionId session ID of the new session
   */
  // onReload: function(oldSessionId, newSessionId) {
  // }
};<|MERGE_RESOLUTION|>--- conflicted
+++ resolved
@@ -18,12 +18,8 @@
 import { bootstrap } from "global-agent";
 import type { Options } from "@wdio/types";
 import capabilitiesJson from "./capabilityConfig.json";
-<<<<<<< HEAD
-import { getSpecs } from "./specs_config";
+import { getSpecs, newestVCRelease } from "./specs_config";
 import { getToolVersion } from "../../../unit/getToolversion";
-=======
-import { getSpecs, newestVCRelease } from "./specs_config";
->>>>>>> 6d118f3b
 
 const noProxyRules = (process.env.no_proxy ?? "")
   .split(",")
