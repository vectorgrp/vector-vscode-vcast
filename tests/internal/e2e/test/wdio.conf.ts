// Only using global-agent and GlobalDispatcher
// if running on vistr server
import path from "node:path";
import { URL } from "node:url";
import { exec } from "node:child_process";
import { mkdir, readFile, rm, writeFile } from "node:fs/promises";
import { promisify } from "node:util";
import {
  type ProxyTypes,
  type ProxyObject,
} from "@wdio/types/build/Capabilities";
import {
  getGlobalDispatcher,
  setGlobalDispatcher,
  Dispatcher,
  ProxyAgent,
} from "undici";
import { bootstrap } from "global-agent";
import type { Options } from "@wdio/types";
import capabilitiesJson from "./capabilityConfig.json";
import { getSpecs, removeReleaseOnPath } from "./specs_config.ts";

const noProxyRules = (process.env.no_proxy ?? "")
  .split(",")
  .map((rule) => rule.trim());
if (
  process.env.RUNNING_ON_SERVER === "True" ||
  process.env.GITHUB_ACTIONS === "true"
) {
  bootstrap();
  const proxyAgents = Object.fromEntries(
    ["http", "https"].map((protocol) => {
      const uri = process.env[`${protocol}_proxy`];
      if (uri) {
        return [`${protocol}:`, new ProxyAgent(uri)];
      }

      return [];
    })
  );
  const defaultDispatcher = getGlobalDispatcher();

  setGlobalDispatcher(
    new (class extends Dispatcher {
      dispatch(options, handler) {
        if (options.origin) {
          const { host, protocol } =
            typeof options.origin === "string"
              ? new URL(options.origin)
              : options.origin;
          if (
            !noProxyRules.some((rule) =>
              rule.startsWith(process.env.INIT_CWD)
                ? host.endsWith(rule)
                : host === rule
            )
          ) {
            const proxyAgent = proxyAgents[protocol];
            if (proxyAgent) {
              proxyAgent.dispatch(options, handler);
            }
          }
        }

        return defaultDispatcher.dispatch(options, handler);
      }
    })()
  );
}

const proxyType: ProxyTypes = "manual";
const proxyObject: ProxyObject = {
  proxyType,
  ftpProxy: process.env.http_proxy,
  httpProxy: process.env.http_proxy,
  noProxy: noProxyRules,
};
const groupName =
  process.env.RUN_BY_GROUP === "True" ? process.env.RUN_GROUP_NAME : null;

export const config: Options.Testrunner = {
  //
  // ====================
  // Runner Configuration
  // ====================
  //
  //
  // =====================
  // ts-node Configurations
  // =====================
  //
  // You can write tests using TypeScript to get autocompletion and type safety.
  // You will need typescript and ts-node installed as devDependencies.
  // WebdriverIO will automatically detect if these dependencies are installed
  // and will compile your config and tests for you.
  // If you need to configure how ts-node runs please use the
  // environment variables for ts-node or use wdio config"s autoCompileOpts section.
  //
  automationProtocol: "webdriver",
  headless: true,
  autoCompileOpts: {
    autoCompile: true,
    // See https://github.com/TypeStrong/ts-node#cli-and-programmatic-options
    // for all available options
    tsNodeOpts: {
      transpileOnly: true,
      project: "test/tsconfig.json",
    },
    // Tsconfig-paths is only used if "tsConfigPathsOpts" are provided, if you
    // do please make sure "tsconfig-paths" is installed as dependency
    // tsConfigPathsOpts: {
    //     baseUrl: "./"
    // }
  },
  //
  // ==================
  // Specify Test Files
  // ==================
  // Define which test specs should run. The pattern is relative to the directory
  // from which `wdio` was called.
  //
  // The specs are defined as an array of spec files (optionally using wildcards
  // that will be expanded). The test for each spec file will be run in a separate
  // worker process. In order to have a group of spec files run in the same worker
  // process simply enclose them in an array within the specs array.
  //
  // If you are calling `wdio` from an NPM script (see https://docs.npmjs.com/cli/run-script),
  // then the current working directory is where your `package.json` resides, so `wdio`
  // will be called from there.
  //
  specs: getSpecs(process.env.USE_VCAST_24 === "True", groupName),
  // Patterns to exclude.
  // exclude:
  //
  // ============
  // Capabilities
  // ============
  // Define your capabilities here. WebdriverIO can run multiple capabilities at the same
  // time. Depending on the number of capabilities, WebdriverIO launches several test
  // sessions. Within your capabilities you can overwrite the spec and exclude options in
  // order to group specific specs to a specific capability.
  //
  // First, you can define how many instances should be started at the same time. Let"s
  // say you have 3 different capabilities (Chrome, Firefox, and Safari) and you have
  // set maxInstances to 1; wdio will spawn 3 processes. Therefore, if you have 10 spec
  // files and you set maxInstances to 10, all spec files will get tested at the same time
  // and 30 processes will get spawned. The property handles how many capabilities
  // from the same test should run tests.
  //

  maxInstances: 1,
  outputDir: "./trace",
  //
  // If you have trouble getting all important capabilities together, check out the
  // Sauce Labs platform configurator - a great tool to configure your capabilities:
  // https://saucelabs.com/platform/platform-configurator
  //
  capabilities: [
    {
      // MaxInstances can get overwritten per capability. So if you have an in-house Selenium
      // grid with only 5 firefox instances available you can make sure that not more than
      // 5 instances get started at a time.
      maxInstances: capabilitiesJson.maxInstances,
      browserName: capabilitiesJson.browserName,
      proxy: proxyObject,
      browserVersion: capabilitiesJson.browserVersion,
      acceptInsecureCerts: capabilitiesJson.acceptInsecureCerts,
      "wdio:vscodeOptions": {
        extensionPath: path.join(__dirname, "extension"),
        workspacePath: path.join(__dirname, "vcastTutorial"),
        vscodeArgs: {
          disableExtensions: true,
          "local-history.enabled":
            capabilitiesJson["wdio:vscodeOptions"].vscodeArgs[
              "local-history.enabled"
            ],
        },
        verboseLogging: capabilitiesJson["wdio:vscodeOptions"].verboseLogging,
        userSettings: {
          "editor.fontSize":
            capabilitiesJson["wdio:vscodeOptions"].userSettings[
              "editor.fontSize"
            ],
          "terminal.integrated.fontSize":
            capabilitiesJson["wdio:vscodeOptions"].userSettings[
              "terminal.integrated.fontSize"
            ],
          "window.zoomLevel":
            capabilitiesJson["wdio:vscodeOptions"].userSettings[
              "window.zoomLevel"
            ],
        },
        vscodeProxyOptions: {
          enable:
            capabilitiesJson["wdio:vscodeOptions"].vscodeProxyOptions.enable,
          port: capabilitiesJson["wdio:vscodeOptions"].vscodeProxyOptions.port,
          connectionTimeout:
            capabilitiesJson["wdio:vscodeOptions"].vscodeProxyOptions
              .connectionTimeout,
          commandTimeout:
            capabilitiesJson["wdio:vscodeOptions"].vscodeProxyOptions
              .commandTimeout,
        },
      },
    },
  ],
  //
  // ===================
  // Test Configurations
  // ===================
  // Define all options that are relevant for the WebdriverIO instance here
  //
  // Level of logging verbosity: trace | debug | info | warn | error | silent
  logLevel: "error",
  //
  // Set specific log levels per logger
  // loggers:
  // - webdriver, webdriverio
  // - @wdio/browserstack-service, @wdio/devtools-service, @wdio/sauce-service
  // - @wdio/mocha-framework, @wdio/jasmine-framework
  // - @wdio/local-runner
  // - @wdio/sumologic-reporter
  // - @wdio/cli, @wdio/config, @wdio/utils
  // Level of logging verbosity: trace | debug | info | warn | error | silent
  // logLevels: {
  //     webdriver: "info",
  //     "@wdio/appium-service": "info"
  // },
  //
  // If you only want to run your tests until a specific amount of tests have failed use
  // bail (default is 0 - don"t bail, run all tests).
  bail: 1,
  //
  // Set a base URL in order to shorten url command calls. If your `url` parameter starts
  // with `/`, the base url gets prepended, not including the path portion of your baseUrl.
  // If your `url` parameter starts without a scheme or `/` (like `some/path`), the base url
  // gets prepended directly.
  baseUrl: "http://localhost",
  //
  // Default timeout for all waitFor* commands.
  waitforTimeout: 30_000,
  //
  // Default timeout in milliseconds for request
  // if browser driver or grid doesn"t send response
  connectionRetryTimeout: 22_000,
  //
  // Default request retries count
  connectionRetryCount: 2,
  //
  // Test runner services
  // Services take over a specific job you don"t want to take care of. They enhance
  // your test setup with almost no effort. Unlike plugins, they don"t add new
  // commands. Instead, they hook themselves up into the test process.
  services: ["vscode"],
  // Framework you want to run your specs with.
  // The following are supported: Mocha, Jasmine, and Cucumber
  // see also: https://webdriver.io/docs/frameworks
  //
  // Make sure you have the wdio adapter package for the specific framework installed
  // before running any tests.
  framework: "mocha",
  //
  // The number of times to retry the entire specfile when it fails as a whole
  // specFileRetries: 1,
  //
  // Delay in seconds between the spec file retry attempts
  // specFileRetriesDelay: 0,
  //
  // Whether or not retried specfiles should be retried immediately or deferred to the end of the queue
  // specFileRetriesDeferred: false,
  //
  // Test reporter for stdout.
  // The only one supported by default is "dot"
  // see also: https://webdriver.io/docs/dot-reporter
  reporters: [
    "spec",
    [
      "junit",
      {
        outputDir: "test_results",
        outputFileFormat(options) {
          // Optional
          return `results-${options.cid}.xml`;
        },
      },
    ],
  ],

  //
  // Options to be passed to Mocha.
  // See the full list at http://mochajs.org/
  mochaOpts: {
    ui: "bdd",
    timeout: 1_200_000,
    bail: true,
  },
  //
  // =====
  // Hooks
  // =====
  // WebdriverIO provides several hooks you can use to interfere with the test process in order to enhance
  // it and to build services around it. You can either apply a single function or an array of
  // methods to it. If one of them returns with a promise, WebdriverIO will wait until that promise got
  // resolved to continue.
  /**
   * Gets executed once before all workers get launched.
   * @param {Object} config wdio configuration object
   * @param {Array.<Object>} capabilities list of capabilities details
   */
  async onPrepare(config, capabilities) {
    let vectorcastDir: string;
    let clicastExecutablePath: string;
    let testInputEnvPath: string;
    let codedTestsPath: string;

    const promisifiedExec = promisify(exec);

    const initialWorkdir = process.env.INIT_CWD;
    await setupTestEnvironment(initialWorkdir);

    // Lookup table for our environment variables and corresponding actions.
    // Each ENV flags a different test because it needs to be build differently.
    const envActions = new Map([
      ["BUILD_MULTIPLE_ENVS", async () => await setupMultipleEnvironments()],
      [
        "SWITCH_ENV_AT_THE_END",
        async () => await setupSingleEnvAndSwitchAtTheEnd(initialWorkdir),
      ],
    ]);

    // Determine the environment key
    const envKey = Array.from(envActions.keys()).find(
      (env) => process.env[env]
    );

    if (envKey) {
      // Execute the corresponding function if an environment variable is found
      await envActions.get(envKey)();
    } else {
      // Default case if no matching environment variable is found
      await setupSingleEnvironment(initialWorkdir);
    }

    const extensionUnderTest = path.join(initialWorkdir, "test", "extension");
    await mkdir(extensionUnderTest, { recursive: true });

    const repoRoot = path.join(".", "..", "..", "..");
    const foldersToCopy = [
      "images",
      "out",
      "python",
      "resources",
      "supportFiles",
      "syntax",
    ];

    if (process.platform == "win32") {
      foldersToCopy.forEach(async (folderName) => {
        const folderPath = path.join(repoRoot, folderName);
        await executeCommand(
          `xcopy /s /i /y ${folderPath} ${path.join(
            extensionUnderTest,
            folderName
          )} > NUL 2> NUL`
        );
        await executeCommand(
          `copy /y ${path.join(repoRoot, "package.json")} ${extensionUnderTest}`
        );
      });
    } else {
      foldersToCopy.forEach(async (folderName) => {
        const folderPath = path.join(repoRoot, folderName);
        await executeCommand(`cp -r ${folderPath} ${extensionUnderTest}`);
      });
      await executeCommand(
        `cp ${path.join(repoRoot, "package.json")} ${extensionUnderTest}`
      );
    }

    /**
     * ================================================================================================
     *                           INDIVIDUAL ENVIRONMENT SETUPS
     * ================================================================================================
     */

    /**
     * Builds one env based on VECTORCAST_DIR.
     * Standard env build and used by most Spec groups.
     */
    async function setupSingleEnvironment(initialWorkdir: string) {
      const testInputVcastTutorial = path.join(
        initialWorkdir,
        "test",
        "test_input",
        "vcastTutorial"
      );

      if (process.env.VECTORCAST_DIR) {
        // Standard setup when VECTORCAST_DIR is available
        await checkVPython();
        clicastExecutablePath = await checkClicast();
        process.env.CLICAST_PATH = clicastExecutablePath;

        await prepareConfig(initialWorkdir);
        const createCFG = `cd ${testInputVcastTutorial} && clicast -lc template GNU_CPP_X`;
        await executeCommand(createCFG);
      } else {
        // Alternative setup for VECTORCAST_DIR_TEST_DUPLICATE
        const currentPath = process.env.PATH || "";
        const newPath = path.join(
          process.env.VECTORCAST_DIR_TEST_DUPLICATE || "",
          "vpython"
        );
        process.env.PATH = `${newPath}${path.delimiter}${currentPath}`;
        clicastExecutablePath = `${process.env.VECTORCAST_DIR_TEST_DUPLICATE}/clicast`;
        process.env.CLICAST_PATH = clicastExecutablePath;

        await prepareConfig(initialWorkdir);
        const createCFG = `cd ${testInputVcastTutorial} && ${process.env.VECTORCAST_DIR_TEST_DUPLICATE}/clicast -lc template GNU_CPP_X`;
        await executeCommand(createCFG);
      }

      // Execute RGW commands and copy necessary files
      await executeRGWCommands(testInputVcastTutorial);
      await copyPathsToTestLocation(testInputVcastTutorial);
    }

    /**
     * Builds one env with 2024sp3 and switches to vc24 at the end.
     * TARGET SPEC GROUP: coded_mock_different_env
     */
    async function setupSingleEnvAndSwitchAtTheEnd(initialWorkdir: string) {
      // Setup environment with clicast and vpython
      await checkVPython();
      clicastExecutablePath = await checkClicast();
      process.env.CLICAST_PATH = clicastExecutablePath;

      const workspacePath = path.join(__dirname, "vcastTutorial");
      const testInputVcastTutorial = path.join(
        initialWorkdir,
        "test",
        "test_input",
        "vcastTutorial"
      );

      let vcastRoot = await getVcastRoot();
<<<<<<< HEAD
      const oldVersion = "release24_sp1";
=======
>>>>>>> 37d33d82
      const newVersion = "release24";

      // Set up environment directory
      process.env.VECTORCAST_DIR = path.join(vcastRoot, oldVersion);
      await prepareConfig(initialWorkdir);

      // Execute environment configuration and run RGW commands
      const createCFG = `cd ${testInputVcastTutorial} && ${process.env.VECTORCAST_DIR}/clicast -lc template GNU_CPP_X`;
      await executeCommand(createCFG);

      await executeRGWCommands(testInputVcastTutorial);
      await copyPathsToTestLocation(testInputVcastTutorial);

      // Define paths and content for the necessary test files
      const unitFileContent = `void foo (void){}`;
      const unitFile = path.join(workspacePath, "moo.cpp");
      const testsFile = path.join(workspacePath, "tests.cpp");
      const testENVFile = path.join(workspacePath, "TEST.env");
      const templateFile = path.join(workspacePath, "template.tst");

      const testENVContent = `ENVIRO.NEW
ENVIRO.NAME: TEST
ENVIRO.BASE_DIRECTORY: VCAST_SourceRoot=.
ENVIRO.STUB_BY_FUNCTION: moo
ENVIRO.WHITE_BOX: NO
ENVIRO.VCDB_FILENAME: 
ENVIRO.VCDB_CMD_VERB: 
ENVIRO.COVERAGE_TYPE: Statement+Branch
ENVIRO.INDUSTRY_MODE: Default
ENVIRO.ADDITIONAL_STUB: VCAST_ATG_FP_0
ENVIRO.ADDITIONAL_STUB: VCAST_ATG_FP_1
ENVIRO.LIBRARY_STUBS:  
ENVIRO.STUB: ALL_BY_PROTOTYPE
ENVIRO.NOT_SUPPORTED_TYPE: asdsadsa
ENVIRO.COMPILER: CC
ENVIRO.TYPE_HANDLED_DIRS_ALLOWED: 
ENVIRO.UNIT_APPENDIX_USER_CODE:
ENVIRO.UNIT_APPENDIX_USER_CODE_FILE:fp_update
int VCAST_ATG_FP_1(int);
ENVIRO.END_UNIT_APPENDIX_USER_CODE_FILE:
ENVIRO.END_UNIT_APPENDIX_USER_CODE:

ENVIRO.SEARCH_LIST: $(VCAST_SourceRoot)/
ENVIRO.END`;

      const testsCPP = `#include <vunit/vunit.h>
namespace {
class mooFixture : public ::vunit::Fixture {
protected:
void SetUp(void) override {
  // Set up code goes here.
}

void TearDown(void) override {
  // Tear down code goes here.
}
};
} // namespace

VTEST(mooTests, ExampleTestCase) {
VASSERT(true);
}`;

      const templateContent = `-- Test Case: tests
TEST.UNIT:moo
TEST.SUBPROGRAM:coded_tests_driver
TEST.NEW
TEST.NAME:tests
TEST.CODED_TESTS_FILE:./tests.cpp
TEST.END`;

      // Write template and test files to disk
      await writeFile(templateFile, templateContent.trim());
      await writeFile(unitFile, unitFileContent);
      await writeFile(testsFile, testsCPP);
      await writeFile(testENVFile, testENVContent);

      // Revert VECTORCAST_DIR to the old version and execute setup commands
      process.env.VECTORCAST_DIR = path.join(vcastRoot, oldVersion);

      const setCoded = `cd ${workspacePath} && ${process.env.VECTORCAST_DIR}/clicast -lc option VCAST_CODED_TESTS_SUPPORT TRUE`;
      const setEnviro = `cd ${workspacePath} && ${process.env.VECTORCAST_DIR}/enviroedg TEST.env`;
      const runTest = `cd ${workspacePath} && ${process.env.VECTORCAST_DIR}/clicast -e TEST test script run template.tst`;

      await executeCommand(setCoded);
      await executeCommand(setEnviro);
      await executeCommand(runTest);

      // Switch to the new environment version
      process.env.VECTORCAST_DIR = path.join(vcastRoot, newVersion);
    }

    /**
     * Builds multiple envs for release 23 and release 24
     * TARGET SPEC GROUP: build_different_envs
     */
    async function setupMultipleEnvironments() {
      let vcastRoot = await getVcastRoot();

      const oldVersion = "release23";
      const newVersion = "release24";

      // Total amount of envs to be build
      const totalEnvCount = 4;

      const placeholder = "%%REPLACE%%";
      const unit = "unit";

      const workspacePath = path.join(__dirname, "vcastTutorial");
      const envTemplate = path.join(workspacePath, "TEST.template");
      const unitFile = path.join(workspacePath, "unit.cpp");

      const envTemplateContent = `
ENVIRO.NEW
ENVIRO.NAME: ${placeholder}
ENVIRO.STUB_BY_FUNCTION: ${unit}
ENVIRO.WHITE_BOX: NO
ENVIRO.VCDB_FILENAME:
ENVIRO.COVERAGE_TYPE: NONE
ENVIRO.LIBRARY_STUBS:
ENVIRO.STUB: ALL_BY_PROTOTYPE
ENVIRO.COMPILER: CC
ENVIRO.SEARCH_LIST: .
ENVIRO.END
`;

      // Write template and cpp to file
      await writeFile(envTemplate, envTemplateContent.trim());
      const unitFileContent = "void foo(void) {}";
      await writeFile(unitFile, unitFileContent);

      // Create correct dir for the tests
      await mkdir(workspacePath, { recursive: true });
      let envName: string;

      // Create envs and copy them to workspacePath
      for (let i = 1; i <= totalEnvCount; i++) {
        // Env for release 24
        if (i % 2 === 0) {
          envName = `ENV_24_${i.toString().padStart(2, "0")}`;
        } else {
          // Env for release 23
          envName = `ENV_23_${i.toString().padStart(2, "0")}`;
        }

        const envFile = path.join(workspacePath, `${envName}.env`);
        const envContent = (await readFile(envTemplate))
          .toString()
          .replace(placeholder, envName);
        await writeFile(envFile, envContent);
      }

      // Initial build with the old version
      process.env.VCAST_FORCE_OVERWRITE_ENV_DIR = "1";
      process.env.VECTORCAST_DIR = path.join(vcastRoot, oldVersion);

      const createCFG = `cd ${workspacePath} && ${process.env.VECTORCAST_DIR}/clicast -lc template GNU_CPP_X`;
      await executeCommand(createCFG);

      // Build environments based on the iteration index
      for (let i = 1; i <= totalEnvCount; i++) {
        let envName: string;
        // Switch VectorCAST version based on iteration (build 1,3 --> release 23, 2,4 --> release 24)
        if (i % 2 === 0) {
          process.env.VECTORCAST_DIR = path.join(vcastRoot, newVersion);
          envName = `ENV_24_${i.toString().padStart(2, "0")}`;
          console.log(`Building ${envName} with ${process.env.VECTORCAST_DIR}`);
        } else {
          process.env.VECTORCAST_DIR = path.join(vcastRoot, oldVersion);
          envName = `ENV_23_${i.toString().padStart(2, "0")}`;
          console.log(`Building ${envName} with ${process.env.VECTORCAST_DIR}`);
        }

        const envFile = path.join(workspacePath, `${envName}.env`);
        const buildEnv = `cd ${workspacePath} && ${process.env.VECTORCAST_DIR}/clicast -lc environment script run ${envFile}`;

        await executeCommand(buildEnv);
      }

      process.env.VECTORCAST_DIR = path.join(vcastRoot, oldVersion);

      // Clean up VSCode settings
      const vscodeDir = path.join(workspacePath, ".vscode");
      await rm(vscodeDir, { recursive: true, force: true });
      await mkdir(vscodeDir, { recursive: true });
    }

    /**
     * ================================================================================================
     *                              ENVIRONMENT SETUP HELPERS
     * ================================================================================================
     */

    /**
     * Cleans up and sets up the test environment directories.
     *
     * @param {string} initialWorkdir - The base directory path where test directories are located.
     * @returns {Promise<void>} - A promise that resolves when all directory operations are complete.
     */
    async function setupTestEnvironment(initialWorkdir: string): Promise<void> {
      const vcastTutorialPath = path.join(
        initialWorkdir,
        "test",
        "vcastTutorial"
      );
      await rm(vcastTutorialPath, { recursive: true, force: true });

      const logPath = path.join(initialWorkdir, "test", "log");
      await rm(logPath, { recursive: true, force: true });
      await mkdir(logPath, { recursive: true });

      await mkdir(vcastTutorialPath);
      const extensionPath = path.join(initialWorkdir, "test", "extension");
      await rm(extensionPath, { recursive: true, force: true });

      const testResultsPath = path.join(initialWorkdir, "test_results");
      await rm(testResultsPath, { recursive: true, force: true });

      process.env.WORKSPACE_FOLDER = "vcastTutorial";
    }

    /**
     * Prepares the execution of clicast and the creation of the CFG config file.
     *
     * @param initialWorkdir - Path of the initial work dir.
     * @returns {Promise<void>} - A promise that resolves when all preparation operations are complete.
     */
    async function prepareConfig(initialWorkdir: string): Promise<void> {
      // Set vectorcast directory based on CLICAST_PATH
      vectorcastDir = path.dirname(process.env.CLICAST_PATH);
      process.env.VC_DIR = vectorcastDir;

      // Clear any existing screenshots
      const clearScreenshots =
        process.platform == "win32" ? "del /s /q *.png" : "rm -rf *.png";
      await executeCommand(clearScreenshots);

      // Define paths for test input and directories
      const testInputVcastTutorial = path.join(
        initialWorkdir,
        "test",
        "test_input",
        "vcastTutorial"
      );

      testInputEnvPath = path.join(testInputVcastTutorial, "cpp");
      await mkdir(testInputEnvPath, { recursive: true });

      codedTestsPath = path.join(testInputVcastTutorial, "cpp", "TestFiles");
      await mkdir(codedTestsPath, { recursive: true });

      const vscodeSettingsPath = path.join(testInputVcastTutorial, ".vscode");
      await mkdir(vscodeSettingsPath, { recursive: true });

      // Create a launch.json file for VSCode
      const launchJsonPath = path.join(vscodeSettingsPath, "launch.json");
      const createLaunchJson =
        process.platform == "win32"
          ? `copy /b NUL ${launchJsonPath}`
          : `touch ${launchJsonPath}`;
      await executeCommand(createLaunchJson);

      const pathTovUnitInclude = path.join(vectorcastDir, "vunit", "include");
      const c_cpp_properties = {
        configurations: [
          {
            name: "Linux",
            includePath: ["${workspaceFolder}/**", `${pathTovUnitInclude}`],
            defines: [],
            compilerPath: "/usr/bin/clang",
            cStandard: "c17",
            cppStandard: "c++14",
            intelliSenseMode: "linux-clang-x64",
          },
        ],
        version: 4,
      };

      // Write IntelliSense configuration to c_cpp_properties.json
      const c_cpp_properties_JSON = JSON.stringify(c_cpp_properties, null, 4);
      const c_cpp_properties_JSONPath = path.join(
        vscodeSettingsPath,
        "c_cpp_properties.json"
      );
      await writeFile(c_cpp_properties_JSONPath, c_cpp_properties_JSON);

      const envFile = `ENVIRO.NEW
ENVIRO.NAME: DATABASE-MANAGER-test
ENVIRO.COVERAGE_TYPE: Statement
ENVIRO.WHITE_BOX: YES
ENVIRO.COMPILER: CC
ENVIRO.STUB: ALL_BY_PROTOTYPE
ENVIRO.SEARCH_LIST: cpp
ENVIRO.STUB_BY_FUNCTION: database
ENVIRO.STUB_BY_FUNCTION: manager
ENVIRO.END
      `;
      await writeFile(
        path.join(testInputVcastTutorial, "DATABASE-MANAGER-test.env"),
        envFile
      );
    }

    /**
     * Executes a given command and logs any errors that occur during execution.
     *
     * @param {string} command - The command to be executed.
     * @returns {Promise<void>} - A promise that resolves when the command has been executed or rejects if an error occurs.
     */
    async function executeCommand(command: string): Promise<void> {
      try {
        await promisifiedExec(command);
      } catch (error) {
        console.error(`Error executing command "${command}":`, error);
      }
    }

    /**
     * Copies various files and directories to a specified test location.
     *
     * @param testInputVcastTutorial - The path to the tutorial files that need to be copied to the test directory.
     * @returns {Promise<void>} - A promise that resolves when all copy operations are complete.
     */
    async function copyPathsToTestLocation(testInputVcastTutorial: string) {
      const pathToTutorial = path.join(vectorcastDir, "tutorial", "cpp");
      await mkdir(pathToTutorial, { recursive: true });
      const cppFilesToCopy = path.join(pathToTutorial, "*.cpp");
      const headerFilesToCopy = path.join(pathToTutorial, "*.h");

      const examplesDir = path.join(initialWorkdir, "test", "examples");
      const examplesToCopy = path.join(examplesDir, "*.cpp");
      const codedTestsExamplesToCopy = path.join(
        examplesDir,
        "coded_tests",
        "*.cpp"
      );

      // Copying didn't work with cp from fs
      if (process.platform == "win32") {
        await executeCommand(
          `xcopy /s /i /y ${examplesToCopy} ${testInputEnvPath} > NUL 2> NUL`
        );
        await executeCommand(
          `xcopy /s /i /y ${cppFilesToCopy} ${testInputEnvPath} > NUL 2> NUL`
        );
        await executeCommand(
          `xcopy /s /i /y ${headerFilesToCopy} ${testInputEnvPath} > NUL 2> NUL`
        );
        await executeCommand(
          `xcopy /s /i /y ${codedTestsExamplesToCopy} ${codedTestsPath} > NUL 2> NUL`
        );
        await executeCommand(
          `xcopy /s /i /y ${testInputVcastTutorial} ${path.join(
            initialWorkdir,
            "test",
            "vcastTutorial"
          )}`
        );
      } else {
        await executeCommand(`cp ${examplesToCopy} ${testInputEnvPath}`);
        await executeCommand(`cp ${cppFilesToCopy} ${testInputEnvPath}`);
        await executeCommand(`cp ${headerFilesToCopy} ${testInputEnvPath}`);
        await executeCommand(
          `cp ${codedTestsExamplesToCopy} ${codedTestsPath}`
        );
        await executeCommand(
          `cp -r ${testInputVcastTutorial} ${path.join(initialWorkdir, "test")}`
        );
      }
    }

    /**
     * Executes a series of RGW commands for initializing and configuring the RGW environment.
     *
     * @param testInputVcastTutorial - The path to the directory where the RGW commands will be executed.
     * @returns {Promise<void>} - A promise that resolves when all RGW commands have been executed successfully.
     * @throws {Error} - Throws an error if any of the commands fail during execution.
     */
    async function executeRGWCommands(testInputVcastTutorial: string) {
      const requestTutorialPath = path.join(
        vectorcastDir,
        "examples",
        "RequirementsGW",
        "CSV_Requirements_For_Tutorial.csv"
      );
      const commandPrefix = `cd ${testInputVcastTutorial} && ${process.env.CLICAST_PATH.trimEnd()} -lc`;

      const rgwPrepCommands = [
        `${commandPrefix} option VCAST_REPOSITORY ${path.join(
          initialWorkdir,
          "test",
          "vcastTutorial"
        )}`,
        `${commandPrefix} RGw INitialize`,
        `${commandPrefix} Rgw Set Gateway CSV`,
        `${commandPrefix} RGw Configure Set CSV csv_path ${requestTutorialPath}`,
        `${commandPrefix} RGw Configure Set CSV use_attribute_filter 0`,
        `${commandPrefix} RGw Configure Set CSV filter_attribute`,
        `${commandPrefix} RGw Configure Set CSV filter_attribute_value `,
        `${commandPrefix} RGw Configure Set CSV id_attribute ID`,
        `${commandPrefix} RGw Configure Set CSV key_attribute Key`,
        `${commandPrefix} RGw Configure Set CSV title_attribute Title `,
        `${commandPrefix} RGw Configure Set CSV description_attribute Description `,
        `${commandPrefix} RGw Import`,
      ];
      for (const rgwPrepCommand of rgwPrepCommands) {
        await executeCommand(rgwPrepCommand);
      }
    }

    /**
     * Checks if the `vpython` executable is available in the system's PATH.
     *
     * @throws {Error} - If `vpython` is not found or there is a command error.
     */
    async function checkVPython(): Promise<void> {
      let checkVPython =
        process.platform == "win32" ? "where vpython" : "which vpython";

      {
        const { stdout, stderr } = await promisifiedExec(checkVPython);
        if (stderr) {
          console.log(stderr);
          throw `Error when running ${checkVPython}`;
        } else {
          console.log(`vpython found in ${stdout}`);
        }
      }
    }

    /**
     * Checks if the `clicast` executable is available in the system's PATH.
     *
     * @returns {Promise<string>} - Path to the `clicast` executable.
     * @throws {Error} - If `clicast` is not found or there is a command error.
     */
    async function checkClicast(): Promise<string> {
      let checkClicast =
        process.platform == "win32" ? "where clicast" : "which clicast";

      {
        const { stdout, stderr } = await promisifiedExec(checkClicast);
        if (stderr) {
          console.log(stderr);
          throw `Error when running ${checkClicast}`;
        } else {
          console.log(`clicast found in ${stdout}`);
          return stdout;
        }
      }
    }

    /**
     * Checks the root dir of the vcast release.
     * Assuming that the root folder is locally on $HOME/vcast.
     *
     * @returns - Root dir of the vcast release, based on if the tests are executed on the CI or locally
     */
    async function getVcastRoot(): Promise<string> {
      let vcastRoot: string;

      // Check if we are on CI
      if (process.env.HOME.startsWith("/github")) {
        vcastRoot = "/vcast";
      } else {
        // Assuming that locally release is on this path.
        vcastRoot = path.join(process.env.HOME, "vcast");
      }
      return vcastRoot;
    }
  },
  /**
   * Gets executed before a worker process is spawned and can be used to initialise specific service
   * for that worker as well as modify runtime environments in an async fashion.
   * @param  {String} cid      capability id (e.g 0-0)
   * @param  {[type]} caps     object containing capabilities for session that will be spawn in the worker
   * @param  {[type]} specs    specs to be run in the worker process
   * @param  {[type]} args     object that will be merged with the main configuration once worker is initialized
   * @param  {[type]} execArgv list of string arguments passed to the worker process
   */
  async onWorkerStart(cid, caps, specs, arguments_, execArgv) {},
  /**
   * Gets executed just after a worker process has exited.
   * @param  {String} cid      capability id (e.g 0-0)
   * @param  {Number} exitCode 0 - success, 1 - fail
   * @param  {[type]} specs    specs to be run in the worker process
   * @param  {Number} retries  number of retries used
   */
  async onWorkerEnd(cid, exitCode, specs, retries) {
    const path = require("node:path");
    const promisifiedExec = promisify(exec);
    const initialWorkdir = process.env.INIT_CWD;
    const logDir = path.join(initialWorkdir, "test", "log");

    if (process.platform == "win32") {
      await promisifiedExec(
        `xcopy /s /i /y ${path.join(
          initialWorkdir,
          "test",
          "vcastTutorial"
        )} ${path.join(logDir, "vcastTutorial")} > NUL 2> NUL`
      );
      await promisifiedExec("taskkill -f -im code* > NUL 2> NUL");
    } else {
      await promisifiedExec(
        `cp -r ${path.join(initialWorkdir, "test", "vcastTutorial")} ${logDir}`
      );
      await promisifiedExec("pkill code");
    }
  },

  /**
   * Gets executed just before initialising the webdriver session and test framework. It allows you
   * to manipulate configurations depending on the capability or spec.
   * @param {Object} config wdio configuration object
   * @param {Array.<Object>} capabilities list of capabilities details
   * @param {Array.<String>} specs List of spec file paths that are to be run
   * @param {String} cid worker id (e.g. 0-0)
   */
  // beforeSession: function (config, capabilities, specs, cid) {
  // },
  /**
   * Gets executed before test execution begins. At this point you can access to all global
   * variables like `browser`. It is the perfect place to define custom commands.
   * @param {Array.<Object>} capabilities list of capabilities details
   * @param {Array.<String>} specs        List of spec file paths that are to be run
   * @param {Object}         browser      instance of created browser/device session
   */
  // before: function (capabilities, specs, browser) {

  //   },
  /**
   * Runs before a WebdriverIO command gets executed.
   * @param {String} commandName hook command name
   * @param {Array} args arguments that command would receive
   */
  // beforeCommand: function (commandName, args) {
  // },
  /**
   * Hook that gets executed before the suite starts
   * @param {Object} suite suite details
   */
  // beforeSuite: function (suite) {
  // },
  /**
   * Function to be executed before a test (in Mocha/Jasmine) starts.
   */
  // beforeTest: function (test, context) {
  // },
  /**
   * Hook that gets executed _before_ a hook within the suite starts (e.g. runs before calling
   * beforeEach in Mocha)
   */
  // beforeHook: function (test, context) {
  // },
  /**
   * Hook that gets executed _after_ a hook within the suite starts (e.g. runs after calling
   * afterEach in Mocha)
   */
  // afterHook: function (test, context, { error, result, duration, passed, retries }) {
  // },
  /**
   * Function to be executed after a test (in Mocha/Jasmine only)
   * @param {Object}  test             test object
   * @param {Object}  context          scope object the test was executed with
   * @param {Error}   result.error     error object in case the test fails, otherwise `undefined`
   * @param {Any}     result.result    return object of test function
   * @param {Number}  result.duration  duration of test
   * @param {Boolean} result.passed    true if test has passed, otherwise false
   * @param {Object}  result.retries   informations to spec related retries, e.g. `{ attempts: 0, limit: 0 }`
   */
  afterTest(test, context, { error, result, duration, passed, retries }) {
    // Take a screenshot anytime a test fails and throws an error
    if (error) {
      browser.takeScreenshot();
      const testID = process.env.E2E_TEST_ID;
      const filename = `error in test ${testID} ${test.title}.png`;
      browser.saveScreenshot(filename);
    }
  },

  /**
   * Hook that gets executed after the suite has ended
   * @param {Object} suite suite details
   */
  // afterSuite: function (suite) {
  // },
  /**
   * Runs after a WebdriverIO command gets executed
   * @param {String} commandName hook command name
   * @param {Array} args arguments that command would receive
   * @param {Number} result 0 - command success, 1 - command error
   * @param {Object} error error object if any
   */
  // afterCommand: function (commandName, args, result, error) {
  // },
  /**
   * Gets executed after all tests are done. You still have access to all global variables from
   * the test.
   * @param {Number} result 0 - test pass, 1 - test fail
   * @param {Array.<Object>} capabilities list of capabilities details
   * @param {Array.<String>} specs List of spec file paths that ran
   */
  // after: function (result, capabilities, specs) {
  // },
  /**
   * Gets executed right after terminating the webdriver session.
   * @param {Object} config wdio configuration object
   * @param {Array.<Object>} capabilities list of capabilities details
   * @param {Array.<String>} specs List of spec file paths that ran
   */
  // afterSession: function (config, capabilities, specs) {
  // },
  /**
   * Gets executed after all workers got shut down and the process is about to exit. An error
   * thrown in the onComplete hook will result in the test run failing.
   * @param {Object} exitCode 0 - success, 1 - fail
   * @param {Object} config wdio configuration object
   * @param {Array.<Object>} capabilities list of capabilities details
   * @param {<Object>} results object containing test results
   */
  // onComplete: function(exitCode, config, capabilities, results) {
  // },
  /**
   * Gets executed when a refresh happens.
   * @param {String} oldSessionId session ID of the old session
   * @param {String} newSessionId session ID of the new session
   */
  // onReload: function(oldSessionId, newSessionId) {
  // }
};<|MERGE_RESOLUTION|>--- conflicted
+++ resolved
@@ -427,6 +427,7 @@
 
     /**
      * Builds one env with 2024sp3 and switches to vc24 at the end.
+     * Builds one env with 2024sp3 and switches to vc24 at the end.
      * TARGET SPEC GROUP: coded_mock_different_env
      */
     async function setupSingleEnvAndSwitchAtTheEnd(initialWorkdir: string) {
@@ -444,10 +445,7 @@
       );
 
       let vcastRoot = await getVcastRoot();
-<<<<<<< HEAD
       const oldVersion = "release24_sp1";
-=======
->>>>>>> 37d33d82
       const newVersion = "release24";
 
       // Set up environment directory
