--- conflicted
+++ resolved
@@ -15,11 +15,8 @@
   editTestScriptFor,
   updateTestID,
 } from "../test_utils/vcast_utils";
-<<<<<<< HEAD
+import { TIMEOUT } from "../test_utils/vcast_utils";
 import { getToolVersion } from "../../../../unit/utils";
-=======
-import { TIMEOUT } from "../test_utils/vcast_utils";
->>>>>>> db171d66
 
 describe("vTypeCheck VS Code Extension", () => {
   let bottomBar: BottomBarPanel;
