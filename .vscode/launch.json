{
  "version": "0.2.0",
  "configurations": [
    {
      "name": "Vector Test Explorer",
      "type": "extensionHost",
      "request": "launch",
      "runtimeExecutable": "${execPath}",
      "args": ["--extensionDevelopmentPath=${workspaceFolder}"],
      "autoAttachChildProcesses": true,
      "outFiles": ["${workspaceFolder}/out/*.js"],
      "preLaunchTask": {
        "type": "npm",
        "script": "esbuild"
      }
    },
    {
      "name": "getEnviroData",
      "type": "python",
      "request": "launch",
      "program": "${workspaceFolder}/python/vTestInterface.py",
<<<<<<< HEAD
      "cwd": "C:/RDS/VectorCAST/CodeBasedTests/unitTests",
=======
      "cwd": "C:/RDS/VectorCAST/FOO",
>>>>>>> 3833fefc
      "env": {
        "PYTHONPATH": "C:/vcast/vc23sp5/python",
        "VECTORCAST_DIR": "c:/VCAST/vc21sp5"
      },
      "args": [
        "--mode=getEnviroData",
<<<<<<< HEAD
        "--clicast=C:/vcast/vc24sp2/clicast.exe",
        "--path=c:/RDS/VectorCAST/CodeBasedTests/unitTests/MANAGER-DATABASE"
=======
        "--clicast=C:/vcast/vc23sp5/clicast.exe",
        "--path=c:/RDS/VectorCAST/FOO/unitTests/FOO-VC23SP5"
>>>>>>> 3833fefc
      ],
      "console": "integratedTerminal"
    },
    {
      "name": "runTest",
      "type": "python",
      "request": "launch",
      "program": "${workspaceFolder}/python/vTestInterface.py",
      "cwd": "C:/RDS/VectorCAST/CodeBasedTests/unitTests",
      "env": {
        "PYTHONPATH": "C:/vcast/vc22sp7/python"
      },
      "args": [
        "--mode=executeTest",
        "--clicast=C:/vcast/vc24sp2/clicast.exe",
        "--path=c:/RDS/VectorCAST/CodeBasedTests/unitTests/MANAGER-DATABASE",
        "--test=\"MANAGER-DATABASE|manager.Manager::PlaceOrder.BASIS-PATH-001\""
      ],
      "console": "integratedTerminal"
    }
  ]
}<|MERGE_RESOLUTION|>--- conflicted
+++ resolved
@@ -19,24 +19,15 @@
       "type": "python",
       "request": "launch",
       "program": "${workspaceFolder}/python/vTestInterface.py",
-<<<<<<< HEAD
       "cwd": "C:/RDS/VectorCAST/CodeBasedTests/unitTests",
-=======
-      "cwd": "C:/RDS/VectorCAST/FOO",
->>>>>>> 3833fefc
       "env": {
         "PYTHONPATH": "C:/vcast/vc23sp5/python",
         "VECTORCAST_DIR": "c:/VCAST/vc21sp5"
       },
       "args": [
         "--mode=getEnviroData",
-<<<<<<< HEAD
         "--clicast=C:/vcast/vc24sp2/clicast.exe",
         "--path=c:/RDS/VectorCAST/CodeBasedTests/unitTests/MANAGER-DATABASE"
-=======
-        "--clicast=C:/vcast/vc23sp5/clicast.exe",
-        "--path=c:/RDS/VectorCAST/FOO/unitTests/FOO-VC23SP5"
->>>>>>> 3833fefc
       ],
       "console": "integratedTerminal"
     },
