{
  "version": "0.2.0",
  "configurations": [
    {
      "name": "VectorCAST Test Explorer",
      "type": "extensionHost",
      "request": "launch",
      "runtimeExecutable": "${execPath}",
      "args": ["--extensionDevelopmentPath=${workspaceFolder}"],
      "autoAttachChildProcesses": true,
      "outFiles": ["${workspaceFolder}/out/*.js"],
      "preLaunchTask": {
        "type": "npm",
        "script": "esbuild"
      }
    },
    {
      "name": "getEnviroData",
      "type": "python",
      "request": "launch",
      "program": "${workspaceFolder}/python/vTestInterface.py",
      "cwd": "C:/RDS/VectorCAST/FOO/unitTests",
      "env": {
        "PYTHONPATH": "C:/vcast/vc24sp2/python",
        "VECTORCAST_DIR": "c:/VCAST/vc24sp2"
      },
      "args": [
        "--mode=getEnviroData",
        "--clicast=C:/vcast/vc24sp2/clicast.exe",
        "--path=c:/RDS/VectorCAST/FOO/unitTests/FOO"
      ],
      "console": "integratedTerminal"
    },
    {
      "name": "getCompletionData",
      "type": "python",
      "request": "launch",
      "program": "${workspaceFolder}/python/testEditorInterface.py",
      "cwd": "C:/RDS/VectorCAST/FOO/unitTests",
      "env": {
        "PYTHONPATH": "C:/vcast/vc24sp2/python",
        "VECTORCAST_DIR": "c:/VCAST/vc24sp2"
      },
      "args": [
        "choiceList-ct",
        "FOO",
        "// vmock foo foo  "
      ],
      "console": "integratedTerminal"
    },
    {
      "name": "vmockGenerator",
      "type": "python",
      "request": "launch",
      "program": "${workspaceFolder}/python/vmockGenerator.py",
      "cwd": "C:/RDS/VectorCAST/FOO/unitTests",
      "env": {
        "PYTHONPATH": "C:/vcast/vc24sp2/python",
        "VECTORCAST_DIR": "c:/VCAST/vc24sp2"
      },
      "args": [
        "FOO",
      ],
      "console": "integratedTerminal"
    },
    {
      "name": "executeTest",
      "type": "python",
      "request": "launch",
      "program": "${workspaceFolder}/python/vTestInterface.py",
      "cwd": "C:/RDS/VectorCAST/FOO/unitTests",
      "env": {
        "PYTHONPATH": "C:/vcast/vc24sp2/python",
        "VECTORCAST_DIR": "c:/VCAST/vc24sp2"      
      },
      "args": [
        "--mode=executeTest",
        "--clicast=C:/vcast/vc24sp2/clicast.exe",
        "--path=c:/RDS/VectorCAST/FOO/unitTests/FOO",
        "--test=\"FOO|foo.coded_tests_driver.fooTests.simple\""
      ],
      "console": "integratedTerminal"
    },
    {
<<<<<<< HEAD
        "name": "client-test",
        "type": "python",
        "console": "integratedTerminal",
        "request": "launch",
        "program": "${workspaceFolder}/tests/clicast-server/client.py",
        "cwd": "C:/RDS/VectorCAST/FOO/",
        "env": {
            "NO_PROXY": "localhost",
            "VECTORCAST_DIR": "c:/VCAST/vc24sp2",
        },
        "args":[
            "--test=full"
        ]
=======
      "type": "node",
      "request": "launch",
      "name": "Debug VectorCAST Unit Test",
      "autoAttachChildProcesses": true,
      "skipFiles": ["<node_internals>/**", "**/node_modules/**"],
      "program": "${workspaceFolder}/node_modules/vitest/vitest.mjs",
      "args": ["run", "${fileBasenameNoExtension}"],
      "smartStep": true,
      "console": "integratedTerminal",
      "env": {
        "NODE_ENV": "test",
        "PACKAGE_PATH": "${workspaceFolder}"
      }
>>>>>>> e643e928
    },
  ]
}<|MERGE_RESOLUTION|>--- conflicted
+++ resolved
@@ -82,21 +82,6 @@
       "console": "integratedTerminal"
     },
     {
-<<<<<<< HEAD
-        "name": "client-test",
-        "type": "python",
-        "console": "integratedTerminal",
-        "request": "launch",
-        "program": "${workspaceFolder}/tests/clicast-server/client.py",
-        "cwd": "C:/RDS/VectorCAST/FOO/",
-        "env": {
-            "NO_PROXY": "localhost",
-            "VECTORCAST_DIR": "c:/VCAST/vc24sp2",
-        },
-        "args":[
-            "--test=full"
-        ]
-=======
       "type": "node",
       "request": "launch",
       "name": "Debug VectorCAST Unit Test",
@@ -110,7 +95,6 @@
         "NODE_ENV": "test",
         "PACKAGE_PATH": "${workspaceFolder}"
       }
->>>>>>> e643e928
     },
   ]
 }