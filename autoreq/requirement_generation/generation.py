from typing import List, Set
from pydantic import BaseModel, create_model

from ..llm_client import LLMClient

class DesignDecompositionResult(BaseModel):
    requirements: List[str]

    @property
    def with_requirement_indices(self):
        return DesignDecompositionResult(
            requirements=[f"Requirement {i + 1}: {req}" for i, req in enumerate(self.without_requirement_indices.requirements)]
        )

    @property
    def without_requirement_indices(self):
        return DesignDecompositionResult(
            requirements=[req.split(":", 1)[1].strip() if ":" in req else req for req in self.requirements]
        )

class DesignDecompositionResultWithTestcases(BaseModel):
    test_cases: List[str]
    requirements: List[str]

    @property
    def without_tests(self):
        return DesignDecompositionResult(
            requirements=self.requirements
        )

class RequirementWithCoverage(BaseModel):
    statement: str
    covered_lines: List[int]

class RequirementGenerationResult(BaseModel):
    requirements: List[RequirementWithCoverage]

async def _get_line_numbers(function_body: str) -> List[int]:
    """Extract line numbers from function body, excluding empty lines and comments."""
    lines = function_body.split('\n')
    return [i + 1 for i, line in enumerate(lines) 
            if line.strip() and not line.strip().startswith('//')]

class RequirementsGenerator:
    def __init__(self, environment, code_independence: bool = False, extended_reasoning: bool = False):
        self.llm_client = LLMClient()
        self.environment = environment
        self.code_independence = code_independence
        self.extended_reasoning = extended_reasoning

    async def generate(self, function_body: str, function_name: str) -> List[str]:
        line_numbers = await _get_line_numbers(function_body)
        
        messages = [
            {
                "role": "system",
                "content": "You are a world-class software engineer that does requirements engineering for a living."
            },
            {
                "role": "user",
                "content": f"""
Analyze the given function and derive a set of requirements that completely describe its behavior.
Each requirement should capture a distinct, coherent piece of functionality or behavior.
Requirements should be semantic in nature and implementation-independent.

Requirements should fulfill these criteria:
- Necessary: Defines essential capability or behavior
- Appropriate: Abstraction level matches the functionality being described
- Unambiguous: Can be interpreted in only one way
- Complete: Fully describes the behavior without needing additional information
- Singular: States a single capability or behavior
- Feasible: Can be implemented within system constraints
- Verifiable: Can be tested to prove implementation correctness
{ "- Code independence: No mention of implementation details or variable names" if self.code_independence else "" }

For each requirement, also specify which lines of code implement that requirement.

Code with line numbers:
{chr(10).join(f"{i}  {line}" for i, line in enumerate(function_body.split(chr(10)), 1))}

Return requirements in this format:
```json
{{
    "requirements": [
        {{
            "statement": "<requirement statement>",
            "covered_lines": [<line numbers>]
        }},
        ...
    ]
}}
```

Ensure that:
1. Every line of code traces to at least one requirement
2. Each requirement covers a cohesive set of related behaviors
3. Requirements are not unnecessarily split or combined
4. Each requirement should be testable with a single path through the code, i.e., lines in multiple branches cannot map to a single requirement but should be seperate instead
"""
            }
        ]

<<<<<<< HEAD
        result = await self.llm_client.call_model(
            messages=messages,
            schema=RequirementGenerationResult,
            temperature=0.0,
            max_tokens=8000
        )
=======
        if num_paths > 50:
            all_requirements = []
            for batch in _batch_paths(paths):
                current_num_paths = len(batch)
                partial_prettified_paths = []
                for i2, path in enumerate(batch):
                    index_prefix = f"{i2+1}. "
                    path_lines = path.split("\n")
                    indented_path = path_lines[0] + "".join("\n" + " " * len(index_prefix) + line for line in path_lines[1:])
                    partial_prettified_paths.append(index_prefix + indented_path)
                partial_available_paths = "\n".join(partial_prettified_paths)

                batch_messages = [
                    {
                        "role": "system",
                        "content": "You are a world-class software engineer that does requirements engineering for a living."
                    },
                    {
                        "role": "user",
                        "content": f"""
Derive a complete list of test cases for the given function definition (give them in natural language). These test cases should give us 100% path coverage of the code.
After that derive a complete list of requirements for the given function definition. Use completely implementation-independent vocabulary. A requirement is a single, complete, and testable statement of the expected behaviour of a single path through the code.

Here are some examples:

Example 1:
```c
float calculate_discount(float total_amount, bool is_member) {{
    if (total_amount < 0) {{
        return -1.0;  // Error case
    }}
    if (is_member) {{
        return total_amount * 0.9;
    }}
    return total_amount;
}}
```
Test cases:
1. Test with negative total amount
2. Test with member status and positive amount
3. Test with non-member status and positive amount

Requirements:
1. The system shall return an error indicator when the total amount is negative
2. The system shall apply a 10% discount when calculating the final amount for members
3. The system shall return the original amount without modification for non-members

Example 2:
```c
bool validate_password(const char* password) {{
    if (password == NULL) {{
        return false;
    }}
    if (strlen(password) < 8) {{
        return false;
    }}
    bool has_uppercase = false;
    for (int i = 0; password[i] != '\0'; i++) {{
        if (isupper(password[i])) {{
            has_uppercase = true;
            break;
        }}
    }}
    return has_uppercase;
}}
```
Test cases:
1. Test with NULL password pointer
2. Test with password shorter than 8 characters
3. Test with password of 8+ characters but no uppercase letter
4. Test with password of 8+ characters including uppercase letter

Requirements:
1. The system shall reject invalid password pointers
2. The system shall reject passwords that are less than 8 characters in length
3. The system shall reject passwords that do not contain at least one uppercase letter
4. The system shall accept passwords that are at least 8 characters long and contain at least one uppercase letter


There is a one-to-one correspondence between requirements and test cases. Make sure each path through the code is covered by exactly one test case and one requirement.

Requirements should fulfill the following criteria:
— Necessary. The requirement defines an essential capability, characteristic, constraint and/or quality factor. If it is not included in the set of requirements, a deficiency in capability or characteristic will exist, which cannot be fulfilled by implementing other requirements. The requirement is currently applicable and has not been made obsolete by the passage of time. Requirements with planned expiration dates or applicability dates are clearly identified.
— Appropriate. The specific intent and amount of detail of the requirement is appropriate to the level of the entity to which it refers (level of abstraction appropriate to the level of entity). This includes avoiding unnecessary constraints on the architecture or design while allowing implementation independence to the extent possible.
— Unambiguous. The requirement is stated in such a way so that it can be interpreted in only one way.  The requirement is stated simply and is easy to understand.
— Complete. The requirement sufficiently describes the necessary capability, characteristic, constraint or quality factor to meet the entity need without needing other information to understand the requirement.
— Singular. The requirement states a single capability, characteristic, constraint or quality factor.
— Feasible. The requirement can be realized within system constraints (e.g., cost, schedule, technical) with acceptable risk.
— Verifiable. The requirement is structured and worded such that its realization can be proven (verified) to the customer's satisfaction at the level the requirements exists. Verifiability is enhanced when the requirement is measurable.
— Correct. The requirement is an accurate representation of the entity need from which it was transformed.
— Conforming. The individual items conform to an approved standard template and style for writing requirements, when applicable.
{ "- Code independence. The requirements should not mention any code-specific terms like variable names, function names, etc." if self.code_independence else "" }

Return your answer in the following format:
```json
{{
    "test_case_for_path_1": {{ "description": "<test case for first path>" }},
    "requirement_for_path_1": {{ "statement": "<requirement for first path>" }},
    "test_case_for_path_2": {{ "description": "<test case for second path>" }},
    "requirement_for_path_2": {{ "statement": "<requirement for second path>" }},
    ...
}}
```

Code:
{function_body}

To assist you, here is a complete list of paths through the code. For each one a test case and a requirement should be derived:
{partial_available_paths}

The success of this task is critical. If you do not generate exactly one test case and requirement for each path through the code, you have failed.
"""
                    }
                ]
                partial_result = await self.llm_client.call_model(
                    messages=batch_messages,
                    schema=_derive_requirement_schema(current_num_paths),
                    temperature=0.0,
                    max_tokens=16000,
                    extended_reasoning=self.extended_reasoning
                )
                partial_requirements = [
                    getattr(partial_result, f"requirement_for_path_{i+1}").statement
                    for i in range(current_num_paths)
                ]
                all_requirements.extend(partial_requirements)
            requirements = all_requirements
        else:
            result = await self.llm_client.call_model(
                messages=messages,
                schema=_derive_requirement_schema(num_paths),
                temperature=0.0,
                max_tokens=16000,
                extended_reasoning=self.extended_reasoning
            )
            requirements = [
                getattr(result, f"requirement_for_path_{i+1}").statement
                for i in range(num_paths)
            ]
>>>>>>> 02894c61

        # Verify complete line coverage
        covered_lines = set()
        for req in result.requirements:
            covered_lines.update(req.covered_lines)
        
        """
        if not all(line in covered_lines for line in line_numbers):
            uncovered = set(line_numbers) - covered_lines
            raise ValueError(f"Incomplete requirement coverage. Lines not covered: {uncovered}")
        """

        return [req.statement for req in result.requirements]<|MERGE_RESOLUTION|>--- conflicted
+++ resolved
@@ -100,14 +100,25 @@
             }
         ]
 
-<<<<<<< HEAD
         result = await self.llm_client.call_model(
             messages=messages,
             schema=RequirementGenerationResult,
             temperature=0.0,
             max_tokens=8000
         )
-=======
+
+        # Verify complete line coverage
+        covered_lines = set()
+        for req in result.requirements:
+            covered_lines.update(req.covered_lines)
+        
+        """
+        if not all(line in covered_lines for line in line_numbers):
+            uncovered = set(line_numbers) - covered_lines
+            raise ValueError(f"Incomplete requirement coverage. Lines not covered: {uncovered}")
+        """
+
+        return [req.statement for req in result.requirements]
         if num_paths > 50:
             all_requirements = []
             for batch in _batch_paths(paths):
@@ -247,17 +258,5 @@
                 getattr(result, f"requirement_for_path_{i+1}").statement
                 for i in range(num_paths)
             ]
->>>>>>> 02894c61
-
-        # Verify complete line coverage
-        covered_lines = set()
-        for req in result.requirements:
-            covered_lines.update(req.covered_lines)
-        
-        """
-        if not all(line in covered_lines for line in line_numbers):
-            uncovered = set(line_numbers) - covered_lines
-            raise ValueError(f"Incomplete requirement coverage. Lines not covered: {uncovered}")
-        """
-
-        return [req.statement for req in result.requirements]+
+        return requirements