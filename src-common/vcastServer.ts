// proof of concept for interacting with a running environment data server

import fetch from "node-fetch";
import { pythonErrorCodes } from "./vcastServerTypes";

let HOST = "localhost"; // The server's hostname or IP address
let PORT = 60461; // The port used by the server anything > 1023 is OK

// Types used for interaction with the python interface and the enviro server
//
// Note: some of these match the --mode argument for the vTestInterface.py but
// some of these (like ping) are for the enviro server only
//
// Note: this enum must stay in sync with the server file: vcastDataServerTypes.py: commandType.

export enum vcastCommandType {
  ping = "ping",
  shutdown = "shutdown",
  closeConnection = "closeConnection",
  runClicastCommand = "runClicastCommand",
  getEnviroData = "getEnviroData",
  rebuild = "rebuild",
  executeTest = "executeTest",
  report = "report",
  parseCBT = "parseCBT",
  choiceListTst = "choiceList-tst",
  choiceListCT = "choiceList-ct",
}

export interface clientRequestType {
  command: vcastCommandType;
  path: string;
  test?: string;
  options?: string;
}

function serverURL() {
  return `http://${HOST}:${PORT}`;
}

// IMPORTANT: This file is used by two different executables
// and called from two different places:
//    The Language Server calls via pythonUtilities.ts
//    The Core Extension calls via vcastAdapter.ts, client.ts etc.
//
// Since these are two different executables, they are
// not sharing the same instance of these objects.  But since
// they both use transmitCommand() defined below, the
// auto-off processing works for both.
//
export let globalEnviroDataServerActive: boolean = false;

export function setServerState(newState: boolean) {
  globalEnviroDataServerActive = newState;
}

// To allow us to update the test pane when we have a server
// fall back error we set this callback during extension initialization,
// and  use it in the transmitCommand error handling below.
//
// Note that the callback is only populated for the core extension
// this means that there will be no message displayed when the
// language server is running in server mode and the server goes down.
// This is ok because after fall back things should work if the
// user just types the "." ":" or whatever to trigger the completion.
//
let terminateServerCallback: any = undefined;
export function setTerminateServerCallback(callback: any) {
  terminateServerCallback = callback;
}
function terminateServerProcessing() {
  // this function indirectly calls terminateServerProcessing()
  // in the core extension case.
  if (terminateServerCallback) {
    terminateServerCallback();
  }
}

// Similar to the above, we set this callback during extension initialization
// to allow transmitCommand to log to the output pane.
let logServerCommandsCallback: any = undefined;
export function setLogServerCommandsCallback(callback: any) {
  logServerCommandsCallback = callback;
}
function logServerCommand(message: string) {
  if (logServerCommandsCallback) {
    // for the core extension we send this to the message pane
    logServerCommandsCallback(message);
  }
}

export interface transmitResponseType {
  success: boolean;
  returnData: any;
  statusText: string;
}

// This closes the connection to a clicast instance so that other commands
// like rebuild or delete environment can be run
export async function closeConnection(enviroPath: string): Promise<boolean> {
  let requestObject: clientRequestType = {
    command: vcastCommandType.closeConnection,
    path: enviroPath,
  };

  const transmitResponse: transmitResponseType =
    await transmitCommand(requestObject);
  return transmitResponse.success;
}

export async function serverIsAlive() {
  //
  const pingObject: clientRequestType = {
    command: vcastCommandType.ping,
    path: "",
  };

  const transmitResponse: transmitResponseType = await transmitCommand(
    pingObject,
    "ping"
  );
  return transmitResponse.success;
}

// This does the actual fetch from the server
export async function transmitCommand(
  requestObject: clientRequestType,
  route = "vassistant"
) {
  // request is a class, so we convert it to a dictionary, then a string
  const dataAsString = JSON.stringify(requestObject);
  const urlToUse = `${serverURL()}/${route}?request=${dataAsString}`;
<<<<<<< HEAD
  // TBD TODAY - is there a way to send this to our message pane?
  console.log(`transmitCommand: ${serverURL()}, ${requestObject.command}`);
=======
  logServerCommand(`Sending command: "${requestObject.command}" to server: ${serverURL()},`);
>>>>>>> aba8f05d
  let transmitResponse: transmitResponseType = {
    success: false,
    returnData: undefined,
    statusText: "",
  };

  await fetch(urlToUse)
    .then(async (response) => {
      // the server always returns an object with exitCode and data properties
      const rawReturnData: any = await response.json();

      if (rawReturnData.exitCode == pythonErrorCodes.internalServerError) {
        // the error message is a list of strings, so join with \n
        transmitResponse.success = false;
        transmitResponse.statusText = `Enviro server error: ${rawReturnData.data.error.join(
          "\n"
        )}`;
        //
      } else if (
        rawReturnData.exitCode == pythonErrorCodes.testInterfaceError
      ) {
        // the error message is a list of strings, so join with \n
        transmitResponse.success = false;
        // format the error message for readability, with new lines and indentation
        transmitResponse.statusText = `Python interface error: \n   ${rawReturnData.data.text.join(
          "\n   "
        )}`;
        //
      } else if (
        rawReturnData.exitCode == pythonErrorCodes.couldNotStartClicastInstance
      ) {
        transmitResponse.success = false;
        transmitResponse.statusText = `Server could not start clicast instance`;
        // fall back to non-server mode
        setServerState(false);
        // this callback will display an error message and update the test pane
        terminateServerProcessing();
      } else {
        transmitResponse.success = true;
        transmitResponse.statusText = `Enviro server response status: ${response.statusText}`;
        // the format of the data property is different based on the command
        // so it is up to the caller to interpret it properly
        transmitResponse.returnData = rawReturnData;
        // there is always an exit code field but it is only used when
        // executing tests or running clicast commands
      }
    })
    .catch((error) => {
      let errorDetails = error.message.split("reason:")[1].trim();
      // for some reason, when the server is down, the reason is blank
      // so we insert a generic message in this case.
      if (errorDetails.length === 0) {
        errorDetails = "Server is not running";
      }
      transmitResponse.success = false;
      transmitResponse.statusText = `Enviro server error: ${errorDetails}, disabling server mode for this session`;
      // fall back to non server mode
      setServerState(false);
      // this callback will display an error message and update the test pane
      terminateServerProcessing();
    });
  return transmitResponse;
}<|MERGE_RESOLUTION|>--- conflicted
+++ resolved
@@ -130,12 +130,7 @@
   // request is a class, so we convert it to a dictionary, then a string
   const dataAsString = JSON.stringify(requestObject);
   const urlToUse = `${serverURL()}/${route}?request=${dataAsString}`;
-<<<<<<< HEAD
-  // TBD TODAY - is there a way to send this to our message pane?
-  console.log(`transmitCommand: ${serverURL()}, ${requestObject.command}`);
-=======
   logServerCommand(`Sending command: "${requestObject.command}" to server: ${serverURL()},`);
->>>>>>> aba8f05d
   let transmitResponse: transmitResponseType = {
     success: false,
     returnData: undefined,
