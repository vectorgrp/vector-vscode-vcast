--- conflicted
+++ resolved
@@ -191,11 +191,7 @@
   logServerCommand(
     `Sending command: "${requestObject.command}" to server: ${serverURL()},`
   );
-<<<<<<< HEAD
-
-=======
   logServerCommand(`   payload: "${dataAsString}"`);
->>>>>>> dc844dd4
   let transmitResponse: transmitResponseType = {
     success: false,
     returnData: undefined,
