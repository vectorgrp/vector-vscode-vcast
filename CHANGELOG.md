# Change Log

All notable changes to the "vectorcastTestExplorer" extension will be documented in this file.

## Initial Release

- 1.0.0 - Initial Release
- 1.0.1 - Fixed repository link in README.md

## [1.0.2] - 2023-08-01

### Added support for VECTORCAST_DIR
The VectorCAST installation location can now be provided to the extension using one of the following 3 methods,
and will be checked for by the extension in the following order
- The path set in the extension option **Vectorcast Installation Location**
- The path set via the VECTORCAST_DIR environment variable
- The system PATH

## [1.0.3] - 2023-08-07

### Added support for "compound only" tests
- Added support for TEST.COMPOUND_ONLY in the script editor
- Included compound only tests in the test tree to allow editing
- Appended "[compound only]" to test names in the test explorer tree
- Added logic to skip execution of compound only tests

### Fixed a race condition on Load Test Script command
In some cases, the automatic save of the test script was not complete
by the time clicast was called to load the script.

### Added support for test script option: STRUCT_BASE_CTOR_ADDS_POINTER
This option is new for VectorCAST 23 sp2

### Fixed spelling errors / typos in source code comments


## [1.0.4] - 2023-08-22

### Allow creation of VectorCAST tests from test editors
- A "flask" icon is displayed for each function or method that is testable. 
- To create a new test, right click on the icon and choose: "Add VectorCAST Test"

### Bug Fixes
- Fixed issue: Auto completion not working properly in some cases #9
- Fixed issue: VectorCAST context menu is incorrectly added to non VectorCAST nodes #11
- Fixed test tree update issue: that caused the test tree to not update after a load or delete action.  Caused by the VS Code 1.81 release.

## [1.0.5] - 2023-09-14

- Added "Programming Languages" to the "categories" in the manifest so that the extension will get suggested for .tst files.

### Bug Fixes
- Fixed issue: Hover over for anonymous structs and unions show internal type names #17
- Fixed stack trace display when VectorCAST environment version is incompatible with VectorCAST installation


## [1.0.6] - 2023-10-04

### Bug Fixes
- Fixed issue:  New test scripts should have TEST.NEW not TEST.REPLACE #20
- Fixed issue:  Added ENVIRO.STUB: ALL_BY_PROTOTYPE to environment script #21
- Fixed issue:  Execute error when enviro at root of workspace #22

## [1.0.7] - 2023-10-06

### Bug Fixes
- Fixed issue: Do not overwrite an existing `CCAST_.CFG` if one exists #25

## [1.0.8] - 2023-10-06

<<<<<<< HEAD
- Added new right click menu choices for .vce (open environment) and .env (build environment) #30
=======
Improved the open settings feature to filter properly and default to the 'Workspace' tab
>>>>>>> 164a8ee7

### Bug Fixes
- Fixed issue: Add flexibility to environment creation #26
- Fixed issue: Cleanup of temporary VectorCAST files #27
- Fixed issue: Inconsistent activation of the extension #28
<|MERGE_RESOLUTION|>--- conflicted
+++ resolved
@@ -68,11 +68,8 @@
 
 ## [1.0.8] - 2023-10-06
 
-<<<<<<< HEAD
 - Added new right click menu choices for .vce (open environment) and .env (build environment) #30
-=======
-Improved the open settings feature to filter properly and default to the 'Workspace' tab
->>>>>>> 164a8ee7
+- Improved the open settings feature to filter properly and default to the 'Workspace' tab
 
 ### Bug Fixes
 - Fixed issue: Add flexibility to environment creation #26
