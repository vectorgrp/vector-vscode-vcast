--- conflicted
+++ resolved
@@ -152,11 +152,7 @@
 ### Bug Fixes
 - Fixed wrong Test Results message log (#248)
 
-<<<<<<< HEAD
-## [1.0.16] - 2025-05-08
-=======
 ## [1.0.16] - 2025-05-20
->>>>>>> c8522c15
 - Implemented Manage support (#253), including:
     - **Environment Management**:  
         - Add existing environments to projects.  
